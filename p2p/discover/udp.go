--- conflicted
+++ resolved
@@ -356,11 +356,7 @@
 	t.send(toaddr, findnodePacket, &findnode{
 		Target:     target,
 		Expiration: uint64(time.Now().Add(expiration).Unix()),
-<<<<<<< HEAD
-		Rest:       []rlp.RawValue{bytes_ChainId},
-=======
 		Rest:       cRest,
->>>>>>> 395f80ac
 	})
 	return nodes, <-errc
 }
@@ -677,13 +673,7 @@
 	if expired(req.Expiration) {
 		return errExpired
 	}
-<<<<<<< HEAD
-	if len(req.Rest) != 1 ||
-		len(req.Rest[0]) != len(bytes_ChainId) ||
-		false == bytes.Equal(req.Rest[0], bytes_ChainId) {
-=======
 	if !reflect.DeepEqual(req.Rest, cRest) {
->>>>>>> 395f80ac
 		return errData
 	}
 	if !t.db.hasBond(fromID) {
@@ -702,11 +692,7 @@
 
 	p := neighbors{
 		Expiration: uint64(time.Now().Add(expiration).Unix()),
-<<<<<<< HEAD
-		Rest:       []rlp.RawValue{bytes_ChainId},
-=======
 		Rest:       cRest,
->>>>>>> 395f80ac
 	}
 	var sent bool
 	// Send neighbors in chunks with at most maxNeighbors per packet
@@ -733,13 +719,7 @@
 	if expired(req.Expiration) {
 		return errExpired
 	}
-<<<<<<< HEAD
-	if len(req.Rest) != 1 ||
-		len(req.Rest[0]) != len(bytes_ChainId) ||
-		false == bytes.Equal(req.Rest[0], bytes_ChainId) {
-=======
 	if !reflect.DeepEqual(req.Rest, cRest) {
->>>>>>> 395f80ac
 		return errData
 	}
 	if !t.handleReply(fromID, neighborsPacket, req) {
