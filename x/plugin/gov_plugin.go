package plugin

import (
	"errors"
	"github.com/PlatONnetwork/PlatON-Go/common"
	"github.com/PlatONnetwork/PlatON-Go/core/types"
	"github.com/PlatONnetwork/PlatON-Go/log"
	"github.com/PlatONnetwork/PlatON-Go/p2p/discover"
	"github.com/PlatONnetwork/PlatON-Go/x/gov"
	"github.com/PlatONnetwork/PlatON-Go/x/xcom"
	"github.com/PlatONnetwork/PlatON-Go/x/xutil"
	"sync"
)

var (
	govPluginOnce         sync.Once
	SupportRate_Threshold = 0.85
)

type GovPlugin struct {
	govDB *gov.GovDB
	TestMode bool
}

var govPlugin *GovPlugin


func GovPluginInstance() *GovPlugin {
	govPluginOnce.Do(func() {
		govPlugin = &GovPlugin{govDB: gov.GovDBInstance()}
	})
	return govPlugin
}

func (govPlugin *GovPlugin) Confirmed(block *types.Block) error {
	return nil
}

//implement BasePlugin
func (govPlugin *GovPlugin) BeginBlock(blockHash common.Hash, header *types.Header, state xcom.StateDB) (bool, error) {
	if xutil.IsSettlementPeriod(header.Number.Uint64()) {
		verifierList, err := stk.ListVerifierNodeID(blockHash, header.Number.Uint64())
		if err != nil {
			return false, err
		}

		votingProposalIDs, err := govPlugin.govDB.ListVotingProposal(blockHash, state)
		if err != nil {
			return false, err
		}
		for _, votingProposalID := range votingProposalIDs {
			if err := govPlugin.govDB.AccuVerifiers(blockHash, votingProposalID, verifierList); err != nil {
				return false, err
			}
		}
	}
	return true, nil
}

func inNodeList(proposer discover.NodeID, vList []discover.NodeID) bool {
	for _, v := range vList {
		if proposer == v {
			return true
		}
	}
	return false
}

//implement BasePlugin
func (govPlugin *GovPlugin) EndBlock(blockHash common.Hash, header *types.Header, state xcom.StateDB) (bool, error) {
	votingProposalIDs, err := govPlugin.govDB.ListVotingProposal(blockHash, state)
	if err != nil {
		log.Error("[GOV] EndBlock(): ListVerifierNodeID failed.")
		return false, err
	}

	for _, votingProposalID := range votingProposalIDs {
		votingProposal, err := govPlugin.govDB.GetExistProposal(votingProposalID, state)
		if nil != err {
			log.Error("[GOV] EndBlock(): get proposal by ID failed.", "proposalID", votingProposalID)
			return false, err
		}
		if votingProposal.GetEndVotingBlock() == header.Number.Uint64() {
			if xutil.IsSettlementPeriod(header.Number.Uint64()) {

				verifierList, err := stk.ListVerifierNodeID(blockHash, header.Number.Uint64())
				if err != nil {
					log.Error("[GOV] EndBlock(): list verifier's node id by blockHash failed.", "blockHash", blockHash, "blockNumber", header.Number.Uint64())
					return false, err
				}

				if err := govPlugin.govDB.AccuVerifiers(blockHash, votingProposalID, verifierList); err != nil {
					log.Error("[GOV] EndBlock(): accu verifiers group by proposal ID failed.", "votingProposalID", votingProposalID, "blockHash", blockHash)
					return false, err
				}
			}

			accuVerifiersCnt, err := govPlugin.govDB.AccuVerifiersLength(blockHash, votingProposal.GetProposalID())
			if err != nil {
				log.Error("[GOV] EndBlock(): get accu verifiers length failed.", "blockHash", blockHash, "votingProposalID", votingProposalID)
				return false, err
			}

			verifierList, err := govPlugin.govDB.ListVotedVerifier(votingProposal.GetProposalID(), state)
			if err != nil {
				return false, err
			}

			if votingProposal.GetProposalType() == gov.Text {
				govPlugin.tallyForTextProposal(verifierList, accuVerifiersCnt, votingProposal.(gov.TextProposal), blockHash, state)
			} else if votingProposal.GetProposalType() == gov.Version {
				govPlugin.tallyForVersionProposal(verifierList, accuVerifiersCnt, votingProposal.(gov.VersionProposal), blockHash, header.Number.Uint64(), state)
			} else {
				err = errors.New("[GOV] EndBlock(): invalid Proposal Type")
				return false, err
			}
		}
	}
	preActiveProposalID, err := govPlugin.govDB.GetPreActiveProposalID(blockHash, state)
	if err != nil {
		log.Error("[GOV] EndBlock(): to check if there's a preactive proposal failed.", "blockHash", blockHash)
		return false, err
	}
	if len(preActiveProposalID) <= 0 {
		return true, nil
	}
	//exsits a PreActiveProposal
	proposal, err := govPlugin.govDB.GetProposal(preActiveProposalID, state)
	if err != nil {
		return false, err
	}
	versionProposal, ok := proposal.(gov.VersionProposal)
	if ok {

		sub := header.Number.Uint64() - versionProposal.GetActiveBlock()

		if sub >= 0 && sub%xcom.ConsensusSize == 0 {
			validatorList, err := stk.ListCurrentValidatorID(blockHash, header.Number.Uint64())
			if err != nil {
				err := errors.New("[GOV] BeginBlock(): ListValidatorNodeID failed.")
				log.Error("[GOV] EndBlock(): list current round validators faied.", "blockHash", blockHash, "blockNumber", header.Number.Uint64())
				return false, err
			}
			var updatedNodes uint64 = 0

			//all active validators
			activeList, err := govPlugin.govDB.GetActiveNodeList(blockHash, preActiveProposalID)
			if err != nil {
				log.Error("[GOV] EndBlock(): list all active nodes failed.", "blockHash", blockHash, "preActiveProposalID", preActiveProposalID)
				return false, err
			}

			//check if all validators are active
			for _, val := range validatorList {
				if inNodeList(val, activeList) {
					if inNodeList(val, activeList) {
						updatedNodes++
					}
				}
			}
			if updatedNodes == xcom.ConsValidatorNum {
				tallyResult, err := govPlugin.govDB.GetTallyResult(preActiveProposalID, state)
				if err != nil {
					log.Error("[GOV] EndBlock(): find tally result by proposal ID failed.", "preActiveProposalID", preActiveProposalID)
					return false, err
				}
				//change tally status to "active"
				tallyResult.Status = gov.Active
				if err := govPlugin.govDB.SetTallyResult(*tallyResult, state); err != nil {
					log.Error("[GOV] EndBlock(): Update tally result failed.", "preActiveProposalID", preActiveProposalID)
					return false, err
				}
				err = govPlugin.govDB.MovePreActiveProposalIDToEnd(blockHash, preActiveProposalID, state)
				if err != nil {
					log.Error("[GOV] EndBlock(): MovePreActiveProposalIDToEnd() failed.", "blockHash", blockHash, "preActiveProposalID", preActiveProposalID)
					return false, err
				}

				err = govPlugin.govDB.ClearActiveNodes(blockHash, preActiveProposalID)
				if err != nil {
					log.Error("[GOV] EndBlock(): ClearActiveNodes() failed.", "blockHash", blockHash, "preActiveProposalID", preActiveProposalID)
					return false, err
				}
			}
		}
	}
	return true, nil
}

// nil is allowed
func (govPlugin *GovPlugin) GetPreActiveVersion(state xcom.StateDB) uint32 {
	return govPlugin.govDB.GetPreActiveVersion(state)
}

// should not be a nil value
func (govPlugin *GovPlugin) GetActiveVersion(state xcom.StateDB) uint32 {
	return govPlugin.govDB.GetActiveVersion(state)
}

// submit a proposal
func (govPlugin *GovPlugin) Submit(curBlockNum uint64, from common.Address, proposal gov.Proposal, blockHash common.Hash, state xcom.StateDB) error {

	//param check
	if err := proposal.Verify(curBlockNum, state); err != nil {
		log.Error("verify proposal parameters failed", "from", from)
		return common.NewBizError(err.Error())
	}

	//check caller and proposer
	if !govPlugin.TestMode && !govPlugin.checkVerifier(from, proposal.GetProposer(), blockHash, curBlockNum) {
		return common.NewBizError("[GOV] Submit(): Tx sender is not a verifier.")
	}

	//handle version proposal
	_, isVP := proposal.(gov.VersionProposal)
	if isVP {
		//another versionProposal in voting, exit.
		votingProposalIDs, err := govPlugin.govDB.ListVotingProposal(blockHash, state)
		if err != nil {
			log.Error("[GOV] Submit(): ListVotingProposal() failed.", "blockHash", blockHash)
			return err
		}

		for _, votingProposalID := range votingProposalIDs {
			votingProposal, err := govPlugin.govDB.GetProposal(votingProposalID, state)
			if err != nil {
				log.Error("[GOV] Submit(): Unable to get proposal by proposal ID", "votingProposalID", votingProposalID)
				return err
			}
			_, exist := votingProposal.(gov.VersionProposal)
			if exist {
				log.Error("[GOV] Submit(): existing a voting version proposal.", "votingProposalID", votingProposalID)
				return err
			}
		}
		//another VersionProposal in Pre-active process，exit
		proposalID, err := govPlugin.govDB.GetPreActiveProposalID(blockHash, state)
		if err != nil {
			log.Error("[GOV] Submit(): to check if there's a pre-active version proposal failed.", "blockHash", blockHash)
			return err
		}
		println("bbb", proposalID.String(), len(proposalID))
		if proposalID != common.ZeroHash {
			return common.NewBizError("existing a pre-active version proposal")
		}
	}

	//handle storage
	if err := govPlugin.govDB.SetProposal(proposal, state); err != nil {
		log.Error("[GOV] Submit(): save proposal failed", "proposalID", proposal.GetProposalID())
		return err
	}
	if err := govPlugin.govDB.AddVotingProposalID(blockHash, proposal.GetProposalID(), state); err != nil {
		log.Error("[GOV] Submit(): add proposal ID to voting proposal ID list failed", "proposalID", proposal.GetProposalID())
		return err
	}
	return nil
}

// vote for a proposal
func (govPlugin *GovPlugin) Vote(from common.Address, vote gov.Vote, blockHash common.Hash, curBlockNum uint64, state xcom.StateDB) error {
	if len(vote.ProposalID) == 0 || len(vote.VoteNodeID) == 0 || vote.VoteOption == 0 {
		return common.NewBizError("Empty parameter detected.")
	}

	proposal, err := govPlugin.govDB.GetProposal(vote.ProposalID, state)
	if err != nil {
		log.Error("[GOV] Vote(): cannot find proposal by ID", "proposalID", vote.ProposalID)
		return err
	} else if proposal == nil {
		log.Error("[GOV] Vote(): incorrect proposal ID.", "proposalID", vote.ProposalID)
		return common.NewBizError("Incorrect proposal ID.")
	}

	//check caller and voter
	if !govPlugin.checkVerifier(from, proposal.GetProposer(), blockHash, curBlockNum) {
		return common.NewBizError("The sender is not a verifier.")
	}

	//voteOption range check
	if vote.VoteOption <= gov.Yes && vote.VoteOption >= gov.Abstention {
		return common.NewBizError("The vote option is error.")
	}

	//check if vote.proposalID is in voting
	isVoting := func(proposalID common.Hash, votingProposalList []common.Hash) bool {
		for _, votingProposal := range votingProposalList {
			if proposalID == votingProposal {
				return true
			}
		}
		return false
	}
	votingProposalIDs, err := govPlugin.govDB.ListVotingProposal(blockHash, state)
	if err != nil {
		log.Error("[GOV] Vote(): list voting proposals failed", "blockHash", blockHash)
		return err
	}

	if !isVoting(vote.ProposalID, votingProposalIDs) {
		log.Error("[GOV] Vote(): proposal is not voting", "proposalID", vote.ProposalID)
		return common.NewBizError("Proposal is not voting.")
	}

	//handle storage
	if err := govPlugin.govDB.SetVote(vote.ProposalID, vote.VoteNodeID, vote.VoteOption, state); err != nil {
		log.Error("[GOV] Vote(): save vote failed", "proposalID", vote.ProposalID)
		return err
	}
	if err := govPlugin.govDB.AddVotedVerifier(blockHash, vote.ProposalID, vote.VoteNodeID); err != nil {
		log.Error("[GOV] Vote(): Add nodeID to voted verifier list failed", "proposalID", vote.ProposalID, "voteNodeID", vote.VoteNodeID)
		return err
	}
	return nil
}

// node declares it's version
func (govPlugin *GovPlugin) DeclareVersion(from common.Address, declaredNodeID discover.NodeID, version uint32, blockHash common.Hash, curBlockNum uint64, state xcom.StateDB) error {

	//check caller is a Verifier or Candidate
	if !govPlugin.checkVerifier(from, declaredNodeID, blockHash, curBlockNum) {
		return common.NewBizError("The sender is not a verifier.")
	}

	if !govPlugin.checkCandidate(from, declaredNodeID, blockHash, curBlockNum) {
		return common.NewBizError("The sender is not a candidate.")
	}

	activeVersion := uint32(govPlugin.govDB.GetActiveVersion(state))
	if activeVersion <= 0 {
		return common.NewBizError("wrong active version.")
	}

	votingVP, err := govPlugin.findVotingVersionProposal(blockHash, state)
	if err != nil {
		log.Error("[GOV] Vote(): to find if there's a voting version proposal failed", "blockHash", blockHash)
		return err
	}

	//there is a voting version proposal
	if votingVP != nil {
		if version>>8 == activeVersion>>8 {
			//the declared version is the current active version, notify staking immediately
			stk.DeclarePromoteNotify(blockHash, curBlockNum, declaredNodeID, version)
		} else if version>>8 == votingVP.GetNewVersion()>>8 {
			//the declared version is the next version, will notify staking when the proposal is passed
			govPlugin.govDB.AddActiveNode(blockHash, votingVP.ProposalID, declaredNodeID)
		} else {
			log.Error("[GOV] DeclareVersion(): declared version invalid.", "version", version)
			return common.NewBizError("declared version invalid.")
		}
	} else {
		if version>>8 == activeVersion>>8 {
			//the declared version is the current active version, notify staking immediately
			stk.DeclarePromoteNotify(blockHash, curBlockNum, declaredNodeID, version)
		} else {
			log.Error("[GOV] DeclareVersion(): declared version invalid.", "version", version)
			return common.NewBizError("declared version invalid.")
		}
	}

	return nil
}

// client query a specified proposal
func (govPlugin *GovPlugin) GetProposal(proposalID common.Hash, state xcom.StateDB) (gov.Proposal, error) {
	proposal, err := govPlugin.govDB.GetProposal(proposalID, state)
	if err != nil {
		log.Error("[GOV] GetProposal(): get proposal by ID failed", "proposalID", proposalID, "msg", err.Error())
		return nil, err
	}
	if proposal == nil {
		return nil, common.NewBizError("Incorrect proposal ID.")
	}
	return proposal, nil
}

// query a specified proposal's tally result
func (govPlugin *GovPlugin) GetTallyResult(proposalID common.Hash, state xcom.StateDB) (*gov.TallyResult, error) {
	tallyResult, err := govPlugin.govDB.GetTallyResult(proposalID, state)
	if err != nil {
		log.Error("[GOV] GetTallyResult(): Unable to get tallyResult.", "proposalID", proposalID, "msg", err.Error())
		return nil, err
	}
	if nil == tallyResult {
		return nil, common.NewBizError("Unable to get tallyResult.")
	}

	return tallyResult, nil
}

// query proposal list
func (govPlugin *GovPlugin) ListProposal(blockHash common.Hash, state xcom.StateDB) ([]gov.Proposal, error) {
	var proposalIDs []common.Hash
	var proposals []gov.Proposal

	votingProposals, err := govPlugin.govDB.ListVotingProposal(blockHash, state)
	if err != nil {
		log.Error("[GOV] ListProposal(): list voting proposals failed.", "blockHash", blockHash)
		return nil, err
	}
	endProposals, err := govPlugin.govDB.ListEndProposalID(blockHash, state)
	if err != nil {
		log.Error("[GOV] ListProposal(): list end proposals failed.", "blockHash", blockHash)
		return nil, err
	}

	preActiveProposals, err := govPlugin.govDB.GetPreActiveProposalID(blockHash, state)
	if err != nil {
		log.Error("[GOV] ListProposal(): find pre-active proposal failed.", "blockHash", blockHash)
		return nil, err
	}

	proposalIDs = append(proposalIDs, votingProposals...)
	proposalIDs = append(proposalIDs, endProposals...)
	proposalIDs = append(proposalIDs, preActiveProposals)

	for _, proposalID := range proposalIDs {
		proposal, err := govPlugin.govDB.GetExistProposal(proposalID, state)
		if err != nil {
			log.Error("[GOV] ListProposal(): find proposal failed.", "proposalID", proposalID)
			return nil, err
		}
		proposals = append(proposals, proposal)
	}
	return proposals, nil
}

// tally for a text proposal
func (govPlugin *GovPlugin) tallyForTextProposal(votedVerifierList []discover.NodeID, accuCnt uint16, proposal gov.TextProposal, blockHash common.Hash, state xcom.StateDB) error {

	proposalID := proposal.ProposalID
	verifiersCnt, err := govPlugin.govDB.AccuVerifiersLength(blockHash, proposalID)
	if err != nil {
		log.Error("count accu verifiers failed", "proposalID", proposalID, "blockHash", blockHash)
		return err
	}

	status := gov.Voting
	yeas := uint16(0)
	nays := uint16(0)
	abstentions := uint16(0)

	voteList, err := govPlugin.govDB.ListVoteValue(proposal.ProposalID, state)
	if err != nil {
		log.Error("[GOV] tallyForTextProposal(): list vote value failed.", "blockHash", blockHash)
		return err
	}
	for _, v := range voteList {
		if v.VoteOption == gov.Yes {
			yeas++
		}
		if v.VoteOption == gov.No {
			nays++
		}
		if v.VoteOption == gov.Abstention {
			abstentions++
		}
	}
	supportRate := float64(yeas) / float64(accuCnt)

	if supportRate >= SupportRate_Threshold {
		status = gov.Pass
	} else {
		status = gov.Failed
	}

	supportRate = float64(yeas) / float64(accuCnt)

	if supportRate >= SupportRate_Threshold {
		status = gov.Pass
	} else {
		status = gov.Failed
	}

	tallyResult := &gov.TallyResult{
		ProposalID:    proposal.ProposalID,
		Yeas:          yeas,
		Nays:          nays,
		Abstentions:   abstentions,
		AccuVerifiers: verifiersCnt,
		Status:        status,
	}

	govPlugin.govDB.MoveVotingProposalIDToEnd(blockHash, proposal.ProposalID, state)

	if err := govPlugin.govDB.SetTallyResult(*tallyResult, state); err != nil {
		log.Error("Save tally result failed", "tallyResult", tallyResult)
		return err
	}
	return nil
}

// tally for a version proposal
func (govPlugin *GovPlugin) tallyForVersionProposal(votedVerifierList []discover.NodeID, accuCnt uint16, proposal gov.VersionProposal, blockHash common.Hash, blockNumber uint64, state xcom.StateDB) error {

	proposalID := proposal.ProposalID
	verifiersCnt, err := govPlugin.govDB.AccuVerifiersLength(blockHash, proposalID)
	if err != nil {
		log.Error("count accu verifiers failed", "proposalID", proposalID, "blockHash", blockHash)
		return err
	}

	voterList, err := govPlugin.govDB.ListVoteValue(proposalID, state)
	if err != nil {
		log.Error("list vote value failed", "proposalID", proposalID)
		return err
	}

	voteCnt := uint16(len(voterList))
	yeas := voteCnt //`voteOption` can be ignored in version proposal, set voteCount to passCount as default.

	status := gov.Voting
	supportRate := float64(yeas) * 100 / float64(verifiersCnt)
	if supportRate > SupportRate_Threshold {
		status = gov.PreActive

		activeList, err := govPlugin.govDB.GetActiveNodeList(blockHash, proposalID)
		if err != nil {
			log.Error("list active nodes failed", "blockHash", blockHash, "proposalID", proposalID)
			return err
		}
		govPlugin.govDB.MoveVotingProposalIDToPreActive(blockHash, proposalID, state)
		//todo: handle error
		stk.ProposalPassedNotify(blockHash, blockNumber, activeList, proposal.NewVersion)
	} else {
		status = gov.Failed
		govPlugin.govDB.MoveVotingProposalIDToEnd(blockHash, proposalID, state)
	}

	tallyResult := &gov.TallyResult{
		ProposalID:    proposalID,
		Yeas:          yeas,
		Nays:          0x0,
		Abstentions:   0x0,
		AccuVerifiers: verifiersCnt,
		Status:        status,
	}

	if err := govPlugin.govDB.SetTallyResult(*tallyResult, state); err != nil {
		log.Error("Save tally result failed", "tallyResult", tallyResult)
		return err
	}
	return nil
}

// check if the node a verifier, and the caller address is same as the staking address
func (govPlugin *GovPlugin) checkVerifier(from common.Address, nodeID discover.NodeID, blockHash common.Hash, blockNumber uint64) bool {
	//verifierList, err := stk.GetVerifierList(blockHash, blockNumber, QueryStartNotIrr)
<<<<<<< HEAD
	verifierList, err := stk.GetVerifierList(blockHash, blockNumber, QueryStartNotIrr)
=======
	verifierList, err := stk.GetVerifierListFake(blockHash, blockNumber, QueryStartNotIrr)
>>>>>>> b5ad3f3d
	if err != nil {
		log.Error("list verifiers failed", "blockHash", blockHash)
		return false
	}

	for _, verifier := range verifierList {
		if verifier.NodeId == nodeID {
			if verifier.StakingAddress == from {
				return true
			} else {
				log.Warn("Verifier should send the tx by staking address")
				return false
			}
		}
	}

	return false
}

// check if the node a candidate, and the caller address is same as the staking address
func (govPlugin *GovPlugin) checkCandidate(from common.Address, nodeID discover.NodeID, blockHash common.Hash, blockNumber uint64) bool {
	candidateList, err := stk.GetCandidateList(blockHash, QueryStartNotIrr)
	if err != nil {
		log.Error("list candidates failed", "blockHash", blockHash)
		return false
	}

	for _, candidate := range candidateList {
		if candidate.NodeId == nodeID {
			if candidate.StakingAddress == from {
				return true
			} else {
				log.Warn("Candidate should send the tx by staking address")
				return false
			}
		}
	}
	return false
}

// find a version proposal at the voting stage
func (govPlugin *GovPlugin) findVotingVersionProposal(blockHash common.Hash, state xcom.StateDB) (*gov.VersionProposal, error) {
	idList, err := govPlugin.govDB.ListVotingProposal(blockHash, state)
	if err != nil {
		log.Error("find voting version proposal failed", "blockHash", blockHash)
		return nil, err
	}
	for _, proposalID := range idList {
		p, err := govPlugin.govDB.GetExistProposal(proposalID, state)
		if err != nil {
			return nil, err
		}
		if p.GetProposalType() == gov.Version {
			vp := p.(gov.VersionProposal)
			return &vp, nil
		}
	}
	return nil, nil
}<|MERGE_RESOLUTION|>--- conflicted
+++ resolved
@@ -19,11 +19,9 @@
 
 type GovPlugin struct {
 	govDB *gov.GovDB
-	TestMode bool
 }
 
 var govPlugin *GovPlugin
-
 
 func GovPluginInstance() *GovPlugin {
 	govPluginOnce.Do(func() {
@@ -207,7 +205,7 @@
 	}
 
 	//check caller and proposer
-	if !govPlugin.TestMode && !govPlugin.checkVerifier(from, proposal.GetProposer(), blockHash, curBlockNum) {
+	if !govPlugin.checkVerifier(from, proposal.GetProposer(), blockHash, curBlockNum) {
 		return common.NewBizError("[GOV] Submit(): Tx sender is not a verifier.")
 	}
 
@@ -250,6 +248,10 @@
 		log.Error("[GOV] Submit(): save proposal failed", "proposalID", proposal.GetProposalID())
 		return err
 	}
+	//if !ok {
+	//	err = errors.New("[GOV] Submit(): set proposal failed.")
+	//	return false, err
+	//}
 	if err := govPlugin.govDB.AddVotingProposalID(blockHash, proposal.GetProposalID(), state); err != nil {
 		log.Error("[GOV] Submit(): add proposal ID to voting proposal ID list failed", "proposalID", proposal.GetProposalID())
 		return err
@@ -547,11 +549,8 @@
 // check if the node a verifier, and the caller address is same as the staking address
 func (govPlugin *GovPlugin) checkVerifier(from common.Address, nodeID discover.NodeID, blockHash common.Hash, blockNumber uint64) bool {
 	//verifierList, err := stk.GetVerifierList(blockHash, blockNumber, QueryStartNotIrr)
-<<<<<<< HEAD
 	verifierList, err := stk.GetVerifierList(blockHash, blockNumber, QueryStartNotIrr)
-=======
-	verifierList, err := stk.GetVerifierListFake(blockHash, blockNumber, QueryStartNotIrr)
->>>>>>> b5ad3f3d
+
 	if err != nil {
 		log.Error("list verifiers failed", "blockHash", blockHash)
 		return false
