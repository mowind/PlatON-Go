--- conflicted
+++ resolved
@@ -120,11 +120,7 @@
 					log.Error("save active version to stateDB failed.", "blockNumber", blockNumber, "blockHash", blockHash, "preActiveProposalID", preActiveVersionProposalID)
 					return err
 				}
-<<<<<<< HEAD
-				log.Debug("version proposal active.", "proposalID", versionProposal.ProposalID)
-=======
 				log.Debug("version proposal active.", "proposalID", versionProposal.ProposalID, "newVersion", versionProposal.NewVersion, "newVersionString", xutil.ProgramVersion2Str(versionProposal.NewVersion))
->>>>>>> 1bf232a0
 			}
 		}
 	}
@@ -235,11 +231,7 @@
 		}
 
 		if err := gov.SetPreActiveVersion(proposal.NewVersion, state); err != nil {
-<<<<<<< HEAD
-			log.Error("save pre-active version to state failed", "proposalID", proposalID, "blockHash", blockHash, "newVersion", proposal.NewVersion)
-=======
 			log.Error("save pre-active version to state failed", "proposalID", proposalID, "blockHash", blockHash, "newVersion", proposal.NewVersion, "newVersionString", xutil.ProgramVersion2Str(proposal.NewVersion))
->>>>>>> 1bf232a0
 			return err
 		}
 
