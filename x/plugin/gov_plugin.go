--- conflicted
+++ resolved
@@ -340,12 +340,7 @@
 	} else {
 		if version>>8 == activeVersion>>8 {
 			//the declared version is the current active version, notify staking immediately
-<<<<<<< HEAD
-			//TODO uncomment it
-			//stk.DeclarePromoteNotify(blockHash, curBlockNum, declaredNodeID, version)
-=======
 			stk.DeclarePromoteNotify(blockHash, curBlockNum, declaredNodeID, version)
->>>>>>> d42697f1
 		} else {
 			log.Error("[GOV] DeclareVersion(): declared version invalid.", "version", version)
 			return common.NewBizError("declared version invalid.")
