--- conflicted
+++ resolved
@@ -1111,12 +1111,7 @@
 
 			} else if refundTmp.Cmp(restrictingPlanTmp) < 0 {
 				// When remain is less than or equal to del.RestrictingPlanHes/del.RestrictingPlan
-<<<<<<< HEAD
-
 				err := rt.ReturnLockFunds(delAddr, refundTmp, state)
-=======
-				err := rt.ReturnLockFunds(delAddr, remainTmp, state)
->>>>>>> fb63dde5
 				if nil != err {
 					log.Error("Failed to WithdrewDelegate on stakingPlugin: call Restricting ReturnLockFunds() is failed",
 						"blockNumber", blockNumber, "blockHash", blockHash.Hex(), "delAddr", delAddr.Hex(),
@@ -1174,12 +1169,7 @@
 		if nil != err {
 			return err
 		}
-<<<<<<< HEAD
 		refundAmount, del.ReleasedHes, del.RestrictingPlanHes = rm, rbalance, lbalance
-=======
-		remain, del.ReleasedHes, del.RestrictingPlanHes = rm, rbalance, lbalance
-
->>>>>>> fb63dde5
 		/**
 		handle delegate on Effective period
 		*/
@@ -1603,12 +1593,7 @@
 					}
 					return common.Big0, new(big.Int).Sub(refund, balance), nil
 				} else {
-<<<<<<< HEAD
-
 					err := rt.ReturnLockFunds(delAddr, refund, state)
-=======
-					err := rt.ReturnLockFunds(delAddr, remain, state)
->>>>>>> fb63dde5
 					if nil != err {
 						log.Error("Failed to handleUnDelegate on stakingPlugin: call Restricting ReturnLockFunds() return "+title+" is failed",
 							"refund amount", refund, "blockHash", blockHash.Hex(), "epoch", epoch, "delAddr", delAddr.Hex(), "err", err)
@@ -2731,13 +2716,7 @@
 			balanceTmp = common.Big0
 
 		} else {
-<<<<<<< HEAD
-
 			state.SubBalance(vm.StakingContractAddr, slashAmount)
-=======
-			state.SubBalance(vm.StakingContractAddr, remain)
->>>>>>> fb63dde5
-
 			if staking.Is_DuplicateSign(uint32(slashType)) {
 				state.AddBalance(caller, slashAmount)
 			} else {
