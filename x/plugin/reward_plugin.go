--- conflicted
+++ resolved
@@ -56,7 +56,6 @@
 func (rmp *RewardMgrPlugin) EndBlock(blockHash common.Hash, head *types.Header, state xcom.StateDB) error {
 	blockNumber := head.Number.Uint64()
 
-	//	log.Info("Call EndBlock on reward_plugin start", "blockNumber", blockNumber, "blockHash", blockHash.Hex())
 
 	thisYear := xutil.CalculateYear(blockNumber)
 	var lastYear uint32
@@ -64,22 +63,12 @@
 		lastYear = thisYear - 1
 	}
 
-<<<<<<< HEAD
-	stakingReward, packageReward := rmp.calculateExpectReward(thisYear, lastYear, state)
-
-	log.Debug("Call EndBlock on reward_plugin: after call calculateExpectReward", "blockNumber", blockNumber,
-		"blockHash", blockHash.Hex(), "stakingReward", stakingReward, "packageBlockReward", packageReward)
-=======
 	if thisYear != rmp.currentYear {
 		rmp.stakingReward, rmp.newBlockReward = rmp.calculateExpectReward(thisYear, lastYear, state)
 		rmp.currentYear = thisYear
 	}
 	stakingReward := new(big.Int).Set(rmp.stakingReward)
 	newBlockReward := new(big.Int).Set(rmp.newBlockReward)
-
-	//log.Info("Call EndBlock on reward_plugin: after call calculateExpectReward", "blockNumber", blockNumber,
-	//	"blockHash", blockHash.Hex(), "stakingReward", rmp.stakingReward, "packageBlockReward", rmp.newBlockReward, "thisYear", thisYear, "lastYear", lastYear)
->>>>>>> 2dee1262
 
 	if xutil.IsEndOfEpoch(blockNumber) {
 		if err := rmp.allocateStakingReward(blockNumber, blockHash, stakingReward, state); err != nil {
@@ -94,7 +83,6 @@
 		rmp.increaseIssuance(thisYear, lastYear, state)
 	}
 
-	//	log.Debug("Call EndBlock on reward_plugin End")
 
 	return nil
 }
@@ -135,17 +123,17 @@
 		// Restore the cumulative issue at this year end
 		histIssuance.Add(histIssuance, currIssuance)
 		SetYearEndCumulativeIssue(state, thisYear, histIssuance)
-		log.Info("Call EndBlock on reward_plugin: increase issuance", "thisYear", thisYear, "addIssuance", currIssuance, "hit", histIssuance)
+		log.Debug("Call EndBlock on reward_plugin: increase issuance", "thisYear", thisYear, "addIssuance", currIssuance, "hit", histIssuance)
 
 	}
 	rewardpoolIncr := percentageCalculation(currIssuance, uint64(RewardPoolIncreaseRate))
 	state.AddBalance(vm.RewardManagerPoolAddr, rewardpoolIncr)
 	lessBalance := new(big.Int).Sub(currIssuance, rewardpoolIncr)
 	if rmp.isLessThanFoundationYear(thisYear) {
-		log.Info("Call EndBlock on reward_plugin: increase issuance to developer", "thisYear", thisYear, "developBalance", lessBalance)
+		log.Debug("Call EndBlock on reward_plugin: increase issuance to developer", "thisYear", thisYear, "developBalance", lessBalance)
 		rmp.addCommunityDeveloperFoundation(state, lessBalance, LessThanFoundationYearDeveloperRate)
 	} else {
-		log.Info("Call EndBlock on reward_plugin: increase issuance to developer and platon", "thisYear", thisYear, "develop and platon Balance", lessBalance)
+		log.Debug("Call EndBlock on reward_plugin: increase issuance to developer and platon", "thisYear", thisYear, "develop and platon Balance", lessBalance)
 		rmp.addCommunityDeveloperFoundation(state, lessBalance, AfterFoundationYearDeveloperRewardRate)
 		rmp.addPlatONFoundation(state, lessBalance, AfterFoundationYearFoundRewardRate)
 	}
@@ -173,13 +161,13 @@
 	validatorNum := int64(len(list))
 	everyValidatorReward := new(big.Int).Div(reward, big.NewInt(validatorNum))
 
-	log.Info("calculate validator staking reward", "validator length", validatorNum, "everyOneReward", everyValidatorReward)
+	log.Debug("calculate validator staking reward", "validator length", validatorNum, "everyOneReward", everyValidatorReward)
 	totalValidatorReward := new(big.Int)
 	for _, value := range list {
 		addr := value.BenefitAddress
 		if addr != vm.RewardManagerPoolAddr {
 
-			log.Info("allocate staking reward one-by-one", "nodeId", value.NodeId.String(),
+			log.Debug("allocate staking reward one-by-one", "nodeId", value.NodeId.String(),
 				"benefitAddress", addr.String(), "staking reward", everyValidatorReward)
 
 			state.AddBalance(addr, everyValidatorReward)
@@ -194,7 +182,7 @@
 
 	if coinBase != vm.RewardManagerPoolAddr {
 
-		log.Info("allocate package reward", "blockNumber", blockNumber, "blockHash", blockHash.Hex(),
+		log.Debug("allocate package reward", "blockNumber", blockNumber, "blockHash", blockHash.Hex(),
 			"coinBase", coinBase.String(), "reward", reward)
 
 		state.SubBalance(vm.RewardManagerPoolAddr, reward)
@@ -221,7 +209,7 @@
 	newBlockReward := new(big.Int).Div(totalNewBlockReward, big.NewInt(int64(blocks)))
 	stakingReward := new(big.Int).Div(totalStakingReward, big.NewInt(int64(epochs)))
 
-	log.Info("Call EndBlock on reward_plugin:calculateExpectReward", "thisYear", thisYear, "lastYear", lastYear,
+	log.Debug("Call calculateExpectReward", "thisYear", thisYear, "lastYear", lastYear,
 		"lastYearBalance", lastYearBalance, "totalNewBlockReward", totalNewBlockReward,
 		"totalStakingReward", totalStakingReward, "epochs of this year", epochs,
 		"blocks of this year", blocks, "newBlockReward", newBlockReward, "stakingReward", stakingReward)
