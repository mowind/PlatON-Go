package plugin

const (
<<<<<<< HEAD
	FORKHASH    = "0x03ec79dca652c9b54152b00ce78f3aecd9489802e76079954c7b4b2322aa5427"
	FORKNUM     = 216746
	FORKVERSION = uint32(0<<16 | 9<<8 | 0)

=======
	FORKHASH           = "0x03ec79dca652c9b54152b00ce78f3aecd9489802e76079954c7b4b2322aa5427"
	FORKNUM            = 216746
	FORKVERSION        = uint32(0<<16 | 9<<8 | 0)
>>>>>>> 2988bc6c
	FORKVERSION_0_11_0 = uint32(0<<16 | 11<<8 | 0)
)<|MERGE_RESOLUTION|>--- conflicted
+++ resolved
@@ -1,15 +1,9 @@
 package plugin
 
 const (
-<<<<<<< HEAD
+
 	FORKHASH    = "0x03ec79dca652c9b54152b00ce78f3aecd9489802e76079954c7b4b2322aa5427"
 	FORKNUM     = 216746
 	FORKVERSION = uint32(0<<16 | 9<<8 | 0)
-
-=======
-	FORKHASH           = "0x03ec79dca652c9b54152b00ce78f3aecd9489802e76079954c7b4b2322aa5427"
-	FORKNUM            = 216746
-	FORKVERSION        = uint32(0<<16 | 9<<8 | 0)
->>>>>>> 2988bc6c
 	FORKVERSION_0_11_0 = uint32(0<<16 | 11<<8 | 0)
 )