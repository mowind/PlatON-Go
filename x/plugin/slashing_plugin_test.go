--- conflicted
+++ resolved
@@ -7,15 +7,13 @@
 	"math/big"
 	"testing"
 
-<<<<<<< HEAD
 	"github.com/PlatONnetwork/PlatON-Go/crypto/bls"
 
 	"github.com/PlatONnetwork/PlatON-Go/consensus/cbft/evidence"
-=======
+
 	"github.com/PlatONnetwork/PlatON-Go/common/mock"
 
 	//	"github.com/PlatONnetwork/PlatON-Go/consensus/cbft"
->>>>>>> f2288320
 
 	"github.com/PlatONnetwork/PlatON-Go/common/vm"
 
@@ -322,13 +320,10 @@
 	defer func() {
 		snapshotdb.Instance().Clear()
 	}()
-<<<<<<< HEAD
 	plugin.GovPluginInstance()
 	si.SetDecodeEvidenceFun(evidence.NewEvidences)
-=======
 	GovPluginInstance()
 	//	si.SetDecodeEvidenceFun(cbft.NewEvidences)
->>>>>>> f2288320
 	data := `{
           "duplicate_prepare": [
           {
