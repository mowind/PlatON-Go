--- conflicted
+++ resolved
@@ -14,9 +14,7 @@
 	"sync"
 )
 
-
 var SupportRate_Threshold = 0.85
-
 
 type GovPlugin struct {
 	govDB *gov.GovDB
@@ -108,27 +106,20 @@
 				return false, err
 			}
 
-
 			if votingProposal.GetProposalType() == gov.Text {
 				govPlugin.tallyForTextProposal(verifierList, accuVerifiersCnt, votingProposal.(gov.TextProposal), blockHash, state)
-			}else if votingProposal.GetProposalType() == gov.Version {
+			} else if votingProposal.GetProposalType() == gov.Version {
 				govPlugin.tallyForVersionProposal(verifierList, accuVerifiersCnt, votingProposal.(gov.VersionProposal), blockHash, header.Number.Uint64(), state)
-			}else{
+			} else {
 
 			}
 		}
 	}
 	preActiveProposalID := govPlugin.govDB.GetPreActiveProposalID(blockHash, state)
-<<<<<<< HEAD
 	if len(preActiveProposalID) <= 0 {
 		return true, nil
 	}
 	//exsits a PreActiveProposal
-=======
-	if len(preActiveProposalID)>0 {
-		return true, nil
-	}
->>>>>>> 9ede0a84
 	proposal, err := govPlugin.govDB.GetProposal(preActiveProposalID, state)
 	if err != nil {
 		msg := fmt.Sprintf("[GOV] EndBlock(): Unable to get proposal: %s", preActiveProposalID)
@@ -136,7 +127,6 @@
 		return false, err
 	}
 	versionProposal, ok := proposal.(gov.VersionProposal)
-<<<<<<< HEAD
 	if ok {
 		//TODO: condition 2 should be: if header blockNum corresponds to is a new consensus round.
 		if versionProposal.GetActiveBlock().Cmp(header.Number) >= 0 && true {
@@ -144,29 +134,6 @@
 			validatorList, err := stk.ListVerifierNodeID(blockHash, header.Number.Uint64())
 			if err != nil {
 				err := errors.New("[GOV] BeginBlock(): ListValidatorNodeID failed.")
-=======
-	if !ok {
-		return true, nil
-	}
-	if versionProposal.GetActiveBlock().Uint64() == header.Number.Uint64() {
-		validatorList, err := stk.ListCurrentValidatorID(blockHash, header.Number.Uint64())
-		if err != nil {
-			err := errors.New("[GOV] BeginBlock(): ListCurrentValidatorID failed.")
-			return false, err
-		}
-
-		var activeCount uint8 = 0
-		activeNodeIDList := govPlugin.govDB.GetActiveNodeList(blockHash, preActiveProposalID)
-		for _, val := range validatorList {
-			if inNodeList(val, activeNodeIDList) {
-				activeCount++
-			}
-		}
-		if activeCount == 25 {
-			tallyResult, err := govPlugin.govDB.GetTallyResult(preActiveProposalID, state)
-			if err != nil || tallyResult == nil {
-				err = errors.New("[GOV] EndBlock(): get tallyResult failed.")
->>>>>>> 9ede0a84
 				return false, err
 			}
 			var updatedNodes uint8 = 0
@@ -176,7 +143,9 @@
 			voteList := govPlugin.govDB.ListVote(preActiveProposalID, state)
 			var voterList []discover.NodeID
 			for _, vote := range voteList {
-				voterList = append(voterList, vote.voter)
+				print(vote)
+				var voter discover.NodeID //vote.voter
+				voterList = append(voterList, voter)
 			}
 
 			//check if validator has declared his version, or has voted for a version
@@ -201,17 +170,12 @@
 				}
 				govPlugin.govDB.MovePreActiveProposalIDToEnd(blockHash, preActiveProposalID, state)
 
-<<<<<<< HEAD
 				govPlugin.govDB.ClearActiveNodes(blockHash, preActiveProposalID)
 
-				//stk.NotifyActive(versionProposal.NewVersion)
+				//stk.NotifyActive(blockHash, blockNumber, proposal.NewVersion)
 			} else {
 				//TODO inform staking of un-upgraded validators
 			}
-=======
-			//todo:
-			//stk.NotifyActive(blockHash, blockNumber, proposal.NewVersion)
->>>>>>> 9ede0a84
 		}
 	}
 	return true, nil
@@ -448,7 +412,6 @@
 	endProposals := govPlugin.govDB.ListEndProposalID(blockHash, state)
 	preActiveProposals := govPlugin.govDB.GetPreActiveProposalID(blockHash, state)
 
-<<<<<<< HEAD
 	proposalIDs = append(proposalIDs, votingProposals...)
 	proposalIDs = append(proposalIDs, endProposals...)
 	proposalIDs = append(proposalIDs, preActiveProposals)
@@ -465,57 +428,29 @@
 	return proposals
 }
 
-//vote cycle ended, conduct tally process.
-func (govPlugin *GovPlugin) tally(proposalID common.Hash, blockHash common.Hash, state xcom.StateDB) (bool, gov.ProposalStatus) {
-
-	verifiersCnt := uint16(govPlugin.govDB.AccuVerifiersLength(blockHash, proposalID))
-	voteCnt := uint16(len(govPlugin.govDB.ListVote(proposalID, state)))
-	yeas := voteCnt //`voteOption` can be ignored in version proposal, set voteCount to passCount as default.
+func (govPlugin *GovPlugin) tallyForTextProposal(votedVerifierList []discover.NodeID, accuCnt uint16, proposal gov.TextProposal, blockHash common.Hash, state xcom.StateDB) error {
+	//votedCnt := uint16(len(votedVerifierList))
+	status := gov.Voting
+
+	yeas := uint16(0)
 	nays := uint16(0)
 	abstentions := uint16(0)
 
-	proposal, err := govPlugin.govDB.GetProposal(proposalID, state)
-	if err != nil {
-		msg := fmt.Sprintf("[GOV] tally(): Unable to get proposal: %s", proposalID)
-		err = errors.New(msg)
-		return false, 0x0
-	}
-
-	//calculate pass count in text proposal.
-	isTextProposal := false
-	_, ok := proposal.(gov.TextProposal)
-	if ok {
-		yeas = 0 //reset
-		isTextProposal = true
-		voteList := govPlugin.govDB.ListVote(proposalID, state)
-		for _, v := range voteList {
-			if v.option == gov.Yes {
-				yeas++
-			}
-			if v.option == gov.No {
-				nays++
-			}
-			if v.option == gov.Abstention {
-				abstentions++
-			}
-		}
-	}
-
-	status := gov.Voting
-	sr := float32(yeas) * 100 / float32(verifiersCnt)
-	//TODO: define SupportRateThreshold
-	var SupportRateThreshold float32 = 80.0
-	if sr > SupportRateThreshold {
-		if isTextProposal {
-			status = gov.PreActive
-		} else {
-			status = gov.Pass
-		}
-=======
-func (govPlugin *GovPlugin) tallyForTextProposal(votedVerifierList []discover.NodeID, accuCnt uint16, proposal gov.TextProposal, blockHash common.Hash, state xcom.StateDB) (error) {
-	votedCnt := uint16(len(votedVerifierList))
-	status := gov.Voting
-	supportRate := float64(votedCnt) / float64(accuCnt)
+	voteList := govPlugin.govDB.ListVote(proposal.ProposalID, state)
+	for _, v := range voteList {
+		print(v)
+		//TODO
+		//if v.option == gov.Yes {
+		yeas++
+		//}
+		//if v.option == gov.No {
+		nays++
+		//}
+		//if v.option == gov.Abstention {
+		abstentions++
+		//}
+	}
+	supportRate := float64(yeas) / float64(accuCnt)
 
 	if supportRate >= SupportRate_Threshold {
 		status = gov.Pass
@@ -525,7 +460,7 @@
 
 	tallyResult := gov.TallyResult{
 		ProposalID:    proposal.ProposalID,
-		Yeas:          votedCnt,
+		Yeas:          yeas,
 		AccuVerifiers: accuCnt,
 		Status:        status,
 	}
@@ -533,56 +468,43 @@
 	govPlugin.govDB.MoveVotingProposalIDToEnd(blockHash, proposal.ProposalID, state)
 
 	if govPlugin.govDB.SetTallyResult(tallyResult, state) {
-		return  nil
-	}else{
+		return nil
+	} else {
 		log.Error("[GOV] tally(): Unable to save text proposal tally result.")
 		return errors.New("save text proposal tally result error")
 	}
 }
 
-func (govPlugin *GovPlugin) tallyForVersionProposal(votedVerifierList []discover.NodeID, accuCnt uint16, proposal gov.VersionProposal, blockHash common.Hash, blockNumber uint64, state xcom.StateDB) (error) {
-
-	votedCnt := uint16(len(votedVerifierList))
+func (govPlugin *GovPlugin) tallyForVersionProposal(votedVerifierList []discover.NodeID, accuCnt uint16, proposal gov.VersionProposal, blockHash common.Hash, blockNumber uint64, state xcom.StateDB) error {
+
+	proposalID := proposal.ProposalID
+	verifiersCnt := uint16(govPlugin.govDB.AccuVerifiersLength(blockHash, proposalID))
+	voteCnt := uint16(len(govPlugin.govDB.ListVote(proposalID, state)))
+	yeas := voteCnt //`voteOption` can be ignored in version proposal, set voteCount to passCount as default.
 
 	status := gov.Voting
-	supportRate := float64(votedCnt) / float64(accuCnt)
-
-	if supportRate >= SupportRate_Threshold {
-		status = gov.PreActive
-		//todo:
-		//stk.NotifyPreActive(blockHash, blockNumber, proposal.NewVersion, votedVerifierList)
-
-		govPlugin.govDB.MoveVotingProposalIDToPreActive(blockHash, proposal.ProposalID, state)
->>>>>>> 9ede0a84
+	supportRate := float64(yeas) * 100 / float64(verifiersCnt)
+	//TODO: define SupportRateThreshold
+	if supportRate > SupportRate_Threshold {
+		status = gov.Pass
 	} else {
 		status = gov.Failed
 		govPlugin.govDB.MoveVotingProposalIDToEnd(blockHash, proposal.ProposalID, state)
 	}
 
-<<<<<<< HEAD
 	tallyResult := &gov.TallyResult{
 		ProposalID:    proposalID,
 		Yeas:          yeas,
-		Nays:          nays,
-		Abstentions:   abstentions,
+		Nays:          0x0,
+		Abstentions:   0x0,
 		AccuVerifiers: verifiersCnt,
-=======
-	tallyResult := gov.TallyResult{
-		ProposalID:    proposal.ProposalID,
-		Yeas:          votedCnt,
-		AccuVerifiers: accuCnt,
->>>>>>> 9ede0a84
 		Status:        status,
 	}
 
-	if govPlugin.govDB.SetTallyResult(tallyResult, state) {
+	if govPlugin.govDB.SetTallyResult(*tallyResult, state) {
 		return nil
-	}else{
+	} else {
 		log.Error("[GOV] tally(): Unable to save version proposal tally result.")
-		return  errors.New("save version proposal tally result error")
-	}
-<<<<<<< HEAD
-	return true, status
-=======
->>>>>>> 9ede0a84
+		return errors.New("save version proposal tally result error")
+	}
 }