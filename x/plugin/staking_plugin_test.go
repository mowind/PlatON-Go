--- conflicted
+++ resolved
@@ -4985,13 +4985,8 @@
 	curve := elliptic.P256()
 	vqList := make(staking.ValidatorQueue, 0)
 	preNonces := make([][]byte, 0)
-<<<<<<< HEAD
 	currentNonce := crypto.Keccak256([]byte(string("nonce")))
-	for i := 0; i < int(xcom.EpochValidatorNum); i++ {
-=======
-	curentNonce := crypto.Keccak256([]byte(string("nonce")))
-	for i := 0; i < int(xcom.EpochValidatorNum()); i++ {
->>>>>>> 343b8085
+	for i := 0; i < 101; i++ {
 		privKey, _ := ecdsa.GenerateKey(curve, rand.Reader)
 		nodeId := discover.PubkeyID(&privKey.PublicKey)
 		addr := crypto.PubkeyToAddress(privKey.PublicKey)
