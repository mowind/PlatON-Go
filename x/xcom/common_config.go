--- conflicted
+++ resolved
@@ -209,7 +209,7 @@
 				DuplicateSignHighSlashing:      uint32(100),
 				DuplicateSignReportReward:      uint32(50),
 				NumberOfBlockRewardForSlashing: uint32(20),
-				EvidenceValidEpoch:             uint32(1),
+				EvidenceValidEpoch:             uint32(27),
 			},
 			Gov: governanceConfig{
 				VersionProposalVote_DurationSeconds:   uint64(160),
@@ -237,17 +237,16 @@
 		// Default is test net config
 		ec = &EconomicModel{
 			Common: commonConfig{
-<<<<<<< HEAD
-				ExpectedMinutes:     uint64(10), // 10 minutes
-				NodeBlockTimeWindow: uint64(30), // 30 seconds
-				PerRoundBlocks:      uint64(15),
+				ExpectedMinutes:     uint64(3),  // 3 minutes
+				NodeBlockTimeWindow: uint64(10), // 10 seconds
+				PerRoundBlocks:      uint64(10),
 				ValidatorCount:      uint64(4),
-				AdditionalCycleTime: uint64(525600),
+				AdditionalCycleTime: uint64(28),
 			},
 			Staking: stakingConfig{
 				StakeThreshold:              stakeThreshold,
 				MinimumThreshold:            minimumThreshold,
-				EpochValidatorNum:           uint64(21),
+				EpochValidatorNum:           uint64(24),
 				HesitateRatio:               uint64(1),
 				UnStakeFreezeRatio:          uint64(2),
 				ActiveUnDelegateFreezeRatio: uint64(0),
@@ -257,7 +256,7 @@
 				DuplicateSignHighSlashing:      uint32(100),
 				DuplicateSignReportReward:      uint32(50),
 				NumberOfBlockRewardForSlashing: uint32(20),
-				EvidenceValidEpoch:             uint32(1),
+				EvidenceValidEpoch:             uint32(27),
 			},
 			Gov: governanceConfig{
 				VersionProposalVote_DurationSeconds: uint64(160),
@@ -282,160 +281,6 @@
 				CDFBalance:        new(big.Int).SetInt64(0),
 			},
 		}
-
-	case DefaultInnerTestNet:
-		ec = &EconomicModel{
-			Common: commonConfig{
-				ExpectedMinutes:     uint64(666), // 11 hours
-				NodeBlockTimeWindow: uint64(50),  // 50 seconds
-				PerRoundBlocks:      uint64(25),
-				ValidatorCount:      uint64(10),
-				AdditionalCycleTime: uint64(525600),
-			},
-			Staking: stakingConfig{
-				StakeThreshold:              stakeThreshold,
-				MinimumThreshold:            minimumThreshold,
-				EpochValidatorNum:           uint64(51),
-				HesitateRatio:               uint64(1),
-				UnStakeFreezeRatio:          uint64(2),
-				ActiveUnDelegateFreezeRatio: uint64(0),
-			},
-			Slashing: slashingConfig{
-				PackAmountAbnormal:             uint32(6),
-				DuplicateSignHighSlashing:      uint32(100),
-				DuplicateSignReportReward:      uint32(50),
-				NumberOfBlockRewardForSlashing: uint32(20),
-				EvidenceValidEpoch:             uint32(1),
-			},
-			Gov: governanceConfig{
-				VersionProposalVote_DurationSeconds: uint64(160),
-				//VersionProposalVote_ConsensusRounds:   uint64(4),
-				VersionProposalActive_ConsensusRounds: uint64(5),
-				VersionProposal_SupportRate:           float64(0.667),
-				TextProposalVote_DurationSeconds:      uint64(160),
-				//TextProposalVote_ConsensusRounds:      uint64(4),
-				TextProposal_VoteRate:      float64(0.50),
-				TextProposal_SupportRate:   float64(0.667),
-				CancelProposal_VoteRate:    float64(0.50),
-				CancelProposal_SupportRate: float64(0.667),
-			},
-			Reward: rewardConfig{
-				NewBlockRate:         50,
-				PlatONFoundationYear: 1,
-			},
-			InnerAcc: innerAccount{
-				PlatONFundAccount: common.HexToAddress("0x493301712671ada506ba6ca7891f436d29185821"),
-				PlatONFundBalance: new(big.Int).Set(platONFundBalance),
-				CDFAccount:        common.HexToAddress("0xc1f330b214668beac2e6418dd651b09c759a4bf5"),
-				CDFBalance:        new(big.Int).SetInt64(0),
-			},
-		}
-
-	case DefaultInnerDevNet:
-		ec = &EconomicModel{
-			Common: commonConfig{
-				ExpectedMinutes:     uint64(10), // 10 minutes
-				NodeBlockTimeWindow: uint64(30), // 30 seconds
-				PerRoundBlocks:      uint64(15),
-				ValidatorCount:      uint64(4),
-				AdditionalCycleTime: uint64(525600),
-			},
-			Staking: stakingConfig{
-				StakeThreshold:              stakeThreshold,
-				MinimumThreshold:            minimumThreshold,
-				EpochValidatorNum:           uint64(21),
-				HesitateRatio:               uint64(1),
-				UnStakeFreezeRatio:          uint64(2),
-				ActiveUnDelegateFreezeRatio: uint64(0),
-			},
-			Slashing: slashingConfig{
-				PackAmountAbnormal:             uint32(6),
-				DuplicateSignHighSlashing:      uint32(100),
-				DuplicateSignReportReward:      uint32(50),
-				NumberOfBlockRewardForSlashing: uint32(20),
-				EvidenceValidEpoch:             uint32(1),
-			},
-			Gov: governanceConfig{
-				VersionProposalVote_DurationSeconds: uint64(14 * 24 * 3600),
-				//VersionProposalVote_ConsensusRounds:   uint64(2419),
-				VersionProposalActive_ConsensusRounds: uint64(5),
-				VersionProposal_SupportRate:           float64(0.667),
-				TextProposalVote_DurationSeconds:      uint64(14 * 24 * 3600),
-				//TextProposalVote_ConsensusRounds:      uint64(2419),
-				TextProposal_VoteRate:      float64(0.50),
-				TextProposal_SupportRate:   float64(0.667),
-				CancelProposal_VoteRate:    float64(0.50),
-				CancelProposal_SupportRate: float64(0.667),
-			},
-			Reward: rewardConfig{
-				NewBlockRate:         50,
-				PlatONFoundationYear: 1,
-			},
-			InnerAcc: innerAccount{
-				PlatONFundAccount: common.HexToAddress("0x493301712671ada506ba6ca7891f436d29185821"),
-				PlatONFundBalance: new(big.Int).Set(platONFundBalance),
-				CDFAccount:        common.HexToAddress("0xc1f330b214668beac2e6418dd651b09c759a4bf5"),
-				CDFBalance:        new(big.Int).SetInt64(0),
-			},
-		}
-
-	default: // DefaultDeveloperNet
-		// Default is inner develop net config
-		ec = &EconomicModel{
-			Common: commonConfig{
-				//ExpectedMinutes:     uint64(3),  // 3 minutes
-				//NodeBlockTimeWindow: uint64(10), // 10 seconds
-				//PerRoundBlocks:      uint64(10),
-				//ValidatorCount:      uint64(4),
-				//AdditionalCycleTime: uint64(28),
-				ExpectedMinutes:     uint64(10), // 3 minutes
-				NodeBlockTimeWindow: uint64(20), // 20 seconds
-=======
-				ExpectedMinutes:     uint64(3),  // 3 minutes
-				NodeBlockTimeWindow: uint64(10), // 10 seconds
->>>>>>> 436377fb
-				PerRoundBlocks:      uint64(10),
-				ValidatorCount:      uint64(4),
-				AdditionalCycleTime: uint64(28),
-			},
-			Staking: stakingConfig{
-				StakeThreshold:              stakeThreshold,
-				MinimumThreshold:            minimumThreshold,
-				EpochValidatorNum:           uint64(24),
-				HesitateRatio:               uint64(1),
-				UnStakeFreezeRatio:          uint64(2),
-				ActiveUnDelegateFreezeRatio: uint64(0),
-			},
-			Slashing: slashingConfig{
-				PackAmountAbnormal:             uint32(6),
-				DuplicateSignHighSlashing:      uint32(100),
-				DuplicateSignReportReward:      uint32(50),
-				NumberOfBlockRewardForSlashing: uint32(20),
-				EvidenceValidEpoch:             uint32(1),
-			},
-			Gov: governanceConfig{
-				VersionProposalVote_DurationSeconds: uint64(160),
-				//VersionProposalVote_ConsensusRounds:   uint64(4),
-				VersionProposalActive_ConsensusRounds: uint64(5),
-				VersionProposal_SupportRate:           float64(0.667),
-				TextProposalVote_DurationSeconds:      uint64(160),
-				//TextProposalVote_ConsensusRounds:      uint64(4),
-				TextProposal_VoteRate:      float64(0.50),
-				TextProposal_SupportRate:   float64(0.667),
-				CancelProposal_VoteRate:    float64(0.50),
-				CancelProposal_SupportRate: float64(0.667),
-			},
-			Reward: rewardConfig{
-				NewBlockRate:         50,
-				PlatONFoundationYear: 10,
-			},
-			InnerAcc: innerAccount{
-				PlatONFundAccount: common.HexToAddress("0x493301712671ada506ba6ca7891f436d29185821"),
-				PlatONFundBalance: new(big.Int).Set(platONFundBalance),
-				CDFAccount:        common.HexToAddress("0xc1f330b214668beac2e6418dd651b09c759a4bf5"),
-				CDFBalance:        new(big.Int).SetInt64(0),
-			},
-		}
 	}
 
 	return ec
