package xcom

import (
	"bytes"
	"encoding/json"
<<<<<<< HEAD
=======
	"fmt"
>>>>>>> fe4e08df
	"math/big"

	"github.com/PlatONnetwork/PlatON-Go/common"
	"github.com/PlatONnetwork/PlatON-Go/core/types"
	"github.com/PlatONnetwork/PlatON-Go/crypto"
<<<<<<< HEAD
	"github.com/PlatONnetwork/PlatON-Go/log"
	"github.com/PlatONnetwork/PlatON-Go/rlp"
=======
>>>>>>> fe4e08df
)

// StateDB is an Plugin database for full state querying.
type StateDB interface {
	CreateAccount(common.Address)

	SubBalance(common.Address, *big.Int)
	AddBalance(common.Address, *big.Int)
	GetBalance(common.Address) *big.Int

	GetNonce(common.Address) uint64
	SetNonce(common.Address, uint64)

	GetCodeHash(common.Address) common.Hash
	GetCode(common.Address) []byte
	SetCode(common.Address, []byte)
	GetCodeSize(common.Address) int

	// todo: new func for abi of contract.
	GetAbiHash(common.Address) common.Hash
	GetAbi(common.Address) []byte
	SetAbi(common.Address, []byte)

	AddRefund(uint64)
	SubRefund(uint64)
	GetRefund() uint64

	// todo: hash -> bytes
	GetCommittedState(common.Address, []byte) []byte
	//GetState(common.Address, common.Hash) common.Hash
	//SetState(common.Address, common.Hash, common.Hash)
	GetState(common.Address, []byte) []byte
	SetState(common.Address, []byte, []byte)

	Suicide(common.Address) bool
	HasSuicided(common.Address) bool

	// Exist reports whether the given account exists in state.
	// Notably this should also return true for suicided accounts.
	Exist(common.Address) bool
	// Empty returns whether the given account is empty. Empty
	// is defined according to EIP161 (balance = nonce = code = 0).
	Empty(common.Address) bool

	RevertToSnapshot(int)
	Snapshot() int

	AddLog(*types.Log)
	AddPreimage(common.Hash, []byte)

	ForEachStorage(common.Address, func(common.Hash, common.Hash) bool)

	//ppos add
	TxHash() common.Hash
	TxIdx() uint32
}

// inner contract event data
type Result struct {
	Status bool
	Data   string
	ErrMsg string
}

<<<<<<< HEAD
=======
func SuccessResult(data string, errMsg string) []byte {
	return BuildResult(true, data, errMsg)
}

func FailResult(data string, errMsg string) []byte {
	return BuildResult(false, data, errMsg)
}

func BuildResult(status bool, data string, errMsg string) []byte {
	res := Result{status, data, errMsg}
	bytes, _ := json.Marshal(res)
	return bytes
}

>>>>>>> fe4e08df
/*// EncodeRLP implements rlp.Encoder
func (r *Result) EncodeRLP(w io.Writer) error {
	return rlp.Encode(w, Result{
		Status:    	r.Status,
		Data:       r.Data,
		ErrMsg: 	r.ErrMsg,
	})
}


// DecodeRLP implements rlp.Decoder
func (r *Result) DecodeRLP(s *rlp.Stream) error {
	var rs Result
	if err := s.Decode(&rs); err != nil {
		return err
	}

	ty := reflect.ValueOf(r.Data).Elem()

	if dByte, err := rlp.EncodeToBytes(r.Data); nil != err {
		return err
	}else {
		if err := rlp.DecodeBytes(dByte, &ty); nil != err {
			return err
		}
	}
	r.Status, r.Data, r.ErrMsg = rs.Status, ty, rs.ErrMsg
	return nil
}*/

// addLog let the result add to event.
func AddLog(state StateDB, blockNumber uint64, contractAddr common.Address, event, data string) {
	var logdata [][]byte
	logdata = make([][]byte, 0)
	logdata = append(logdata, []byte(data))

	buf := new(bytes.Buffer)
	if err := rlp.Encode(buf, logdata); nil != err {
		log.Error("Cannot RlpEncode the log data, data", "data", data)
		panic("Cannot RlpEncode the log data")
	}

	//encoded := common.MustRlpEncode(logdata)

	state.AddLog(&types.Log{
<<<<<<< HEAD
		Address:     contractAddr,
		Topics:      []common.Hash{common.BytesToHash(crypto.Keccak256([]byte(event)))},
		Data:        buf.Bytes(),
=======
		Address: contractAddr,
		Topics:  []common.Hash{common.BytesToHash(crypto.Keccak256([]byte(event)))},
		//Data:        buf.Bytes(),
		Data:        encoded,
>>>>>>> fe4e08df
		BlockNumber: blockNumber,
	})
	return
}

func PrintObject(s string, obj interface{}) {
	objs, _ := json.Marshal(obj)
	log.Debug(s + " == " + string(objs))
}<|MERGE_RESOLUTION|>--- conflicted
+++ resolved
@@ -3,20 +3,13 @@
 import (
 	"bytes"
 	"encoding/json"
-<<<<<<< HEAD
-=======
-	"fmt"
->>>>>>> fe4e08df
 	"math/big"
 
 	"github.com/PlatONnetwork/PlatON-Go/common"
 	"github.com/PlatONnetwork/PlatON-Go/core/types"
 	"github.com/PlatONnetwork/PlatON-Go/crypto"
-<<<<<<< HEAD
 	"github.com/PlatONnetwork/PlatON-Go/log"
 	"github.com/PlatONnetwork/PlatON-Go/rlp"
-=======
->>>>>>> fe4e08df
 )
 
 // StateDB is an Plugin database for full state querying.
@@ -81,8 +74,6 @@
 	ErrMsg string
 }
 
-<<<<<<< HEAD
-=======
 func SuccessResult(data string, errMsg string) []byte {
 	return BuildResult(true, data, errMsg)
 }
@@ -97,7 +88,6 @@
 	return bytes
 }
 
->>>>>>> fe4e08df
 /*// EncodeRLP implements rlp.Encoder
 func (r *Result) EncodeRLP(w io.Writer) error {
 	return rlp.Encode(w, Result{
@@ -143,16 +133,9 @@
 	//encoded := common.MustRlpEncode(logdata)
 
 	state.AddLog(&types.Log{
-<<<<<<< HEAD
 		Address:     contractAddr,
 		Topics:      []common.Hash{common.BytesToHash(crypto.Keccak256([]byte(event)))},
 		Data:        buf.Bytes(),
-=======
-		Address: contractAddr,
-		Topics:  []common.Hash{common.BytesToHash(crypto.Keccak256([]byte(event)))},
-		//Data:        buf.Bytes(),
-		Data:        encoded,
->>>>>>> fe4e08df
 		BlockNumber: blockNumber,
 	})
 	return
