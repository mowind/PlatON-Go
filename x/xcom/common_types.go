--- conflicted
+++ resolved
@@ -107,27 +107,7 @@
 
 
 
-<<<<<<< HEAD
-type SnapshotDB interface {
-	Put(hash common.Hash, key, value []byte) error
-	NewBlock(blockNumber *big.Int, parentHash common.Hash, hash common.Hash) error
-	Get(hash common.Hash, key []byte) ([]byte, error)
-	GetFromCommittedBlock(key []byte) ([]byte, error)
-	Del(hash common.Hash, key []byte) error
-	Has(hash common.Hash, key []byte) (bool, error)
-	Flush(hash common.Hash, blocknumber *big.Int) error
-	Ranking(hash common.Hash, key []byte, ranges int) iterator.Iterator
-	WalkBaseDB(slice *util.Range, f func(num *big.Int, iter iterator.Iterator) error) error
-	Commit(hash common.Hash) error
-	Clear() error
-	PutBaseDB(key, value []byte) error
-	DelBaseDB(key []byte) error
-	GetLastKVHash(blockHash common.Hash) []byte
-	BaseNum() (*big.Int, error)
-	Close() error
-	Compaction() error
-}
-=======
+
 //type SnapshotDB interface {
 //	NewBlock (blockNumber *big.Int, parentHash common.Hash, hash common.Hash) error
 //	Put (hash common.Hash, key, value []byte) error
@@ -144,5 +124,4 @@
 //	PutBaseDB (key,value []byte)  error
 //	GetLastKVHash (blockhash []byte) []byte
 //	Close () error
-//}
->>>>>>> 9eb9c638
+//}