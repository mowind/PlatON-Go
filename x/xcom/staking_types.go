--- conflicted
+++ resolved
@@ -99,13 +99,6 @@
 	// The staking von  is locked for hesitant epoch (in hesitation)
 	LockRepoTmp *big.Int
 
-<<<<<<< HEAD
-
-	/*// Positive and negative signs:
-	// Is it an increase or a decrease? 0: increase; 1: decrease
-	Mark uint8*/
-=======
->>>>>>> 45ced0c9
 
 	// Node desc
 	Description
@@ -165,13 +158,6 @@
 	// The epoch number at delegate or edit
 	DelegateEpoch uint64
 
-<<<<<<< HEAD
-	/*// Positive and negative signs:
-	// Is it an increase or a decrease? 0: increase; 1: decrease
-	Mark uint8*/
-
-=======
->>>>>>> 45ced0c9
 	// Total amount in all cancellation plans
 	Reduction *big.Int
 
