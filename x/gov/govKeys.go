--- conflicted
+++ resolved
@@ -14,19 +14,10 @@
 	keyPrefixEndProposals    = []byte("EndProposals")
 	//keyPrefixPreActiveProposal = []byte("PreActiveProposal")
 	keyPrefixPreActiveVersion = []byte("PreActiveVersion")
-<<<<<<< HEAD
-	keyPrefixActiveVersion    = []byte("ActiveVersion")
-	keyPrefixVotedVerifiers   = []byte("VotedVerifiers")
-	keyPrefixActiveNodes      = []byte("ActiveNodes")
-	keyPrefixAccuVerifiers    = []byte("AccuVerifiers")
-	keyPrefixDeclaredNodes    = []byte("DeclaredNodes")
-	keyPrefixTotalVerifiers   = []byte("TotalVerifiers")
-=======
 	keyPrefixActiveVersion   = []byte("ActiveVersion")
 	keyPrefixVotedVerifiers  = []byte("VotedVerifiers")
 	keyPrefixActiveNodes     = []byte("ActiveNodes")
 	keyPrefixAccuVerifiers   = []byte("AccuVerifiers")
->>>>>>> 00c3f990
 )
 
 // 提案的key
