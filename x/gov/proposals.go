--- conflicted
+++ resolved
@@ -12,43 +12,23 @@
 type ProposalType byte
 
 const (
-	Text    		ProposalType = 0x01
-	Version 		ProposalType = 0x02
+	Text    ProposalType = 0x01
+	Version ProposalType = 0x02
 )
 
 type ProposalStatus byte
 
 const (
-	Voting    		ProposalStatus = 0x01
-	Pass      		ProposalStatus = 0x02
-	Failed    		ProposalStatus = 0x03
-	PreActive 		ProposalStatus = 0x04
-	Active    		ProposalStatus = 0x05
+	Voting    ProposalStatus = 0x01
+	Pass      ProposalStatus = 0x02
+	Failed    ProposalStatus = 0x03
+	PreActive ProposalStatus = 0x04
+	Active    ProposalStatus = 0x05
 )
 
 type VoteOption byte
 
 const (
-<<<<<<< HEAD
-	Yeas 			VoteOption = iota + 1
-	Nays
-	Abstentions
-)
-
-type TallyResult struct {
-	ProposalID    	common.Hash       	`json:"proposalID"`
-	Yeas          	uint16            	`json:"yeas"`
-	Nays          	uint64            	`json:"nays"`
-	Abstentions   	uint16            	`json:"abstentions"`
-	AccuVerifiers 	uint16 				`json:"accuVerifiers"`
-	Status        	ProposalStatus    	`json:"status"`
-}
-
-type Vote struct {
-	ProposalID 		common.Hash     	`json:"proposalID"`
-	VoteNodeID 		discover.NodeID 	`json:"voteNodeID"`
-	VoteOption 		VoteOption      	`json:"voteOption"`
-=======
 	Yes VoteOption = iota + 1
 	No
 	Abstention
@@ -67,7 +47,6 @@
 	ProposalID common.Hash     `json:"proposalID"`
 	VoteNodeID discover.NodeID `json:"voteNodeID"`
 	VoteOption VoteOption      `json:"voteOption"`
->>>>>>> 14a7b6c3
 }
 
 type Proposal interface {
@@ -113,13 +92,8 @@
 	Topic          string
 	Desc           string
 	Url            string
-<<<<<<< HEAD
-	SubmitBlock    uint64
-	EndVotingBlock uint64
-=======
 	SubmitBlock    *big.Int
 	EndVotingBlock *big.Int
->>>>>>> 14a7b6c3
 	Proposer       discover.NodeID
 	Result         TallyResult
 }
@@ -172,21 +146,6 @@
 	return tp.Url
 }
 
-<<<<<<< HEAD
-func (tp TextProposal) SetSubmitBlock(blockNumber uint64) {
-	tp.SubmitBlock = blockNumber
-}
-
-func (tp TextProposal) GetSubmitBlock() uint64 {
-	return tp.SubmitBlock
-}
-
-func (tp TextProposal) SetEndVotingBlock(blockNumber uint64) {
-	tp.EndVotingBlock = blockNumber
-}
-
-func (tp TextProposal) GetEndVotingBlock() uint64 {
-=======
 func (tp TextProposal) SetSubmitBlock(blockNumber *big.Int) {
 	tp.SubmitBlock = blockNumber
 }
@@ -200,7 +159,6 @@
 }
 
 func (tp TextProposal) GetEndVotingBlock() *big.Int {
->>>>>>> 14a7b6c3
 	return tp.EndVotingBlock
 }
 
@@ -238,11 +196,7 @@
 type VersionProposal struct {
 	TextProposal
 	NewVersion  uint
-<<<<<<< HEAD
-	ActiveBlock uint64
-=======
 	ActiveBlock *big.Int
->>>>>>> 14a7b6c3
 }
 
 func (vp VersionProposal) SetNewVersion(newVersion uint) {
@@ -253,18 +207,6 @@
 	return vp.NewVersion
 }
 
-<<<<<<< HEAD
-func (vp VersionProposal) SetActiveBlock(activeBlock uint64) {
-	vp.ActiveBlock = activeBlock
-}
-
-func (vp VersionProposal) GetActiveBlock() uint64 {
-	return vp.ActiveBlock
-}
-
-func (vp VersionProposal) Verify() bool {
-	return true
-=======
 func (vp VersionProposal) SetActiveBlock(activeBlock *big.Int) {
 	vp.ActiveBlock = activeBlock
 }
@@ -318,7 +260,6 @@
 	}
 
 	return true, nil
->>>>>>> 14a7b6c3
 }
 
 func (vp VersionProposal) String() string {
