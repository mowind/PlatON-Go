package cbft

import (
	"bytes"
	"crypto/elliptic"
	"encoding/json"
	"fmt"
	"sync/atomic"
<<<<<<< HEAD

	"github.com/PlatONnetwork/PlatON-Go/consensus/cbft/utils"
	"github.com/PlatONnetwork/PlatON-Go/crypto/bls"
=======
>>>>>>> fe6adc49

	errors "github.com/pkg/errors"

	"reflect"
	"sync"
	"time"

	"github.com/PlatONnetwork/PlatON-Go/common"
	cconsensus "github.com/PlatONnetwork/PlatON-Go/common/consensus"
	"github.com/PlatONnetwork/PlatON-Go/consensus"
	"github.com/PlatONnetwork/PlatON-Go/consensus/cbft/evidence"
	"github.com/PlatONnetwork/PlatON-Go/consensus/cbft/executor"
	"github.com/PlatONnetwork/PlatON-Go/consensus/cbft/fetcher"
	"github.com/PlatONnetwork/PlatON-Go/consensus/cbft/network"
	"github.com/PlatONnetwork/PlatON-Go/consensus/cbft/protocols"
	"github.com/PlatONnetwork/PlatON-Go/consensus/cbft/rules"
	cstate "github.com/PlatONnetwork/PlatON-Go/consensus/cbft/state"
	ctypes "github.com/PlatONnetwork/PlatON-Go/consensus/cbft/types"
	"github.com/PlatONnetwork/PlatON-Go/consensus/cbft/utils"
	"github.com/PlatONnetwork/PlatON-Go/consensus/cbft/validator"
	"github.com/PlatONnetwork/PlatON-Go/consensus/cbft/wal"
	"github.com/PlatONnetwork/PlatON-Go/core/cbfttypes"
	"github.com/PlatONnetwork/PlatON-Go/core/state"
	"github.com/PlatONnetwork/PlatON-Go/core/types"
	"github.com/PlatONnetwork/PlatON-Go/crypto"
	"github.com/PlatONnetwork/PlatON-Go/crypto/bls"
	"github.com/PlatONnetwork/PlatON-Go/event"
	"github.com/PlatONnetwork/PlatON-Go/log"
	"github.com/PlatONnetwork/PlatON-Go/node"
	"github.com/PlatONnetwork/PlatON-Go/p2p"
	"github.com/PlatONnetwork/PlatON-Go/p2p/discover"
	"github.com/PlatONnetwork/PlatON-Go/params"
	"github.com/PlatONnetwork/PlatON-Go/rpc"
)

const cbftVersion = 1

type Cbft struct {
	config           ctypes.Config
	eventMux         *event.TypeMux
	closeOnce        sync.Once
	exitCh           chan struct{}
	txPool           consensus.TxPoolReset
	blockChain       consensus.ChainReader
	blockCacheWriter consensus.BlockCacheWriter
	peerMsgCh        chan *ctypes.MsgInfo
	syncMsgCh        chan *ctypes.MsgInfo
	evPool           evidence.EvidencePool
	log              log.Logger
	network          *network.EngineManager

	start    int32
	syncing  int32
	fetching int32
	// Async call channel
	asyncCallCh chan func()

	fetcher *fetcher.Fetcher
	// Control the current view state
	state *cstate.ViewState

	// Block asyncExecutor, the block responsible for executing the current view
	asyncExecutor executor.AsyncBlockExecutor

	// Verification security rules for proposed blocks and viewchange
	safetyRules rules.SafetyRules

	// Determine when to allow voting
	voteRules rules.VoteRules

	// Validator pool
	validatorPool *validator.ValidatorPool

	// Store blocks that are not committed
	blockTree *ctypes.BlockTree

	// wal
	nodeServiceContext *node.ServiceContext
	wal                wal.Wal
	loading            int32

	// Record the number of peer requests for obtaining cbft information.
	queues map[string]int // Per peer message counts to prevent memory exhaustion.
}

func New(sysConfig *params.CbftConfig, optConfig *ctypes.OptionsConfig, eventMux *event.TypeMux, ctx *node.ServiceContext) *Cbft {
	cbft := &Cbft{
		config:             ctypes.Config{Sys: sysConfig, Option: optConfig},
		eventMux:           eventMux,
		exitCh:             make(chan struct{}),
		peerMsgCh:          make(chan *ctypes.MsgInfo, optConfig.PeerMsgQueueSize),
		syncMsgCh:          make(chan *ctypes.MsgInfo, optConfig.PeerMsgQueueSize),
		log:                log.New(),
		start:              0,
		syncing:            0,
		fetching:           0,
		asyncCallCh:        make(chan func(), optConfig.PeerMsgQueueSize),
		nodeServiceContext: ctx,
		queues:             make(map[string]int),
		state:              cstate.NewViewState(),
	}

	if evPool, err := evidence.NewEvidencePool(ctx, optConfig.EvidenceDir); err == nil {
		cbft.evPool = evPool
	} else {
		return nil
	}

	return cbft
}

// Returns the ID value of the current node
func (cbft *Cbft) NodeId() discover.NodeID {
	return discover.NodeID{}
}

func (cbft *Cbft) Start(chain consensus.ChainReader, blockCacheWriter consensus.BlockCacheWriter, txPool consensus.TxPoolReset, agency consensus.Agency) error {
	cbft.blockChain = chain
	cbft.txPool = txPool
	cbft.blockCacheWriter = blockCacheWriter
	cbft.asyncExecutor = executor.NewAsyncExecutor(blockCacheWriter.Execute)
	cbft.validatorPool = validator.NewValidatorPool(agency, chain.CurrentHeader().Number.Uint64(), cbft.config.Option.NodeID)

	cbft.state = cstate.NewViewState()
	//Initialize block tree
	block := chain.GetBlock(chain.CurrentHeader().Hash(), chain.CurrentHeader().Number.Uint64())

	isGenesis := func() bool {
		return block.NumberU64() == 0
	}

	var qc *ctypes.QuorumCert
	if !isGenesis() {
		var err error
		_, qc, err = ctypes.DecodeExtra(block.ExtraData())

		if err != nil {
			return errors.Wrap(err, fmt.Sprintf("start cbft failed"))
		}
	}

	cbft.blockTree = ctypes.NewBlockTree(block, qc)
	atomic.StoreInt32(&cbft.loading, 1)
	if isGenesis() {
		cbft.changeView(cbft.config.Sys.Epoch, 1, block, qc, nil)
	} else {
		cbft.changeView(qc.Epoch, qc.ViewNumber, block, qc, nil)
	}

	//Initialize view state
	cbft.state.SetHighestQCBlock(block)
	cbft.state.SetHighestLockBlock(block)
	cbft.state.SetHighestCommitBlock(block)

	// Initialize current view
	if qc != nil {
		cbft.state.SetExecuting(qc.BlockIndex, true)
		cbft.state.AddQCBlock(block, qc)
		cbft.state.AddQC(qc)
	}

	// try change view again
	cbft.tryChangeView()

	//Initialize rules
	cbft.safetyRules = rules.NewSafetyRules(cbft.state, cbft.blockTree)
	cbft.voteRules = rules.NewVoteRules(cbft.state)

	// load consensus state
	if err := cbft.LoadWal(); err != nil {
		return err
	}
	atomic.StoreInt32(&cbft.loading, 0)

	go cbft.receiveLoop()

	// init handler and router to process message.
	// cbft -> handler -> router.
	cbft.network = network.NewEngineManger(cbft) // init engineManager as handler.

	// Start the handler to process the message.
	go cbft.network.Start()

	utils.SetTrue(&cbft.start)
	cbft.log.Info("Cbft engine start")
	return nil
}

// Entrance: The messages related to the consensus are entered from here.
// The message sent from the peer node is sent to the CBFT message queue and
// there is a loop that will distribute the incoming message.
func (cbft *Cbft) ReceiveMessage(msg *ctypes.MsgInfo) {
	select {
	case cbft.peerMsgCh <- msg:
		cbft.log.Debug("Received message from peer", "peer", msg.PeerID, "msgType", reflect.TypeOf(msg.Msg), "msgHash", msg.Msg.MsgHash().TerminalString(), "BHash", msg.Msg.BHash().TerminalString())
	case <-cbft.exitCh:
		cbft.log.Error("Cbft exit")
	}
}

// ReceiveSyncMsg is used to receive messages that are synchronized from other nodes.
//
// Possible message types are:
//  PrepareBlockVotesMsg/GetLatestStatusMsg/LatestStatusMsg/
func (cbft *Cbft) ReceiveSyncMsg(msg *ctypes.MsgInfo) {
	select {
	case cbft.syncMsgCh <- msg:
		cbft.log.Debug("Receive synchronization related messages from peer", "peer", msg.PeerID, "msgType", reflect.TypeOf(msg.Msg), "msgHash", msg.Msg.MsgHash().TerminalString(), "BHash", msg.Msg.BHash().TerminalString())
	case <-cbft.exitCh:
		cbft.log.Error("Cbft exit")
	}
}

// LoadWal tries to recover consensus state and view msg from the wal.
func (cbft *Cbft) LoadWal() (err error) {
	// init wal and load wal state
	var context *node.ServiceContext
	if cbft.config.Option.WalMode {
		context = cbft.nodeServiceContext
	}
	if cbft.wal, err = wal.NewWal(context, ""); err != nil {
		return err
	}

	// load consensus chainState
	if err = cbft.wal.LoadChainState(cbft.recoveryChainState); err != nil {
		cbft.log.Error(err.Error())
		return err
	}
	// load consensus message
	if err = cbft.wal.Load(cbft.recoveryMsg); err != nil {
		cbft.log.Error(err.Error())
		return err
	}
	return nil
}

//Receive all consensus related messages, all processing logic in the same goroutine
func (cbft *Cbft) receiveLoop() {
	// channel Divided into read-only type, writable type
	// Read-only is the channel that gets the current CBFT status.
	// Writable type is the channel that affects the consensus state.
	for {
		select {
		case msg := <-cbft.peerMsgCh:

			// Prevent Dos attacks and limit the number of messages sent by each node.
			count := cbft.queues[msg.PeerID] + 1
			if int64(count) > cbft.config.Option.MaxQueuesLimit {
				log.Error("Discarded message, exceeded allowance for the layer of cbft", "peer", msg.PeerID, "msgHash", msg.Msg.MsgHash().TerminalString())
				// Need further confirmation.
				// todo: Is the program exiting or dropping the message here?
				break
			}
			cbft.queues[msg.PeerID] = count
			cbft.handleConsensusMsg(msg)
			// After the message is processed, the counter is decremented by one.
			// If it is reduced to 0, the mapping relationship of the corresponding
			// node will be deleted.
			cbft.queues[msg.PeerID]--
			if cbft.queues[msg.PeerID] == 0 {
				delete(cbft.queues, msg.PeerID)
			}

		case msg := <-cbft.syncMsgCh:
			cbft.handleSyncMsg(msg)
		case msg := <-cbft.asyncExecutor.ExecuteStatus():
			cbft.onAsyncExecuteStatus(msg)
		case fn := <-cbft.asyncCallCh:
			fn()

		case <-cbft.state.ViewTimeout():
			cbft.OnViewTimeout()
		default:
		}

		// read-only channel
		select {
		default:
		}
	}
}

//Handling consensus messages, there are three main types of messages. prepareBlock, prepareVote, viewChange
func (cbft *Cbft) handleConsensusMsg(info *ctypes.MsgInfo) {
	if cbft.running() {
		return
	}
	msg, id := info.Msg, info.PeerID
	var err error

	// Forward the message before processing the message.
	go cbft.network.Forwarding(id, msg)

	switch msg := msg.(type) {
	case *protocols.PrepareBlock:
		err = cbft.OnPrepareBlock(id, msg)
	case *protocols.PrepareVote:
		err = cbft.OnPrepareVote(id, msg)
	case *protocols.ViewChange:
		err = cbft.OnViewChange(id, msg)
	}

	if err != nil {
		cbft.log.Error("Handle msg Failed", "error", err, "type", reflect.TypeOf(msg), "peer", id)
	}
}

// Behind the node will be synchronized by synchronization message
func (cbft *Cbft) handleSyncMsg(info *ctypes.MsgInfo) {
	msg, id := info.Msg, info.PeerID

	// Forward the message before processing the message.
	go cbft.network.Forwarding(id, msg)

	switch msg := msg.(type) {
	case *protocols.GetPrepareBlock:
		cbft.OnGetPrepareBlock(id, msg)

	case *protocols.GetBlockQuorumCert:
		cbft.OnGetBlockQuorumCert(id, msg)

	case *protocols.BlockQuorumCert:
		cbft.OnBlockQuorumCert(id, msg)

	case *protocols.GetPrepareVote:
		cbft.OnGetPrepareVote(id, msg)

	case *protocols.PrepareVotes:
		cbft.OnPrepareVotes(id, msg)

	case *protocols.GetQCBlockList:
		cbft.OnGetQCBlockList(id, msg)

	case *protocols.QCBlockList:
		cbft.OnQCBlockList(id, msg)

	case *protocols.GetLatestStatus:
		cbft.OnGetLatestStatus(id, msg)

	case *protocols.LatestStatus:
		cbft.OnLatestStatus(id, msg)

	case *protocols.PrepareBlockHash:
		cbft.OnPrepareBlockHash(id, msg)

	default:
		cbft.fetcher.MatchTask(id, msg)
	}
}

func (cbft *Cbft) running() bool {
	return utils.False(&cbft.syncing) && utils.False(&cbft.fetching)
}

func (cbft *Cbft) Author(header *types.Header) (common.Address, error) {
	return header.Coinbase, nil
}

func (cbft *Cbft) VerifyHeader(chain consensus.ChainReader, header *types.Header, seal bool) error {
	if header.Number == nil {
		cbft.log.Error("Verify header fail, unknown block")
		return errors.New("unknown block")
	}

	cbft.log.Trace("Verify header", "number", header.Number, "hash", header.Hash, "seal", seal)
	if len(header.Extra) < consensus.ExtraSeal {
		cbft.log.Error("Verify header fail, missing signature", "number", header.Number, "hash", header.Hash)
	}

	if err := cbft.validatorPool.VerifyHeader(header); err != nil {
		cbft.log.Error("Verify header fail", "number", header.Number, "hash", header.Hash(), "err", err)
	}
	return nil
}

func (cbft *Cbft) VerifyHeaders(chain consensus.ChainReader, headers []*types.Header, seals []bool) (chan<- struct{}, <-chan error) {
	cbft.log.Trace("Verify headers", "total", len(headers))

	abort := make(chan struct{})
	results := make(chan error, len(headers))

	go func() {
		for _, header := range headers {
			err := cbft.VerifyHeader(chain, header, false)

			select {
			case <-abort:
				return
			case results <- err:
			}
		}
	}()
	return abort, results
}

// VerifySeal implements consensus.Engine, checking whether the signature contained
// in the header satisfies the consensus protocol requirements.
func (cbft *Cbft) VerifySeal(chain consensus.ChainReader, header *types.Header) error {
	cbft.log.Trace("Verify seal", "hash", header.Hash(), "number", header.Number)
	if header.Number.Uint64() == 0 {
		return errors.New("unknown block")
	}
	return nil
}

// Prepare implements consensus.Engine, preparing all the consensus fields of the
// header of running the transactions on top.
func (cbft *Cbft) Prepare(chain consensus.ChainReader, header *types.Header) error {
	cbft.log.Debug("Prepare", "hash", header.Hash(), "number", header.Number.Uint64())

	//header.Extra[0:31] to store block's version info etc. and right pad with 0x00;
	//header.Extra[32:] to store block's sign of producer, the length of sign is 65.
	if len(header.Extra) < 32 {
		header.Extra = append(header.Extra, bytes.Repeat([]byte{0x00}, 32-len(header.Extra))...)
	}
	header.Extra = header.Extra[:32]

	//init header.Extra[32: 32+65]
	header.Extra = append(header.Extra, make([]byte, consensus.ExtraSeal)...)
	return nil
}

// Finalize implements consensus.Engine, no block
// rewards given, and returns the final block.
func (cbft *Cbft) Finalize(chain consensus.ChainReader, header *types.Header, state *state.StateDB, txs []*types.Transaction, receipts []*types.Receipt) (*types.Block, error) {
	cbft.log.Debug("Finalize block", "hash", header.Hash(), "number", header.Number, "txs", len(txs), "receipts", len(receipts))
	header.Root = state.IntermediateRoot(true)
	return types.NewBlock(header, txs, receipts), nil
}

func (cbft *Cbft) Seal(chain consensus.ChainReader, block *types.Block, results chan<- *types.Block, stop <-chan struct{}) error {
	cbft.log.Info("Seal block", "number", block.Number(), "parentHash", block.ParentHash())
	header := block.Header()
	if block.NumberU64() == 0 {
		return errors.New("unknown block")
	}

	sign, err := cbft.signFn(header.SealHash().Bytes())
	if err != nil {
		cbft.log.Error("Seal block sign fail", "number", block.Number(), "parentHash", block.ParentHash(), "err", err)
		return err
	}

	copy(header.Extra[len(header.Extra)-consensus.ExtraSeal:], sign[:])

	sealBlock := block.WithSeal(header)

	cbft.asyncCallCh <- func() {
		cbft.OnSeal(sealBlock, results, stop)
	}
	return nil
}

func (cbft *Cbft) OnSeal(block *types.Block, results chan<- *types.Block, stop <-chan struct{}) {
	// TODO: check is turn to seal block
	if cbft.state.HighestExecutedBlock().Hash() != block.ParentHash() {
		cbft.log.Warn("Futile block cause highest executed block changed", "nubmer", block.Number(), "parentHash", block.ParentHash(),
			"qcNumber", cbft.state.HighestQCBlock().Number(), "qcHash", cbft.state.HighestQCBlock().Hash(),
			"exectedNumber", cbft.state.HighestExecutedBlock().Number(), "exectedHash", cbft.state.HighestExecutedBlock().Hash())
		return
	}

	me, _ := cbft.validatorPool.GetValidatorByNodeID(cbft.state.HighestExecutedBlock().NumberU64(), cbft.config.Option.NodeID)

	prepareBlock := &protocols.PrepareBlock{
		Epoch:         cbft.state.Epoch(),
		ViewNumber:    cbft.state.ViewNumber(),
		Block:         block,
		BlockIndex:    cbft.state.NextViewBlockIndex(),
		ProposalIndex: uint32(me.Index),
	}

	// Next index is equal zero, This view does not produce a block.
	if cbft.state.NextViewBlockIndex() == 0 {
		parentBlock, parentQC := cbft.blockTree.FindBlockAndQC(block.ParentHash(), block.NumberU64()-1)
		if parentBlock == nil {
			cbft.log.Error("Can not find parent block", "number", block.Number(), "parentHash", block.ParentHash())
			return
		}
		prepareBlock.PrepareQC = parentQC
	}

	cbft.log.Info("Seal New Block", "prepareBlock", prepareBlock.String())

	if err := cbft.signMsgByBls(prepareBlock); err != nil {
		cbft.log.Error("Sign PrepareBlock failed", "err", err, "hash", block.Hash(), "number", block.NumberU64())
		return
	}

	cbft.state.SetExecuting(prepareBlock.BlockIndex, true)

	if err := cbft.OnPrepareBlock("", prepareBlock); err != nil {
		cbft.log.Error("Check Seal Block failed", "err", err, "hash", block.Hash(), "number", block.NumberU64())
		return
	}

	if err := cbft.signBlock(block.Hash(), block.NumberU64(), prepareBlock.BlockIndex); err != nil {
		cbft.log.Error("Sign PrepareBlock failed", "err", err, "hash", block.Hash(), "number", block.NumberU64())
		return
	}

	cbft.findQCBlock()

	// write sendPrepareBlock info to wal
	cbft.sendPrepareBlock(prepareBlock)

	cbft.network.Broadcast(prepareBlock)

	go func() {
		select {
		case <-stop:
			return
		case results <- block:
		default:
			cbft.log.Warn("Sealing result channel is not ready by miner", "sealHash", block.Header().SealHash())
		}
	}()
}

// SealHash returns the hash of a block prior to it being sealed.
func (cbft *Cbft) SealHash(header *types.Header) common.Hash {
	cbft.log.Debug("Seal hash", "hash", header.Hash(), "number", header.Number)
	return header.SealHash()
}

func (Cbft) APIs(chain consensus.ChainReader) []rpc.API {
	return []rpc.API{}
}

func (cbft *Cbft) Protocols() []p2p.Protocol {
	return cbft.network.Protocols()
}

func (cbft *Cbft) NextBaseBlock() *types.Block {
	result := make(chan *types.Block, 1)
	cbft.asyncCallCh <- func() {
		block := cbft.state.HighestExecutedBlock()
		cbft.log.Debug("Base block", "hash", block.Hash(), "number", block.Number())
		result <- block
	}
	return <-result
}

func (cbft *Cbft) InsertChain(block *types.Block) error {
	cbft.log.Debug("Insert chain", "number", block.Number(), "hash", block.Hash())
	cbft.pause()
	defer cbft.resume()

	if block.NumberU64() <= cbft.state.HighestLockBlock().NumberU64() {
		cbft.log.Debug("The inserted block has exists in chain",
			"number", block.Number(), "hash", block.Hash(),
			"lockedNumber", cbft.state.HighestLockBlock().Number(),
			"lockedHash", cbft.state.HighestLockBlock().Hash())
		return nil
	}

	// Check if the inserted block's parent is highest locked block or highest qc block.
	// The correct block can link chain.
	if block.ParentHash() != cbft.state.HighestLockBlock().Hash() &&
		block.ParentHash() != cbft.state.HighestQCBlock().Hash() {
		cbft.log.Warn("Not found the inserted block's parent block",
			"nubmer", block.Number(), "hash", block.Hash(),
			"parentHash", block.ParentHash(),
			"lockedNumber", cbft.state.HighestLockBlock().Number(),
			"lockedHash", cbft.state.HighestLockBlock().Hash(),
			"qcNumber", cbft.state.HighestQCBlock().Number(),
			"qcHash", cbft.state.HighestQCBlock().Hash())
		return errors.New("orphan block")
	}

	// Verifies block
	_, qc, err := ctypes.DecodeExtra(block.ExtraData())
	if err != nil {
		cbft.log.Error("Decode block extra date fail", "number", block.Number(), "hash", block.Hash())
		return errors.New("failed to decode block extra data")
	}

	if err := cbft.verifyPrepareQC(qc); err != nil {
		cbft.log.Error("Verify prepare QC fail", "number", block.Number(), "hash", block.Hash(), "err", err)
		return err
	}

	parent := cbft.state.HighestQCBlock()
	if block.ParentHash() == cbft.state.HighestLockBlock().Hash() {
		parent = cbft.state.HighestQCBlock()
	}

	err = cbft.blockCacheWriter.Execute(block, parent)
	if err != nil {
		cbft.log.Error("Execting block fail", "number", block.Number(), "hash", block.Hash(), "parent", parent.Hash(), "parentHash", block.ParentHash())
		return errors.New("failed to executed block")
	}
	// FIXME: needed update highest exection block?

	result := make(chan error, 1)
	cbft.asyncCallCh <- func() {
		result <- cbft.OnInsertQCBlock([]*types.Block{block}, []*ctypes.QuorumCert{qc})
	}
	return <-result
}

// HashBlock check if the specified block exists in block tree.
func (cbft *Cbft) HasBlock(hash common.Hash, number uint64) bool {
	has := false
	cbft.checkStart(func() {
		if cbft.state.HighestExecutedBlock().NumberU64() >= number {
			has = true
		}
	})

	return has
}

func (Cbft) Status() string {
	panic("implement me")
}

// GetBlockByHash get the specified block by hash.
func (cbft *Cbft) GetBlockByHash(hash common.Hash) *types.Block {
	result := make(chan *types.Block, 1)
	cbft.asyncCallCh <- func() {
		block := cbft.blockTree.FindBlockByHash(hash)
		result <- block
	}
	return <-result
}

// CurrentBlock get the current lock block.
func (cbft *Cbft) CurrentBlock() *types.Block {
	var block *types.Block
	cbft.checkStart(func() {
		block = cbft.state.HighestLockBlock()
	})
	return block
}

func (cbft *Cbft) checkStart(exe func()) {
	if utils.True(&cbft.start) {
		exe()
	}
}

func (cbft *Cbft) FastSyncCommitHead(block *types.Block) error {
	cbft.log.Debug("Fast sync commit head", "number", block.Number(), "hash", block.Hash())
	cbft.pause()
	defer cbft.resume()

	result := make(chan error, 1)
	cbft.asyncCallCh <- func() {
		_, qc, err := ctypes.DecodeExtra(block.ExtraData())
		if err != nil {
			cbft.log.Warn("Decode block extra data fail", "number", block.Number(), "hash", block.Hash())
			result <- errors.New("failed to decode block extra data")
			return
		}

		cbft.blockTree = ctypes.NewBlockTree(block, qc)

		cbft.changeView(qc.Epoch, qc.ViewNumber, block, qc, nil)

		cbft.state.SetHighestQCBlock(block)
		cbft.state.SetHighestLockBlock(block)
		cbft.state.SetHighestCommitBlock(block)

		result <- nil
	}
	return <-result
}

func (cbft *Cbft) Close() error {
	cbft.log.Info("Close cbft consensus")
	utils.SetFalse(&cbft.start)
	cbft.closeOnce.Do(func() {
		// Short circuit if the exit channel is not allocated.
		if cbft.exitCh == nil {
			return
		}
		close(cbft.exitCh)
	})
	if cbft.asyncExecutor != nil {
		cbft.asyncExecutor.Stop()
	}
	return nil
}

func (cbft *Cbft) ConsensusNodes() ([]discover.NodeID, error) {
	return cbft.validatorPool.ValidatorList(cbft.state.HighestQCBlock().NumberU64()), nil
}

// ShouldSeal check if we can seal block.
func (cbft *Cbft) ShouldSeal(curTime time.Time) (bool, error) {
<<<<<<< HEAD
	if cbft.isLoading() {
=======
	if cbft.isLoading() && !cbft.isStart() {
>>>>>>> fe6adc49
		return false, nil
	}
	currentExecutedBlockNumber := cbft.state.HighestExecutedBlock().NumberU64()
	if !cbft.validatorPool.IsValidator(currentExecutedBlockNumber, cbft.config.Option.NodeID) {
		return false, errors.New("current node not a validator")
	}

	result := make(chan error, 2)
	cbft.asyncCallCh <- func() {
		cbft.OnShouldSeal(result)
	}
	select {
	case err := <-result:
		return err == nil, err
	case <-time.After(2 * time.Millisecond):
		result <- errors.New("timeout")
		return false, errors.New("CBFT engine busy")
	}
}

func (cbft *Cbft) OnShouldSeal(result chan error) {
	select {
	case <-result:
		cbft.log.Trace("Should seal timeout")
		return
	default:
	}

	currentExecutedBlockNumber := cbft.state.HighestExecutedBlock().NumberU64()
	if !cbft.validatorPool.IsValidator(currentExecutedBlockNumber, cbft.config.Option.NodeID) {
		result <- errors.New("current node not a validator")
		return
	}

	numValidators := cbft.validatorPool.Len(currentExecutedBlockNumber)
	currentProposer := cbft.state.ViewNumber() % uint64(numValidators)
	validator, err := cbft.validatorPool.GetValidatorByNodeID(currentExecutedBlockNumber, cbft.config.Option.NodeID)
	if err != nil {
		cbft.log.Error("Should seal fail", "err", err)
		result <- err
		return
	}
	if currentProposer != uint64(validator.Index) {
		result <- errors.New("current node not the proposer")
		return
	}

	if cbft.state.NumViewBlocks() >= cbft.config.Sys.Amount {
		result <- errors.New("produce block over limit")
		return
	}
	result <- nil
}

func (cbft *Cbft) CalcBlockDeadline(timePoint time.Time) time.Time {
	produceInterval := time.Duration(cbft.config.Sys.Period/uint64(cbft.config.Sys.Amount)) * time.Millisecond
	cbft.log.Debug("Calc block deadline", "timePoint", timePoint, "stateDeadline", cbft.state.Deadline(), "produceInterval", produceInterval)
	if cbft.state.Deadline().Sub(timePoint) > produceInterval {
		return timePoint.Add(produceInterval)
	}
	return cbft.state.Deadline()
}

func (cbft *Cbft) CalcNextBlockTime(blockTime time.Time) time.Time {
	produceInterval := time.Duration(cbft.config.Sys.Period/uint64(cbft.config.Sys.Amount)) * time.Millisecond
	cbft.log.Debug("Calc next block time",
		"blockTime", blockTime, "now", time.Now(), "produceInterval", produceInterval,
		"period", cbft.config.Sys.Period, "amount", cbft.config.Sys.Amount,
		"interval", time.Since(blockTime))
	if time.Since(blockTime) < produceInterval {
		// TODO: add network latency
		return time.Now().Add(produceInterval - time.Since(blockTime))
	}
	return time.Now()
}

func (cbft *Cbft) IsConsensusNode() bool {
	return cbft.validatorPool.IsValidator(cbft.state.HighestQCBlock().NumberU64(), cbft.config.Option.NodeID)
}

func (cbft *Cbft) GetBlock(hash common.Hash, number uint64) *types.Block {
	result := make(chan *types.Block, 1)
	cbft.asyncCallCh <- func() {
		block, _ := cbft.blockTree.FindBlockAndQC(hash, number)
		result <- block
	}
	return <-result
}

func (cbft *Cbft) GetBlockWithoutLock(hash common.Hash, number uint64) *types.Block {
	block, _ := cbft.blockTree.FindBlockAndQC(hash, number)
	return block
}

func (cbft *Cbft) IsSignedBySelf(sealHash common.Hash, header *types.Header) bool {
	return cbft.verifySelfSigned(sealHash.Bytes(), header.Signature())
}

func (Cbft) TracingSwitch(flag int8) {
	panic("implement me")
}

func (cbft *Cbft) OnPong(nodeID discover.NodeID, netLatency int64) error {
	//panic("need to be improved")
	return nil
}

func (cbft *Cbft) Config() *ctypes.Config {
	return &cbft.config
}

// Return the highest submitted block number of the current node.
func (cbft *Cbft) HighestCommitBlockBn() (uint64, common.Hash) {
	return cbft.state.HighestCommitBlock().NumberU64(), cbft.state.HighestCommitBlock().Hash()
}

// Return the highest locked block number of the current node.
func (cbft *Cbft) HighestLockBlockBn() (uint64, common.Hash) {
	return cbft.state.HighestLockBlock().NumberU64(), cbft.state.HighestLockBlock().Hash()
}

// Return the highest QC block number of the current node.
func (cbft *Cbft) HighestQCBlockBn() (uint64, common.Hash) {
	return cbft.state.HighestQCBlock().NumberU64(), cbft.state.HighestQCBlock().Hash()
}

func (cbft *Cbft) threshold(num int) int {
	return num - (num-1)/3
}

func (cbft *Cbft) commitBlock(block *types.Block, qc *ctypes.QuorumCert) {
	extra, err := ctypes.EncodeExtra(byte(cbftVersion), qc)
	if err != nil {
		cbft.log.Error("Encode extra error", "nubmer", block.Number(), "hash", block.Hash(), "cbftVersion", cbftVersion)
		return
	}

	cbft.log.Debug("Send consensus result to worker", "number", block.Number(), "hash", block.Hash())
	cbft.eventMux.Post(cbfttypes.CbftResult{
		Block:     block,
		ExtraData: extra,
		SyncState: nil,
	})
}

func (cbft *Cbft) Evidences() string {
	evs := cbft.evPool.Evidences()
	if len(evs) == 0 {
		return "{}"
	}
	evds := evidence.ClassifyEvidence(evs)
	js, err := json.MarshalIndent(evds, "", "  ")
	if err != nil {
		return ""
	}
	return string(js)
}

func (cbft *Cbft) UnmarshalEvidence(data []byte) (cconsensus.Evidences, error) {
	return cbft.evPool.UnmarshalEvidence(data)
}

// verifySelfSigned
func (cbft *Cbft) verifySelfSigned(m []byte, sig []byte) bool {
	recPubKey, err := crypto.Ecrecover(m, sig)
	if err != nil {
		return false
	}

	pubKey := cbft.config.Option.NodePriKey.PublicKey
	pbytes := elliptic.Marshal(pubKey.Curve, pubKey.X, pubKey.Y)
	if !bytes.Equal(pbytes, recPubKey) {
		return false
	}
	return true
}

// signFn use private key to sign byte slice.
func (cbft *Cbft) signFn(m []byte) ([]byte, error) {
	return crypto.Sign(m, cbft.config.Option.NodePriKey)
}

// signFn use bls private key to sign byte slice.
func (cbft *Cbft) signFnByBls(m []byte) ([]byte, error) {
	sign := cbft.config.Option.BlsPriKey.Sign(string(m))
	return sign.Serialize(), nil
}

// signMsg use bls private key to sign msg.
func (cbft *Cbft) signMsgByBls(msg ctypes.ConsensusMsg) error {
	buf, err := msg.CannibalizeBytes()
	if err != nil {
		return err
	}
	sign, err := cbft.signFnByBls(buf)
	if err != nil {
		return err
	}
	msg.SetSign(sign)
	return nil
}

func (cbft *Cbft) isLoading() bool {
	return atomic.LoadInt32(&cbft.loading) == 1
}

<<<<<<< HEAD
=======
func (cbft *Cbft) isStart() bool {
	return utils.True(&cbft.start)
}

>>>>>>> fe6adc49
func (cbft *Cbft) verifyConsensusMsg(msg ctypes.ConsensusMsg) (*cbfttypes.ValidateNode, error) {
	digest, err := msg.CannibalizeBytes()
	if err != nil {
		return nil, errors.Wrap(err, "get msg's cannibalize bytes failed")
	}

	// Verify consensus msg signature
	if !cbft.validatorPool.Verify(msg.BlockNum(), msg.NodeIndex(), digest, msg.Sign()) {
		return nil, fmt.Errorf("signature verification failed")
	}

	// Get validator of signer
	vnode, err := cbft.validatorPool.GetValidatorByIndex(cbft.state.HighestQCBlock().NumberU64(), msg.NodeIndex())

	if err != nil {
		return nil, errors.Wrap(err, "get validator failed")
	}

	var prepareQC *ctypes.QuorumCert

	switch cm := msg.(type) {
	case *protocols.PrepareBlock:
		// BlockNum equal 1, the parent's block is genesis, doesn't has prepareQC
		// BlockIndex is not equal 0, this is not first block of current proposer
		if cm.BlockNum() == 1 || cm.BlockIndex != 0 {
			return vnode, nil
		}
		prepareQC = cm.PrepareQC
		if cm.ViewChangeQC != nil {
			if err := cbft.verifyViewChangeQC(cm.ViewChangeQC); err != nil {
				return nil, err
			}
		}
	case *protocols.PrepareVote:
		if cm.BlockNum() == 1 {
			return vnode, nil
		}
		prepareQC = cm.ParentQC
	case *protocols.ViewChange:
		// Genesis block doesn't has prepareQC
		if cm.BlockNumber == 0 {
			return vnode, nil
		}
		prepareQC = cm.PrepareQC
	}

	if err := cbft.verifyPrepareQC(prepareQC); err != nil {
		return nil, err
	}

	return vnode, nil
}

func (cbft *Cbft) pause()  { utils.SetTrue(&cbft.syncing) }
func (cbft *Cbft) resume() { utils.SetFalse(&cbft.syncing) }

func (cbft *Cbft) generatePrepareQC(votes map[uint32]*protocols.PrepareVote) *ctypes.QuorumCert {
	if len(votes) == 0 {
		return nil
	}

	var vote *protocols.PrepareVote

	for _, v := range votes {
		vote = v
	}

	// Validator set prepareQC is the same as highestQC
	total := cbft.validatorPool.Len(vote.BlockNum())

	vSet := utils.NewBitArray(uint32(total))
	vSet.SetIndex(vote.NodeIndex(), true)

	var aggSig bls.Sign
	if err := aggSig.Deserialize(vote.Sign()); err != nil {
		return nil
	}

	qc := &ctypes.QuorumCert{
		Epoch:        vote.Epoch,
		ViewNumber:   vote.ViewNumber,
		BlockHash:    vote.BlockHash,
		BlockNumber:  vote.BlockNumber,
		BlockIndex:   vote.BlockIndex,
		ValidatorSet: utils.NewBitArray(vSet.Size()),
	}
	for _, p := range votes {
		if p.NodeIndex() != vote.NodeIndex() {
			var sig bls.Sign
			err := sig.Deserialize(p.Sign())
			if err != nil {
				return nil
			}

			aggSig.Add(&sig)
			vSet.SetIndex(p.NodeIndex(), true)
		}
	}
	qc.Signature.SetBytes(aggSig.Serialize())
	qc.ValidatorSet.Update(vSet)
	return qc
}

func (cbft *Cbft) generateViewChangeQC(viewChanges map[uint32]*protocols.ViewChange) *ctypes.ViewChangeQC {
	type ViewChangeQC struct {
		cert   *ctypes.ViewChangeQuorumCert
		aggSig *bls.Sign
		ba     *utils.BitArray
	}

	total := uint32(cbft.validatorPool.Len(cbft.state.HighestQCBlock().NumberU64()))

	qcs := make(map[common.Hash]*ViewChangeQC)

	for _, v := range viewChanges {
		var aggSig bls.Sign
		if err := aggSig.Deserialize(v.Sign()); err != nil {
			return nil
		}

		if vc, ok := qcs[v.BlockHash]; !ok {
			qc := &ViewChangeQC{
				cert: &ctypes.ViewChangeQuorumCert{
					Epoch:        v.Epoch,
					ViewNumber:   v.ViewNumber,
					BlockHash:    v.BlockHash,
					BlockNumber:  v.BlockNumber,
					ValidatorSet: utils.NewBitArray(total),
				},
				aggSig: &aggSig,
				ba:     utils.NewBitArray(total),
			}
			qc.ba.SetIndex(v.NodeIndex(), true)
			qcs[v.BlockHash] = qc
		} else {
			vc.aggSig.Add(&aggSig)
			vc.ba.SetIndex(v.NodeIndex(), true)
		}
	}

	qc := &ctypes.ViewChangeQC{QCs: make([]*ctypes.ViewChangeQuorumCert, 0)}
	for _, q := range qcs {
		q.cert.Signature.SetBytes(q.aggSig.Serialize())
		q.cert.ValidatorSet.Update(q.ba)
		qc.QCs = append(qc.QCs, q.cert)
	}
	return qc
}

func (cbft *Cbft) verifyPrepareQC(qc *ctypes.QuorumCert) error {
	var cb []byte
	var err error
	if cb, err = qc.CannibalizeBytes(); err != nil {
		return err
	}
	if !cbft.validatorPool.VerifyAggSigByBA(qc.BlockNumber, qc.ValidatorSet, cb, qc.Signature.Bytes()) {
		return fmt.Errorf("verify prepare qc failed")
	}
	return err
}

func (cbft *Cbft) verifyViewChangeQC(viewChangeQC *ctypes.ViewChangeQC) error {
	var err error
	for _, vc := range viewChangeQC.QCs {
		var cb []byte
		if cb, err = vc.CannibalizeBytes(); err != nil {
			break
		}

		if !cbft.validatorPool.VerifyAggSigByBA(vc.BlockNumber, vc.ValidatorSet, cb, vc.Signature.Bytes()) {
			err = fmt.Errorf("verify viewchange qc failed")
			break
		}
	}

	return err
}<|MERGE_RESOLUTION|>--- conflicted
+++ resolved
@@ -6,13 +6,8 @@
 	"encoding/json"
 	"fmt"
 	"sync/atomic"
-<<<<<<< HEAD
-
-	"github.com/PlatONnetwork/PlatON-Go/consensus/cbft/utils"
+
 	"github.com/PlatONnetwork/PlatON-Go/crypto/bls"
-=======
->>>>>>> fe6adc49
-
 	errors "github.com/pkg/errors"
 
 	"reflect"
@@ -37,7 +32,6 @@
 	"github.com/PlatONnetwork/PlatON-Go/core/state"
 	"github.com/PlatONnetwork/PlatON-Go/core/types"
 	"github.com/PlatONnetwork/PlatON-Go/crypto"
-	"github.com/PlatONnetwork/PlatON-Go/crypto/bls"
 	"github.com/PlatONnetwork/PlatON-Go/event"
 	"github.com/PlatONnetwork/PlatON-Go/log"
 	"github.com/PlatONnetwork/PlatON-Go/node"
@@ -704,11 +698,7 @@
 
 // ShouldSeal check if we can seal block.
 func (cbft *Cbft) ShouldSeal(curTime time.Time) (bool, error) {
-<<<<<<< HEAD
-	if cbft.isLoading() {
-=======
 	if cbft.isLoading() && !cbft.isStart() {
->>>>>>> fe6adc49
 		return false, nil
 	}
 	currentExecutedBlockNumber := cbft.state.HighestExecutedBlock().NumberU64()
@@ -915,13 +905,10 @@
 	return atomic.LoadInt32(&cbft.loading) == 1
 }
 
-<<<<<<< HEAD
-=======
 func (cbft *Cbft) isStart() bool {
 	return utils.True(&cbft.start)
 }
 
->>>>>>> fe6adc49
 func (cbft *Cbft) verifyConsensusMsg(msg ctypes.ConsensusMsg) (*cbfttypes.ValidateNode, error) {
 	digest, err := msg.CannibalizeBytes()
 	if err != nil {
