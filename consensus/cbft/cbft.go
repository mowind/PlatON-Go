package cbft

import (
	"bytes"
	"crypto/elliptic"
	"encoding/json"
	"fmt"
	"sync/atomic"

	errors "github.com/pkg/errors"

	"reflect"
	"sync"
	"time"

	"github.com/PlatONnetwork/PlatON-Go/common"
	cconsensus "github.com/PlatONnetwork/PlatON-Go/common/consensus"
	"github.com/PlatONnetwork/PlatON-Go/consensus"
	"github.com/PlatONnetwork/PlatON-Go/consensus/cbft/evidence"
	"github.com/PlatONnetwork/PlatON-Go/consensus/cbft/executor"
	"github.com/PlatONnetwork/PlatON-Go/consensus/cbft/fetcher"
	"github.com/PlatONnetwork/PlatON-Go/consensus/cbft/network"
	"github.com/PlatONnetwork/PlatON-Go/consensus/cbft/protocols"
	"github.com/PlatONnetwork/PlatON-Go/consensus/cbft/rules"
	cstate "github.com/PlatONnetwork/PlatON-Go/consensus/cbft/state"
	ctypes "github.com/PlatONnetwork/PlatON-Go/consensus/cbft/types"
	"github.com/PlatONnetwork/PlatON-Go/consensus/cbft/utils"
	"github.com/PlatONnetwork/PlatON-Go/consensus/cbft/validator"
	"github.com/PlatONnetwork/PlatON-Go/consensus/cbft/wal"
	"github.com/PlatONnetwork/PlatON-Go/core/cbfttypes"
	"github.com/PlatONnetwork/PlatON-Go/core/state"
	"github.com/PlatONnetwork/PlatON-Go/core/types"
	"github.com/PlatONnetwork/PlatON-Go/crypto"
	"github.com/PlatONnetwork/PlatON-Go/crypto/bls"
	"github.com/PlatONnetwork/PlatON-Go/event"
	"github.com/PlatONnetwork/PlatON-Go/log"
	"github.com/PlatONnetwork/PlatON-Go/node"
	"github.com/PlatONnetwork/PlatON-Go/p2p"
	"github.com/PlatONnetwork/PlatON-Go/p2p/discover"
	"github.com/PlatONnetwork/PlatON-Go/params"
	"github.com/PlatONnetwork/PlatON-Go/rpc"
)

const cbftVersion = 1

type Cbft struct {
	config           ctypes.Config
	eventMux         *event.TypeMux
	closeOnce        sync.Once
	exitCh           chan struct{}
	txPool           consensus.TxPoolReset
	blockChain       consensus.ChainReader
	blockCacheWriter consensus.BlockCacheWriter
	peerMsgCh        chan *ctypes.MsgInfo
	syncMsgCh        chan *ctypes.MsgInfo
	evPool           evidence.EvidencePool
	log              log.Logger
	network          *network.EngineManager

	start    int32
	syncing  int32
	fetching int32
	// Async call channel
	asyncCallCh chan func()

	fetcher *fetcher.Fetcher
	// Control the current view state
	state *cstate.ViewState

	// Block asyncExecutor, the block responsible for executing the current view
	asyncExecutor executor.AsyncBlockExecutor

	// Verification security rules for proposed blocks and viewchange
	safetyRules rules.SafetyRules

	// Determine when to allow voting
	voteRules rules.VoteRules

	// Validator pool
	validatorPool *validator.ValidatorPool

	// Store blocks that are not committed
	blockTree *ctypes.BlockTree

	// wal
	nodeServiceContext *node.ServiceContext
	wal                wal.Wal
	loading            int32

	// Record the number of peer requests for obtaining cbft information.
	queues map[string]int // Per peer message counts to prevent memory exhaustion.
}

func New(sysConfig *params.CbftConfig, optConfig *ctypes.OptionsConfig, eventMux *event.TypeMux, ctx *node.ServiceContext) *Cbft {
	cbft := &Cbft{
		config:             ctypes.Config{Sys: sysConfig, Option: optConfig},
		eventMux:           eventMux,
		exitCh:             make(chan struct{}),
		peerMsgCh:          make(chan *ctypes.MsgInfo, optConfig.PeerMsgQueueSize),
		syncMsgCh:          make(chan *ctypes.MsgInfo, optConfig.PeerMsgQueueSize),
		log:                log.New(),
		start:              0,
		syncing:            0,
		fetching:           0,
		asyncCallCh:        make(chan func(), optConfig.PeerMsgQueueSize),
		nodeServiceContext: ctx,
		queues:             make(map[string]int),
		state:              cstate.NewViewState(),
	}

	if evPool, err := evidence.NewEvidencePool(ctx, optConfig.EvidenceDir); err == nil {
		cbft.evPool = evPool
	} else {
		return nil
	}

	return cbft
}

// Returns the ID value of the current node
func (cbft *Cbft) NodeId() discover.NodeID {
	return discover.NodeID{}
}

func (cbft *Cbft) Start(chain consensus.ChainReader, blockCacheWriter consensus.BlockCacheWriter, txPool consensus.TxPoolReset, agency consensus.Agency) error {
	cbft.blockChain = chain
	cbft.txPool = txPool
	cbft.blockCacheWriter = blockCacheWriter
	cbft.asyncExecutor = executor.NewAsyncExecutor(blockCacheWriter.Execute)
	cbft.validatorPool = validator.NewValidatorPool(agency, chain.CurrentHeader().Number.Uint64(), cbft.config.Option.NodeID)

	cbft.state = cstate.NewViewState()
	//Initialize block tree
	block := chain.GetBlock(chain.CurrentHeader().Hash(), chain.CurrentHeader().Number.Uint64())

	isGenesis := func() bool {
		return block.NumberU64() == 0
	}

	var qc *ctypes.QuorumCert
	if !isGenesis() {
		var err error
		_, qc, err = ctypes.DecodeExtra(block.ExtraData())

		if err != nil {
			return errors.Wrap(err, fmt.Sprintf("start cbft failed"))
		}
	}

	cbft.blockTree = ctypes.NewBlockTree(block, qc)
	atomic.StoreInt32(&cbft.loading, 1)
	if isGenesis() {
		cbft.changeView(cbft.config.Sys.Epoch, 1, block, qc, nil)
	} else {
		cbft.changeView(qc.Epoch, qc.ViewNumber, block, qc, nil)
	}

	//Initialize view state
	cbft.state.SetHighestQCBlock(block)
	cbft.state.SetHighestLockBlock(block)
	cbft.state.SetHighestCommitBlock(block)

	// Initialize current view
	if qc != nil {
		cbft.state.SetExecuting(qc.BlockIndex, true)
		cbft.state.AddQCBlock(block, qc)
		cbft.state.AddQC(qc)
	}

	// try change view again
	cbft.tryChangeView()

	//Initialize rules
	cbft.safetyRules = rules.NewSafetyRules(cbft.state, cbft.blockTree)
	cbft.voteRules = rules.NewVoteRules(cbft.state)

	// load consensus state
	if err := cbft.LoadWal(); err != nil {
		return err
	}
	atomic.StoreInt32(&cbft.loading, 0)

	go cbft.receiveLoop()

	// init handler and router to process message.
	// cbft -> handler -> router.
	cbft.network = network.NewEngineManger(cbft) // init engineManager as handler.

	// Start the handler to process the message.
	go cbft.network.Start()

	utils.SetTrue(&cbft.start)
	cbft.log.Info("Cbft engine start")
	return nil
}

// Entrance: The messages related to the consensus are entered from here.
// The message sent from the peer node is sent to the CBFT message queue and
// there is a loop that will distribute the incoming message.
func (cbft *Cbft) ReceiveMessage(msg *ctypes.MsgInfo) {
	select {
	case cbft.peerMsgCh <- msg:
		cbft.log.Debug("Received message from peer", "peer", msg.PeerID, "msgType", reflect.TypeOf(msg.Msg), "msgHash", msg.Msg.MsgHash().TerminalString(), "BHash", msg.Msg.BHash().TerminalString())
	case <-cbft.exitCh:
		cbft.log.Error("Cbft exit")
	}
}

// ReceiveSyncMsg is used to receive messages that are synchronized from other nodes.
//
// Possible message types are:
//  PrepareBlockVotesMsg/GetLatestStatusMsg/LatestStatusMsg/
func (cbft *Cbft) ReceiveSyncMsg(msg *ctypes.MsgInfo) {
	select {
	case cbft.syncMsgCh <- msg:
		cbft.log.Debug("Receive synchronization related messages from peer", "peer", msg.PeerID, "msgType", reflect.TypeOf(msg.Msg), "msgHash", msg.Msg.MsgHash().TerminalString(), "BHash", msg.Msg.BHash().TerminalString())
	case <-cbft.exitCh:
		cbft.log.Error("Cbft exit")
	}
}

// LoadWal tries to recover consensus state and view msg from the wal.
func (cbft *Cbft) LoadWal() (err error) {
	// init wal and load wal state
	var context *node.ServiceContext
	if cbft.config.Option.WalMode {
		context = cbft.nodeServiceContext
	}
	if cbft.wal, err = wal.NewWal(context, ""); err != nil {
		return err
	}

	// load consensus chainState
	if err = cbft.wal.LoadChainState(cbft.recoveryChainState); err != nil {
		cbft.log.Error(err.Error())
		return err
	}
	// load consensus message
	if err = cbft.wal.Load(cbft.recoveryMsg); err != nil {
		cbft.log.Error(err.Error())
		return err
	}
	return nil
}

//Receive all consensus related messages, all processing logic in the same goroutine
func (cbft *Cbft) receiveLoop() {
	// channel Divided into read-only type, writable type
	// Read-only is the channel that gets the current CBFT status.
	// Writable type is the channel that affects the consensus state.
	for {
		select {
		case msg := <-cbft.peerMsgCh:

			// Prevent Dos attacks and limit the number of messages sent by each node.
			count := cbft.queues[msg.PeerID] + 1
			if int64(count) > cbft.config.Option.MaxQueuesLimit {
				log.Error("Discarded message, exceeded allowance for the layer of cbft", "peer", msg.PeerID, "msgHash", msg.Msg.MsgHash().TerminalString())
				// Need further confirmation.
				// todo: Is the program exiting or dropping the message here?
				break
			}
			cbft.queues[msg.PeerID] = count
			cbft.handleConsensusMsg(msg)
			// After the message is processed, the counter is decremented by one.
			// If it is reduced to 0, the mapping relationship of the corresponding
			// node will be deleted.
			cbft.queues[msg.PeerID]--
			if cbft.queues[msg.PeerID] == 0 {
				delete(cbft.queues, msg.PeerID)
			}

		case msg := <-cbft.syncMsgCh:
			cbft.handleSyncMsg(msg)
		case msg := <-cbft.asyncExecutor.ExecuteStatus():
			cbft.onAsyncExecuteStatus(msg)
		case fn := <-cbft.asyncCallCh:
			fn()

		case <-cbft.state.ViewTimeout():
			cbft.OnViewTimeout()
		default:
		}

		// read-only channel
		select {
		default:
		}
	}
}

//Handling consensus messages, there are three main types of messages. prepareBlock, prepareVote, viewChange
func (cbft *Cbft) handleConsensusMsg(info *ctypes.MsgInfo) {
	if cbft.running() {
		return
	}
	msg, id := info.Msg, info.PeerID
	var err error

	// Forward the message before processing the message.
	go cbft.network.Forwarding(id, msg)

	switch msg := msg.(type) {
	case *protocols.PrepareBlock:
		err = cbft.OnPrepareBlock(id, msg)
	case *protocols.PrepareVote:
		err = cbft.OnPrepareVote(id, msg)
	case *protocols.ViewChange:
		err = cbft.OnViewChange(id, msg)
	}

	if err != nil {
		cbft.log.Error("Handle msg Failed", "error", err, "type", reflect.TypeOf(msg), "peer", id)
	}
}

// Behind the node will be synchronized by synchronization message
func (cbft *Cbft) handleSyncMsg(info *ctypes.MsgInfo) {
	msg, id := info.Msg, info.PeerID

	// Forward the message before processing the message.
	go cbft.network.Forwarding(id, msg)

	switch msg := msg.(type) {
	case *protocols.GetPrepareBlock:
		cbft.OnGetPrepareBlock(id, msg)

	case *protocols.GetBlockQuorumCert:
		cbft.OnGetBlockQuorumCert(id, msg)

	case *protocols.BlockQuorumCert:
		cbft.OnBlockQuorumCert(id, msg)

	case *protocols.GetPrepareVote:
		cbft.OnGetPrepareVote(id, msg)

	case *protocols.PrepareVotes:
		cbft.OnPrepareVotes(id, msg)

	case *protocols.GetQCBlockList:
		cbft.OnGetQCBlockList(id, msg)

	case *protocols.QCBlockList:
		cbft.OnQCBlockList(id, msg)

	case *protocols.GetLatestStatus:
		cbft.OnGetLatestStatus(id, msg)

	case *protocols.LatestStatus:
		cbft.OnLatestStatus(id, msg)

	case *protocols.PrepareBlockHash:
		cbft.OnPrepareBlockHash(id, msg)

	default:
		cbft.fetcher.MatchTask(id, msg)
	}
}

func (cbft *Cbft) running() bool {
	return utils.False(&cbft.syncing) && utils.False(&cbft.fetching)
}

func (cbft *Cbft) Author(header *types.Header) (common.Address, error) {
	return header.Coinbase, nil
}

func (cbft *Cbft) VerifyHeader(chain consensus.ChainReader, header *types.Header, seal bool) error {
	if header.Number == nil {
		cbft.log.Error("Verify header fail, unknown block")
		return errors.New("unknown block")
	}

	cbft.log.Trace("Verify header", "number", header.Number, "hash", header.Hash, "seal", seal)
	if len(header.Extra) < consensus.ExtraSeal {
		cbft.log.Error("Verify header fail, missing signature", "number", header.Number, "hash", header.Hash)
	}

	if err := cbft.validatorPool.VerifyHeader(header); err != nil {
		cbft.log.Error("Verify header fail", "number", header.Number, "hash", header.Hash(), "err", err)
	}
	return nil
}

func (cbft *Cbft) VerifyHeaders(chain consensus.ChainReader, headers []*types.Header, seals []bool) (chan<- struct{}, <-chan error) {
	cbft.log.Trace("Verify headers", "total", len(headers))

	abort := make(chan struct{})
	results := make(chan error, len(headers))

	go func() {
		for _, header := range headers {
			err := cbft.VerifyHeader(chain, header, false)

			select {
			case <-abort:
				return
			case results <- err:
			}
		}
	}()
	return abort, results
}

// VerifySeal implements consensus.Engine, checking whether the signature contained
// in the header satisfies the consensus protocol requirements.
func (cbft *Cbft) VerifySeal(chain consensus.ChainReader, header *types.Header) error {
	cbft.log.Trace("Verify seal", "hash", header.Hash(), "number", header.Number)
	if header.Number.Uint64() == 0 {
		return errors.New("unknown block")
	}
	return nil
}

// Prepare implements consensus.Engine, preparing all the consensus fields of the
// header of running the transactions on top.
func (cbft *Cbft) Prepare(chain consensus.ChainReader, header *types.Header) error {
	cbft.log.Debug("Prepare", "hash", header.Hash(), "number", header.Number.Uint64())

	//header.Extra[0:31] to store block's version info etc. and right pad with 0x00;
	//header.Extra[32:] to store block's sign of producer, the length of sign is 65.
	if len(header.Extra) < 32 {
		header.Extra = append(header.Extra, bytes.Repeat([]byte{0x00}, 32-len(header.Extra))...)
	}
	header.Extra = header.Extra[:32]

	//init header.Extra[32: 32+65]
	header.Extra = append(header.Extra, make([]byte, consensus.ExtraSeal)...)
	return nil
}

// Finalize implements consensus.Engine, no block
// rewards given, and returns the final block.
func (cbft *Cbft) Finalize(chain consensus.ChainReader, header *types.Header, state *state.StateDB, txs []*types.Transaction, receipts []*types.Receipt) (*types.Block, error) {
	cbft.log.Debug("Finalize block", "hash", header.Hash(), "number", header.Number, "txs", len(txs), "receipts", len(receipts))
	header.Root = state.IntermediateRoot(true)
	return types.NewBlock(header, txs, receipts), nil
}

func (cbft *Cbft) Seal(chain consensus.ChainReader, block *types.Block, results chan<- *types.Block, stop <-chan struct{}) error {
	cbft.log.Info("Seal block", "number", block.Number(), "parentHash", block.ParentHash())
	header := block.Header()
	if block.NumberU64() == 0 {
		return errors.New("unknown block")
	}

	sign, err := cbft.signFn(header.SealHash().Bytes())
	if err != nil {
		cbft.log.Error("Seal block sign fail", "number", block.Number(), "parentHash", block.ParentHash(), "err", err)
		return err
	}

	copy(header.Extra[len(header.Extra)-consensus.ExtraSeal:], sign[:])

	sealBlock := block.WithSeal(header)

	cbft.asyncCallCh <- func() {
		cbft.OnSeal(sealBlock, results, stop)
	}
	return nil
}

func (cbft *Cbft) OnSeal(block *types.Block, results chan<- *types.Block, stop <-chan struct{}) {
	// TODO: check is turn to seal block
	if cbft.state.HighestExecutedBlock().Hash() != block.ParentHash() {
		cbft.log.Warn("Futile block cause highest executed block changed", "nubmer", block.Number(), "parentHash", block.ParentHash(),
			"qcNumber", cbft.state.HighestQCBlock().Number(), "qcHash", cbft.state.HighestQCBlock().Hash(),
			"exectedNumber", cbft.state.HighestExecutedBlock().Number(), "exectedHash", cbft.state.HighestExecutedBlock().Hash())
		return
	}

<<<<<<< HEAD
	// TODO: seal process
=======
	me, _ := cbft.validatorPool.GetValidatorByNodeID(cbft.state.HighestExecutedBlock().NumberU64(), cbft.config.Option.NodeID)

>>>>>>> 06674247
	prepareBlock := &protocols.PrepareBlock{
		Epoch:         cbft.state.Epoch(),
		ViewNumber:    cbft.state.ViewNumber(),
		Block:         block,
		BlockIndex:    cbft.state.NextViewBlockIndex(),
		ProposalIndex: uint32(me.Index),
	}

	// Next index is equal zero, This view does not produce a block.
	if cbft.state.NextViewBlockIndex() == 0 {
		parentBlock, parentQC := cbft.blockTree.FindBlockAndQC(block.ParentHash(), block.NumberU64()-1)
		if parentBlock == nil {
			cbft.log.Error("Can not find parent block", "number", block.Number(), "parentHash", block.ParentHash())
			return
		}
		prepareBlock.PrepareQC = parentQC
	}

	cbft.log.Info("Seal New Block", "prepareBlock", prepareBlock.String())

	if err := cbft.signMsgByBls(prepareBlock); err != nil {
		cbft.log.Error("Sign PrepareBlock failed", "err", err, "hash", block.Hash(), "number", block.NumberU64())
		return
	}

	cbft.state.SetExecuting(prepareBlock.BlockIndex, true)

	if err := cbft.OnPrepareBlock("", prepareBlock); err != nil {
		cbft.log.Error("Check Seal Block failed", "err", err, "hash", block.Hash(), "number", block.NumberU64())
		return
	}

	if err := cbft.signBlock(block.Hash(), block.NumberU64(), prepareBlock.BlockIndex); err != nil {
		cbft.log.Error("Sign PrepareBlock failed", "err", err, "hash", block.Hash(), "number", block.NumberU64())
		return
	}

	cbft.findQCBlock()

	// write sendPrepareBlock info to wal
	cbft.sendPrepareBlock(prepareBlock)

	cbft.network.Broadcast(prepareBlock)

	go func() {
		select {
		case <-stop:
			return
		case results <- block:
		default:
			cbft.log.Warn("Sealing result channel is not ready by miner", "sealHash", block.Header().SealHash())
		}
	}()
}

// SealHash returns the hash of a block prior to it being sealed.
func (cbft *Cbft) SealHash(header *types.Header) common.Hash {
	cbft.log.Debug("Seal hash", "hash", header.Hash(), "number", header.Number)
	return header.SealHash()
}

func (Cbft) APIs(chain consensus.ChainReader) []rpc.API {
	return []rpc.API{}
}

func (cbft *Cbft) Protocols() []p2p.Protocol {
	return cbft.network.Protocols()
}

func (cbft *Cbft) NextBaseBlock() *types.Block {
	result := make(chan *types.Block, 1)
	cbft.asyncCallCh <- func() {
		block := cbft.state.HighestExecutedBlock()
		cbft.log.Debug("Base block", "hash", block.Hash(), "number", block.Number())
		result <- block
	}
	return <-result
}

func (cbft *Cbft) InsertChain(block *types.Block) error {
	cbft.log.Debug("Insert chain", "number", block.Number(), "hash", block.Hash())
	cbft.pause()
	defer cbft.resume()

	if block.NumberU64() <= cbft.state.HighestLockBlock().NumberU64() {
		cbft.log.Debug("The inserted block has exists in chain",
			"number", block.Number(), "hash", block.Hash(),
			"lockedNumber", cbft.state.HighestLockBlock().Number(),
			"lockedHash", cbft.state.HighestLockBlock().Hash())
		return nil
	}

	// Check if the inserted block's parent is highest locked block or highest qc block.
	// The correct block can link chain.
	if block.ParentHash() != cbft.state.HighestLockBlock().Hash() &&
		block.ParentHash() != cbft.state.HighestQCBlock().Hash() {
		cbft.log.Warn("Not found the inserted block's parent block",
			"nubmer", block.Number(), "hash", block.Hash(),
			"parentHash", block.ParentHash(),
			"lockedNumber", cbft.state.HighestLockBlock().Number(),
			"lockedHash", cbft.state.HighestLockBlock().Hash(),
			"qcNumber", cbft.state.HighestQCBlock().Number(),
			"qcHash", cbft.state.HighestQCBlock().Hash())
		return errors.New("orphan block")
	}

	// Verifies block
	_, qc, err := ctypes.DecodeExtra(block.ExtraData())
	if err != nil {
		cbft.log.Error("Decode block extra date fail", "number", block.Number(), "hash", block.Hash())
		return errors.New("failed to decode block extra data")
	}

	if err := cbft.verifyPrepareQC(qc); err != nil {
		cbft.log.Error("Verify prepare QC fail", "number", block.Number(), "hash", block.Hash(), "err", err)
		return err
	}

	parent := cbft.state.HighestQCBlock()
	if block.ParentHash() == cbft.state.HighestLockBlock().Hash() {
		parent = cbft.state.HighestQCBlock()
	}

	err = cbft.blockCacheWriter.Execute(block, parent)
	if err != nil {
		cbft.log.Error("Execting block fail", "number", block.Number(), "hash", block.Hash(), "parent", parent.Hash(), "parentHash", block.ParentHash())
		return errors.New("failed to executed block")
	}
	// FIXME: needed update highest exection block?

	result := make(chan error, 1)
	cbft.asyncCallCh <- func() {
		result <- cbft.OnInsertQCBlock([]*types.Block{block}, []*ctypes.QuorumCert{qc})
	}
	return <-result
}

// HashBlock check if the specified block exists in block tree.
func (cbft *Cbft) HasBlock(hash common.Hash, number uint64) bool {
	has := false
	cbft.checkStart(func() {
		if cbft.state.HighestExecutedBlock().NumberU64() >= number {
			has = true
		}
	})

	return has
}

func (Cbft) Status() string {
	panic("implement me")
}

// GetBlockByHash get the specified block by hash.
func (cbft *Cbft) GetBlockByHash(hash common.Hash) *types.Block {
	result := make(chan *types.Block, 1)
	cbft.asyncCallCh <- func() {
		block := cbft.blockTree.FindBlockByHash(hash)
		result <- block
	}
	return <-result
}

// CurrentBlock get the current lock block.
func (cbft *Cbft) CurrentBlock() *types.Block {
	var block *types.Block
	cbft.checkStart(func() {
		block = cbft.state.HighestLockBlock()
	})
	return block
}

func (cbft *Cbft) checkStart(exe func()) {
	if utils.True(&cbft.start) {
		exe()
	}
}

func (cbft *Cbft) FastSyncCommitHead(block *types.Block) error {
	cbft.log.Debug("Fast sync commit head", "number", block.Number(), "hash", block.Hash())
	cbft.pause()
	defer cbft.resume()

	result := make(chan error, 1)
	cbft.asyncCallCh <- func() {
		_, qc, err := ctypes.DecodeExtra(block.ExtraData())
		if err != nil {
			cbft.log.Warn("Decode block extra data fail", "number", block.Number(), "hash", block.Hash())
			result <- errors.New("failed to decode block extra data")
			return
		}

		cbft.blockTree = ctypes.NewBlockTree(block, qc)

		cbft.changeView(qc.Epoch, qc.ViewNumber, block, qc, nil)

		cbft.state.SetHighestQCBlock(block)
		cbft.state.SetHighestLockBlock(block)
		cbft.state.SetHighestCommitBlock(block)

		result <- nil
	}
	return <-result
}

func (cbft *Cbft) Close() error {
	cbft.log.Info("Close cbft consensus")
	utils.SetFalse(&cbft.start)
	cbft.closeOnce.Do(func() {
		// Short circuit if the exit channel is not allocated.
		if cbft.exitCh == nil {
			return
		}
		close(cbft.exitCh)
	})
	if cbft.asyncExecutor != nil {
		cbft.asyncExecutor.Stop()
	}
	return nil
}

func (cbft *Cbft) ConsensusNodes() ([]discover.NodeID, error) {
	return cbft.validatorPool.ValidatorList(cbft.state.HighestQCBlock().NumberU64()), nil
}

// ShouldSeal check if we can seal block.
func (cbft *Cbft) ShouldSeal(curTime time.Time) (bool, error) {
	if cbft.isLoading() && !cbft.isStart() {
		return false, nil
	}
	currentExecutedBlockNumber := cbft.state.HighestExecutedBlock().NumberU64()
	if !cbft.validatorPool.IsValidator(currentExecutedBlockNumber, cbft.config.Option.NodeID) {
		return false, errors.New("current node not a validator")
	}

	result := make(chan error, 2)
	cbft.asyncCallCh <- func() {
		cbft.OnShouldSeal(result)
	}
	select {
	case err := <-result:
		return err == nil, err
	case <-time.After(2 * time.Millisecond):
		result <- errors.New("timeout")
		return false, errors.New("CBFT engine busy")
	}
}

func (cbft *Cbft) OnShouldSeal(result chan error) {
	select {
	case <-result:
		cbft.log.Trace("Should seal timeout")
		return
	default:
	}

	currentExecutedBlockNumber := cbft.state.HighestExecutedBlock().NumberU64()
	if !cbft.validatorPool.IsValidator(currentExecutedBlockNumber, cbft.config.Option.NodeID) {
		result <- errors.New("current node not a validator")
		return
	}

	numValidators := cbft.validatorPool.Len(currentExecutedBlockNumber)
	currentProposer := cbft.state.ViewNumber() % uint64(numValidators)
	validator, err := cbft.validatorPool.GetValidatorByNodeID(currentExecutedBlockNumber, cbft.config.Option.NodeID)
	if err != nil {
		cbft.log.Error("Should seal fail", "err", err)
		result <- err
		return
	}
	if currentProposer != uint64(validator.Index) {
		result <- errors.New("current node not the proposer")
		return
	}

	if cbft.state.NumViewBlocks() >= cbft.config.Sys.Amount {
		result <- errors.New("produce block over limit")
		return
	}
	result <- nil
}

func (cbft *Cbft) CalcBlockDeadline(timePoint time.Time) time.Time {
	produceInterval := time.Duration(cbft.config.Sys.Period/uint64(cbft.config.Sys.Amount)) * time.Millisecond
	cbft.log.Debug("Calc block deadline", "timePoint", timePoint, "stateDeadline", cbft.state.Deadline(), "produceInterval", produceInterval)
	if cbft.state.Deadline().Sub(timePoint) > produceInterval {
		return timePoint.Add(produceInterval)
	}
	return cbft.state.Deadline()
}

func (cbft *Cbft) CalcNextBlockTime(blockTime time.Time) time.Time {
	produceInterval := time.Duration(cbft.config.Sys.Period/uint64(cbft.config.Sys.Amount)) * time.Millisecond
	cbft.log.Debug("Calc next block time",
		"blockTime", blockTime, "now", time.Now(), "produceInterval", produceInterval,
		"period", cbft.config.Sys.Period, "amount", cbft.config.Sys.Amount,
		"interval", time.Since(blockTime))
	if time.Since(blockTime) < produceInterval {
		// TODO: add network latency
		return time.Now().Add(produceInterval - time.Since(blockTime))
	}
	return time.Now()
}

func (cbft *Cbft) IsConsensusNode() bool {
	return cbft.validatorPool.IsValidator(cbft.state.HighestQCBlock().NumberU64(), cbft.config.Option.NodeID)
}

func (cbft *Cbft) GetBlock(hash common.Hash, number uint64) *types.Block {
	result := make(chan *types.Block, 1)
	cbft.asyncCallCh <- func() {
		block, _ := cbft.blockTree.FindBlockAndQC(hash, number)
		result <- block
	}
	return <-result
}

func (cbft *Cbft) GetBlockWithoutLock(hash common.Hash, number uint64) *types.Block {
	block, _ := cbft.blockTree.FindBlockAndQC(hash, number)
	return block
}

func (cbft *Cbft) IsSignedBySelf(sealHash common.Hash, header *types.Header) bool {
	return cbft.verifySelfSigned(sealHash.Bytes(), header.Signature())
}

func (Cbft) TracingSwitch(flag int8) {
	panic("implement me")
}

func (cbft *Cbft) OnPong(nodeID discover.NodeID, netLatency int64) error {
	//panic("need to be improved")
	return nil
}

func (cbft *Cbft) Config() *ctypes.Config {
	return &cbft.config
}

// Return the highest submitted block number of the current node.
func (cbft *Cbft) HighestCommitBlockBn() (uint64, common.Hash) {
	return cbft.state.HighestCommitBlock().NumberU64(), cbft.state.HighestCommitBlock().Hash()
}

// Return the highest locked block number of the current node.
func (cbft *Cbft) HighestLockBlockBn() (uint64, common.Hash) {
	return cbft.state.HighestLockBlock().NumberU64(), cbft.state.HighestLockBlock().Hash()
}

// Return the highest QC block number of the current node.
func (cbft *Cbft) HighestQCBlockBn() (uint64, common.Hash) {
	return cbft.state.HighestQCBlock().NumberU64(), cbft.state.HighestQCBlock().Hash()
}

func (cbft *Cbft) threshold(num int) int {
	return num - (num-1)/3
}

func (cbft *Cbft) commitBlock(block *types.Block, qc *ctypes.QuorumCert) {
	extra, err := ctypes.EncodeExtra(byte(cbftVersion), qc)
	if err != nil {
		cbft.log.Error("Encode extra error", "nubmer", block.Number(), "hash", block.Hash(), "cbftVersion", cbftVersion)
		return
	}

	cbft.log.Debug("Send consensus result to worker", "number", block.Number(), "hash", block.Hash())
	cbft.eventMux.Post(cbfttypes.CbftResult{
		Block:     block,
		ExtraData: extra,
		SyncState: nil,
	})
}

func (cbft *Cbft) Evidences() string {
	evs := cbft.evPool.Evidences()
	if len(evs) == 0 {
		return "{}"
	}
	evds := evidence.ClassifyEvidence(evs)
	js, err := json.MarshalIndent(evds, "", "  ")
	if err != nil {
		return ""
	}
	return string(js)
}

func (cbft *Cbft) UnmarshalEvidence(data []byte) (cconsensus.Evidences, error) {
	return cbft.evPool.UnmarshalEvidence(data)
}

// verifySelfSigned
func (cbft *Cbft) verifySelfSigned(m []byte, sig []byte) bool {
	recPubKey, err := crypto.Ecrecover(m, sig)
	if err != nil {
		return false
	}

	pubKey := cbft.config.Option.NodePriKey.PublicKey
	pbytes := elliptic.Marshal(pubKey.Curve, pubKey.X, pubKey.Y)
	if !bytes.Equal(pbytes, recPubKey) {
		return false
	}
	return true
}

// signFn use private key to sign byte slice.
func (cbft *Cbft) signFn(m []byte) ([]byte, error) {
	return crypto.Sign(m, cbft.config.Option.NodePriKey)
}

// signFn use bls private key to sign byte slice.
func (cbft *Cbft) signFnByBls(m []byte) ([]byte, error) {
	sign := cbft.config.Option.BlsPriKey.Sign(string(m))
	return sign.Serialize(), nil
}

// signMsg use bls private key to sign msg.
func (cbft *Cbft) signMsgByBls(msg ctypes.ConsensusMsg) error {
	buf, err := msg.CannibalizeBytes()
	if err != nil {
		return err
	}
	sign, err := cbft.signFnByBls(buf)
	if err != nil {
		return err
	}
	msg.SetSign(sign)
	return nil
}

func (cbft *Cbft) isLoading() bool {
	return atomic.LoadInt32(&cbft.loading) == 1
}

func (cbft *Cbft) isStart() bool {
	return utils.True(&cbft.start)
}

func (cbft *Cbft) verifyConsensusMsg(msg ctypes.ConsensusMsg) (*cbfttypes.ValidateNode, error) {
	digest, err := msg.CannibalizeBytes()
	if err != nil {
		return nil, errors.Wrap(err, "get msg's cannibalize bytes failed")
	}

	// Verify consensus msg signature
	if !cbft.validatorPool.Verify(msg.BlockNum(), msg.NodeIndex(), digest, msg.Sign()) {
		return nil, fmt.Errorf("signature verification failed")
	}

	// Get validator of signer
	vnode, err := cbft.validatorPool.GetValidatorByIndex(cbft.state.HighestQCBlock().NumberU64(), msg.NodeIndex())

	if err != nil {
		return nil, errors.Wrap(err, "get validator failed")
	}

	var prepareQC *ctypes.QuorumCert

	switch cm := msg.(type) {
	case *protocols.PrepareBlock:
		// BlockNum equal 1, the parent's block is genesis, doesn't has prepareQC
		// BlockIndex is not equal 0, this is not first block of current proposer
		if cm.BlockNum() == 1 || cm.BlockIndex != 0 {
			return vnode, nil
		}
		prepareQC = cm.PrepareQC
		if cm.ViewChangeQC != nil {
			if err := cbft.verifyViewChangeQC(cm.ViewChangeQC); err != nil {
				return nil, err
			}
		}
	case *protocols.PrepareVote:
		if cm.BlockNum() == 1 {
			return vnode, nil
		}
		prepareQC = cm.ParentQC
	case *protocols.ViewChange:
		// Genesis block doesn't has prepareQC
		if cm.BlockNumber == 0 {
			return vnode, nil
		}
		prepareQC = cm.PrepareQC
	}

	if err := cbft.verifyPrepareQC(prepareQC); err != nil {
		return nil, err
	}

	return vnode, nil
}

func (cbft *Cbft) pause()  { utils.SetTrue(&cbft.syncing) }
func (cbft *Cbft) resume() { utils.SetFalse(&cbft.syncing) }

func (cbft *Cbft) generatePrepareQC(votes map[uint32]*protocols.PrepareVote) *ctypes.QuorumCert {
	if len(votes) == 0 {
		return nil
	}

	var vote *protocols.PrepareVote

	for _, v := range votes {
		vote = v
	}

	// Validator set prepareQC is the same as highestQC
	total := cbft.validatorPool.Len(vote.BlockNum())

	vSet := utils.NewBitArray(uint32(total))
	vSet.SetIndex(vote.NodeIndex(), true)

	var aggSig bls.Sign
	if err := aggSig.Deserialize(vote.Sign()); err != nil {
		return nil
	}

	qc := &ctypes.QuorumCert{
		Epoch:        vote.Epoch,
		ViewNumber:   vote.ViewNumber,
		BlockHash:    vote.BlockHash,
		BlockNumber:  vote.BlockNumber,
		BlockIndex:   vote.BlockIndex,
		ValidatorSet: utils.NewBitArray(vSet.Size()),
	}
	for _, p := range votes {
		if p.NodeIndex() != vote.NodeIndex() {
			var sig bls.Sign
			err := sig.Deserialize(p.Sign())
			if err != nil {
				return nil
			}

			aggSig.Add(&sig)
			vSet.SetIndex(p.NodeIndex(), true)
		}
	}
	qc.Signature.SetBytes(aggSig.Serialize())
	qc.ValidatorSet.Update(vSet)
	return qc
}

func (cbft *Cbft) generateViewChangeQC(viewChanges map[uint32]*protocols.ViewChange) *ctypes.ViewChangeQC {
	type ViewChangeQC struct {
		cert   *ctypes.ViewChangeQuorumCert
		aggSig *bls.Sign
		ba     *utils.BitArray
	}

	total := uint32(cbft.validatorPool.Len(cbft.state.HighestQCBlock().NumberU64()))

	qcs := make(map[common.Hash]*ViewChangeQC)

	for _, v := range viewChanges {
		var aggSig bls.Sign
		if err := aggSig.Deserialize(v.Sign()); err != nil {
			return nil
		}

		if vc, ok := qcs[v.BlockHash]; !ok {
			qc := &ViewChangeQC{
				cert: &ctypes.ViewChangeQuorumCert{
					Epoch:        v.Epoch,
					ViewNumber:   v.ViewNumber,
					BlockHash:    v.BlockHash,
					BlockNumber:  v.BlockNumber,
					ValidatorSet: utils.NewBitArray(total),
				},
				aggSig: &aggSig,
				ba:     utils.NewBitArray(total),
			}
			qc.ba.SetIndex(v.NodeIndex(), true)
			qcs[v.BlockHash] = qc
		} else {
			vc.aggSig.Add(&aggSig)
			vc.ba.SetIndex(v.NodeIndex(), true)
		}
	}

	qc := &ctypes.ViewChangeQC{QCs: make([]*ctypes.ViewChangeQuorumCert, 0)}
	for _, q := range qcs {
		q.cert.Signature.SetBytes(q.aggSig.Serialize())
		q.cert.ValidatorSet.Update(q.ba)
		qc.QCs = append(qc.QCs, q.cert)
	}
	return qc
}

func (cbft *Cbft) verifyPrepareQC(qc *ctypes.QuorumCert) error {
	var cb []byte
	var err error
	if cb, err = qc.CannibalizeBytes(); err != nil {
		return err
	}
	if !cbft.validatorPool.VerifyAggSigByBA(qc.BlockNumber, qc.ValidatorSet, cb, qc.Signature.Bytes()) {
		return fmt.Errorf("verify prepare qc failed")
	}
	return err
}

func (cbft *Cbft) verifyViewChangeQC(viewChangeQC *ctypes.ViewChangeQC) error {
	var err error
	for _, vc := range viewChangeQC.QCs {
		var cb []byte
		if cb, err = vc.CannibalizeBytes(); err != nil {
			break
		}

		if !cbft.validatorPool.VerifyAggSigByBA(vc.BlockNumber, vc.ValidatorSet, cb, vc.Signature.Bytes()) {
			err = fmt.Errorf("verify viewchange qc failed")
			break
		}
	}

	return err
}<|MERGE_RESOLUTION|>--- conflicted
+++ resolved
@@ -469,12 +469,8 @@
 		return
 	}
 
-<<<<<<< HEAD
-	// TODO: seal process
-=======
 	me, _ := cbft.validatorPool.GetValidatorByNodeID(cbft.state.HighestExecutedBlock().NumberU64(), cbft.config.Option.NodeID)
 
->>>>>>> 06674247
 	prepareBlock := &protocols.PrepareBlock{
 		Epoch:         cbft.state.Epoch(),
 		ViewNumber:    cbft.state.ViewNumber(),
