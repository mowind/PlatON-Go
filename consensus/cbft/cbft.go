package cbft

import (
	"bytes"
	"crypto/ecdsa"
	"github.com/PlatONnetwork/PlatON-Go/consensus/cbft/fetcher"

	"errors"
	"reflect"
	"sync"
	"time"

	"github.com/PlatONnetwork/PlatON-Go/common"
	"github.com/PlatONnetwork/PlatON-Go/consensus"
	"github.com/PlatONnetwork/PlatON-Go/consensus/cbft/evidence"
	"github.com/PlatONnetwork/PlatON-Go/consensus/cbft/executor"
	"github.com/PlatONnetwork/PlatON-Go/consensus/cbft/protocols"
	"github.com/PlatONnetwork/PlatON-Go/consensus/cbft/rules"
	cstate "github.com/PlatONnetwork/PlatON-Go/consensus/cbft/state"
	ctypes "github.com/PlatONnetwork/PlatON-Go/consensus/cbft/types"
	"github.com/PlatONnetwork/PlatON-Go/consensus/cbft/validator"
	"github.com/PlatONnetwork/PlatON-Go/core/cbfttypes"
	"github.com/PlatONnetwork/PlatON-Go/core/state"
	"github.com/PlatONnetwork/PlatON-Go/core/types"
	"github.com/PlatONnetwork/PlatON-Go/event"
	"github.com/PlatONnetwork/PlatON-Go/log"
	"github.com/PlatONnetwork/PlatON-Go/node"
	"github.com/PlatONnetwork/PlatON-Go/p2p"
	"github.com/PlatONnetwork/PlatON-Go/p2p/discover"
	"github.com/PlatONnetwork/PlatON-Go/params"
	"github.com/PlatONnetwork/PlatON-Go/rpc"
)

const cbftVersion = 1

type Config struct {
	sys    *params.CbftConfig
	option *OptionsConfig
}

type Cbft struct {
	config           Config
	eventMux         *event.TypeMux
	closeOnce        sync.Once
	exitCh           chan struct{}
	txPool           consensus.TxPoolReset
	blockChain       consensus.ChainReader
	blockCacheWriter consensus.BlockCacheWriter
	peerMsgCh        chan *ctypes.MsgInfo
	syncMsgCh        chan *ctypes.MsgInfo
	evPool           evidence.EvidencePool
	log              log.Logger

	// Async call channel
	asyncCallCh chan func()

	fetcher *fetcher.Fetcher
	// Control the current view state
	state cstate.ViewState

	// Block asyncExecutor, the block responsible for executing the current view
	asyncExecutor executor.AsyncBlockExecutor

	// Verification security rules for proposed blocks and viewchange
	safetyRules rules.SafetyRules

	// Determine when to allow voting
	voteRules rules.VoteRules

	// Validator pool
	validatorPool *validator.ValidatorPool

	// Store blocks that are not committed
	blockTree ctypes.BlockTree
}

func New(sysConfig *params.CbftConfig, optConfig *OptionsConfig, eventMux *event.TypeMux, ctx *node.ServiceContext) *Cbft {
	cbft := &Cbft{
		config:      Config{sysConfig, optConfig},
		eventMux:    eventMux,
		exitCh:      make(chan struct{}),
		peerMsgCh:   make(chan *ctypes.MsgInfo, optConfig.PeerMsgQueueSize),
		syncMsgCh:   make(chan *ctypes.MsgInfo, optConfig.PeerMsgQueueSize),
		log:         log.New(),
		asyncCallCh: make(chan func(), optConfig.PeerMsgQueueSize),
	}

	if evPool, err := evidence.NewEvidencePool(); err == nil {
		cbft.evPool = evPool
	} else {
		return nil
	}

	//todo init safety rules, vote rules, state, asyncExecutor
	cbft.safetyRules = rules.NewSafetyRules(&cbft.state)
	cbft.voteRules = rules.NewVoteRules(&cbft.state)

	return cbft
}

func (cbft *Cbft) Start(chain consensus.ChainReader, blockCacheWriter consensus.BlockCacheWriter, txPool consensus.TxPoolReset, agency consensus.Agency) error {
	cbft.blockChain = chain
	cbft.txPool = txPool
	cbft.asyncExecutor = executor.NewAsyncExecutor(blockCacheWriter.Execute)
	cbft.validatorPool = validator.NewValidatorPool(agency, chain.CurrentHeader().Number.Uint64(), cbft.config.sys.NodeID)

	//Initialize block tree
	block := chain.GetBlock(chain.CurrentHeader().Hash(), chain.CurrentHeader().Number.Uint64())

	cbft.blockTree.InsertQCBlock(block, nil)

	//Initialize view state
	cbft.state.SetHighestExecutedBlock(block)
	cbft.state.SetHighestQCBlock(block)
	cbft.state.SetHighestLockBlock(block)
	cbft.state.SetHighestCommitBlock(block)
	go cbft.receiveLoop()
	return nil
}

//Receive all consensus related messages, all processing logic in the same goroutine
func (cbft *Cbft) receiveLoop() {
	// channel Divided into read-only type, writable type
	// Read-only is the channel that gets the current CBFT status.
	// Writable type is the channel that affects the consensus state

	for {
		select {
		case msg := <-cbft.peerMsgCh:
			cbft.handleConsensusMsg(msg)
		case msg := <-cbft.syncMsgCh:
			cbft.handleSyncMsg(msg)

		case fn := <-cbft.asyncCallCh:
			fn()
		default:
		}

		// read-only channel
		select {}
	}
}

//Handling consensus messages, there are three main types of messages. prepareBlock, prepareVote, viewchagne
func (cbft *Cbft) handleConsensusMsg(info *ctypes.MsgInfo) {
	msg, id := info.Msg, info.PeerID
	var err error

	switch msg := msg.(type) {
	case *protocols.PrepareBlock:
		err = cbft.OnPrepareBlock(id, msg)
	case *protocols.PrepareVote:
		err = cbft.OnPrepareVote(id, msg)
	case *protocols.ViewChange:
		err = cbft.OnViewChange(id, msg)
	}

	if err != nil {
		cbft.log.Error("Handle msg Failed", "error", err, "type", reflect.TypeOf(msg), "peer", id)
	}
}

// Behind the node will be synchronized by synchronization message
func (cbft *Cbft) handleSyncMsg(info *ctypes.MsgInfo) {
	msg, id := info.Msg, info.PeerID

	if cbft.fetcher.MatchTask(id, msg) {
		return
	}

	var err error
	switch msg.(type) {
	}

	if err != nil {
		cbft.log.Error("Handle msg Failed", "error", err, "type", reflect.TypeOf(msg), "peer", id)
	}
}

func (cbft *Cbft) Author(header *types.Header) (common.Address, error) {
	return header.Coinbase, nil
}

func (cbft *Cbft) VerifyHeader(chain consensus.ChainReader, header *types.Header, seal bool) error {
	return cbft.validatorPool.VerifyHeader(header)
}

func (Cbft) VerifyHeaders(chain consensus.ChainReader, headers []*types.Header, seals []bool) (chan<- struct{}, <-chan error) {
	panic("implement me")
}

// VerifySeal implements consensus.Engine, checking whether the signature contained
// in the header satisfies the consensus protocol requirements.
func (cbft *Cbft) VerifySeal(chain consensus.ChainReader, header *types.Header) error {
	cbft.log.Trace("Verify seal", "hash", header.Hash(), "number", header.Number)
	if header.Number.Uint64() == 0 {
		return errors.New("unknown block")
	}
	return nil
}

// Prepare implements consensus.Engine, preparing all the consensus fields of the
// header of running the transactions on top.
func (cbft *Cbft) Prepare(chain consensus.ChainReader, header *types.Header) error {
	cbft.log.Debug("Prepare", "hash", header.Hash(), "number", header.Number.Uint64())

	//header.Extra[0:31] to store block's version info etc. and right pad with 0x00;
	//header.Extra[32:] to store block's sign of producer, the length of sign is 65.
	if len(header.Extra) < 32 {
		header.Extra = append(header.Extra, bytes.Repeat([]byte{0x00}, 32-len(header.Extra))...)
	}
	header.Extra = header.Extra[:32]

	//init header.Extra[32: 32+65]
	header.Extra = append(header.Extra, make([]byte, consensus.ExtraSeal)...)
	return nil
}

// Finalize implements consensus.Engine, no block
// rewards given, and returns the final block.
func (cbft *Cbft) Finalize(chain consensus.ChainReader, header *types.Header, state *state.StateDB, txs []*types.Transaction, receipts []*types.Receipt) (*types.Block, error) {
	cbft.log.Debug("Finalize block", "hash", header.Hash(), "number", header.Number, "txs", len(txs), "receipts", len(receipts))
	header.Root = state.IntermediateRoot(true)
	return types.NewBlock(header, txs, receipts), nil
}

func (cbft *Cbft) Seal(chain consensus.ChainReader, block *types.Block, results chan<- *types.Block, stop <-chan struct{}) error {
	cbft.log.Info("Seal block", "number", block.Number(), "parentHash", block.ParentHash())
	if block.NumberU64() == 0 {
		return errors.New("unknown block")
	}

	// TODO signature block

	cbft.asyncCallCh <- func() {
		cbft.OnSeal(block, results, stop)
	}
	return nil
}

func (cbft *Cbft) OnSeal(block *types.Block, results chan<- *types.Block, stop <-chan struct{}) {
	// TODO: check is turn to seal block

	if cbft.state.HighestExecutedBlock().Hash() != block.ParentHash() {
		cbft.log.Warn("Futile block cause highest executed block changed", "nubmer", block.Number(), "parentHash", block.ParentHash())
		return
	}

	me, _ := cbft.validatorPool.GetValidatorByNodeID(cbft.state.HighestQCBlock().NumberU64(), cbft.config.sys.NodeID)

	// TODO: seal process
	prepareBlock := &protocols.PrepareBlock{
		Epoch:         cbft.state.Epoch(),
		ViewNumber:    cbft.state.ViewNumber(),
		Block:         block,
		BlockIndex:    cbft.state.NumViewBlocks(),
		ProposalIndex: uint32(me.Index),
		ProposalAddr:  me.Address,
	}

	if cbft.state.NumViewBlocks() == 0 {
		parentBlock, parentQC := cbft.blockTree.FindBlockAndQC(block.ParentHash(), block.NumberU64()-1)
		if parentBlock == nil {
			cbft.log.Error("Can not find parent block", "number", block.Number(), "parentHash", block.ParentHash())
			return
		}
		prepareBlock.PrepareQC = parentQC
	}

	// TODO: add viewchange qc

	// TODO: signature block

	cbft.state.AddPrepareBlock(prepareBlock)
	cbft.state.SetHighestExecutedBlock(block)

	// TODO: single node process
	if cbft.validatorPool.Len(cbft.state.HighestQCBlock().NumberU64()) == 1 {
		cbft.state.SetHighestQCBlock(block)
		cbft.state.SetHighestLockBlock(block)

		// TODO: signature prepare qc
		var qc ctypes.QuorumCert
		cbft.commitBlock(block, &qc)
		cbft.state.SetHighestCommitBlock(block)
	}

	// TODO: broadcast block

	go func() {
		select {
		case <-stop:
			return
		case results <- block:
		default:
			cbft.log.Warn("Sealing result channel is not ready by miner", "sealHash", block.Header().SealHash())
		}
	}()
}

// SealHash returns the hash of a block prior to it being sealed.
func (cbft *Cbft) SealHash(header *types.Header) common.Hash {
	cbft.log.Debug("Seal hash", "hash", header.Hash(), "number", header.Number)
	return header.SealHash()
}

func (Cbft) APIs(chain consensus.ChainReader) []rpc.API {
	return []rpc.API{}
}

func (cbft *Cbft) Protocols() []p2p.Protocol {
	panic("implement me")
}

func (cbft *Cbft) NextBaseBlock() *types.Block {
	result := make(chan *types.Block, 1)
	cbft.asyncCallCh <- func() {
		block := cbft.state.HighestExecutedBlock()
		cbft.log.Debug("Base block", "hash", block.Hash(), "number", block.Number())
		result <- block
	}
	return <-result
}

func (Cbft) InsertChain(block *types.Block, errCh chan error) {
	panic("implement me")
}

// HashBlock check if the specified block exists in block tree.
func (cbft *Cbft) HasBlock(hash common.Hash, number uint64) bool {
	if cbft.state.HighestExecutedBlock().NumberU64() >= number {
		return true
	}
	return false
}

func (Cbft) Status() string {
	panic("implement me")
}

// GetBlockByHash get the specified block by hash.
func (cbft *Cbft) GetBlockByHash(hash common.Hash) *types.Block {
	result := make(chan *types.Block, 1)
	cbft.asyncCallCh <- func() {
		block := cbft.blockTree.FindBlockByHash(hash)
		result <- block
	}
	return <-result
}

// CurrentBlock get the current lock block.
func (cbft *Cbft) CurrentBlock() *types.Block {
	return cbft.state.HighestLockBlock()
}

func (cbft *Cbft) FastSyncCommitHead() <-chan error {
	result := make(chan error, 1)

	cbft.asyncCallCh <- func() {
		currentBlock := cbft.blockChain.GetBlock(cbft.blockChain.CurrentHeader().Hash(), cbft.blockChain.CurrentHeader().Number.Uint64())

		// TODO: update view
		cbft.state.SetHighestExecutedBlock(currentBlock)
		cbft.state.SetHighestQCBlock(currentBlock)
		cbft.state.SetHighestLockBlock(currentBlock)
		cbft.state.SetHighestCommitBlock(currentBlock)

		result <- nil
	}
	return result
}

func (cbft *Cbft) Close() error {
	cbft.log.Info("Close cbft consensus")
	cbft.closeOnce.Do(func() {
		// Short circuit if the exit channel is not allocated.
		if cbft.exitCh == nil {
			return
		}
		close(cbft.exitCh)
	})
	if cbft.executor != nil{
		cbft.executor.Stop()
	}
	return nil
}

func (cbft *Cbft) ConsensusNodes() ([]discover.NodeID, error) {
	return cbft.validatorPool.ValidatorList(cbft.state.HighestQCBlock().NumberU64()), nil
}

// ShouldSeal check if we can seal block.
func (cbft *Cbft) ShouldSeal(curTime time.Time) (bool, error) {
	result := make(chan error, 1)
	// FIXME: should use independent channel?
	cbft.asyncCallCh <- func() {
		cbft.OnShouldSeal(result)
	}
	select {
	case err := <-result:
		return err == nil, err
	case <-time.After(2 * time.Millisecond):
		return false, errors.New("CBFT engine busy")
	}
}

func (cbft *Cbft) OnShouldSeal(result chan error) {
	currentExecutedBlockNumber := cbft.state.HighestExecutedBlock().NumberU64()
	if !cbft.validatorPool.IsValidator(currentExecutedBlockNumber, cbft.config.sys.NodeID) {
		result <- errors.New("current node not a validator")
		return
	}

	numValidators := cbft.validatorPool.Len(currentExecutedBlockNumber)
	currentProposer := cbft.state.ViewNumber() % uint64(numValidators)
	validator, _ := cbft.validatorPool.GetValidatorByNodeID(currentExecutedBlockNumber, cbft.config.sys.NodeID)
	if currentProposer != uint64(validator.Index) {
		result <- errors.New("current node not the proposer")
		return
	}

	if cbft.state.NumViewBlocks() >= cbft.config.sys.Amount {
		result <- errors.New("produce block over limit")
		return
	}
	result <- nil
}

func (cbft *Cbft) CalcBlockDeadline(timePoint time.Time) time.Time {
	// FIXME: condition race
	produceInterval := time.Duration(cbft.config.sys.Period/uint64(cbft.config.sys.Amount)) * time.Millisecond
	if cbft.state.Deadline().Sub(timePoint) > produceInterval {
		return timePoint.Add(produceInterval)
	}
	return cbft.state.Deadline()
}

func (cbft *Cbft) CalcNextBlockTime(blockTime time.Time) time.Time {
	// FIXME: condition race
	produceInterval := time.Duration(cbft.config.sys.Period/uint64(cbft.config.sys.Amount)) * time.Millisecond
	if time.Now().Sub(blockTime) < produceInterval {
		// TODO: add network latency
		return time.Now().Add(time.Now().Sub(blockTime))
	}
	return time.Now()
}

func (cbft *Cbft) IsConsensusNode() bool {
	return cbft.validatorPool.IsValidator(cbft.state.HighestQCBlock().NumberU64(), cbft.config.sys.NodeID)
}

func (cbft *Cbft) GetBlock(hash common.Hash, number uint64) *types.Block {
	result := make(chan *types.Block, 1)
	cbft.asyncCallCh <- func() {
		block, _ := cbft.blockTree.FindBlockAndQC(hash, number)
		result <- block
	}
	return <-result
}

func (cbft *Cbft) GetBlockWithoutLock(hash common.Hash, number uint64) *types.Block {
	block, _ := cbft.blockTree.FindBlockAndQC(hash, number)
	return block
}

func (Cbft) SetPrivateKey(privateKey *ecdsa.PrivateKey) {
	panic("implement me")
}

func (Cbft) IsSignedBySelf(sealHash common.Hash, signature []byte) bool {
	panic("implement me")
}

func (Cbft) Evidences() string {
	panic("implement me")
}

func (Cbft) TracingSwitch(flag int8) {
	panic("implement me")
}

func (cbft *Cbft) OnPong(nodeID discover.NodeID, netLatency int64) error {
	panic("need to be improved")
	return nil
}

func (cbft *Cbft) Config() *Config {
	panic("need to be improved")
	return nil
<<<<<<< HEAD
}
=======
}

func (cbft *Cbft) commitBlock(block *types.Block, qc *ctypes.QuorumCert) {
	extra, err := ctypes.EncodeExtra(byte(cbftVersion), qc)
	if err != nil {
		cbft.log.Error("Encode extra error", "nubmer", block.Number(), "hash", block.Hash(), "cbftVersion", cbftVersion)
		return
	}

	cbft.log.Debug("Send consensus result to worker", "number", block.Number(), "hash", block.Hash())
	cbft.eventMux.Post(cbfttypes.CbftResult{
		Block:     block,
		ExtraData: extra,
		SyncState: nil,
	})
}
>>>>>>> 16043cf4
<|MERGE_RESOLUTION|>--- conflicted
+++ resolved
@@ -379,8 +379,8 @@
 		}
 		close(cbft.exitCh)
 	})
-	if cbft.executor != nil{
-		cbft.executor.Stop()
+	if cbft.asyncExecutor != nil {
+		cbft.asyncExecutor.Stop()
 	}
 	return nil
 }
@@ -487,9 +487,6 @@
 func (cbft *Cbft) Config() *Config {
 	panic("need to be improved")
 	return nil
-<<<<<<< HEAD
-}
-=======
 }
 
 func (cbft *Cbft) commitBlock(block *types.Block, qc *ctypes.QuorumCert) {
@@ -505,5 +502,4 @@
 		ExtraData: extra,
 		SyncState: nil,
 	})
-}
->>>>>>> 16043cf4
+}