// Package bft implements the BFT consensus engine.
package cbft

import (
	"Platon-go/accounts"
	"Platon-go/common"
	"Platon-go/consensus"
	"Platon-go/core/state"
	"Platon-go/core/types"
	"Platon-go/crypto"
	"Platon-go/crypto/sha3"
	"Platon-go/log"
	"Platon-go/params"
	"Platon-go/rlp"
	"Platon-go/rpc"
	"errors"
	"math/big"
	"sync"
	"time"
)

const (
	inmemorySignatures = 4096
)

var (
	errUnauthorizedSigner = errors.New("unauthorized signer")
	errOverdueBlock       = errors.New("overdue block")
	errBlockNumber        = errors.New("error block number")
	// errUnknownBlock is returned when the list of signers is requested for a block
	// that is not part of the local blockchain.
	errUnknownBlock = errors.New("unknown block")
	// errInvalidCheckpointBeneficiary is returned if a checkpoint/epoch transition
	// block has a beneficiary set to non-zeroes.
	errInvalidCheckpointBeneficiary = errors.New("beneficiary in checkpoint block non-zero")
	// errMissingSignature is returned if a block's extra-data section doesn't seem
	// to contain a 65 byte secp256k1 signature.
	errMissingSignature = errors.New("extra-data 65 byte signature suffix missing")
	// errInvalidUncleHash is returned if a block contains an non-empty uncle list.
	errInvalidUncleHash = errors.New("non empty uncle hash")

	errLargeBlockTime    = errors.New("timestamp too big")
	errZeroBlockTime     = errors.New("timestamp equals parent's")
	errTooManyUncles     = errors.New("too many uncles")
	errDuplicateUncle    = errors.New("duplicate uncle")
	errUncleIsAncestor   = errors.New("uncle is ancestor")
	errDanglingUncle     = errors.New("uncle's parent is not ancestor")
	errInvalidDifficulty = errors.New("non-positive difficulty")
	errInvalidMixDigest  = errors.New("invalid mix digest")
	errInvalidPoW        = errors.New("invalid proof-of-work")
)
var (
	epochLength = uint64(210000)

	extraSeal = 65                       // Fixed number of extra-data suffix bytes reserved for signer seal
	uncleHash = types.CalcUncleHash(nil) // Always Keccak256(RLP([])) as uncles are meaningless outside of PoW.

	maxUncles              = 2                // Maximum number of uncles allowed in a single block
	allowedFutureBlockTime = 15 * time.Second // Max time from current time allowed for blocks, before they're considered future blocks
)

type Cbft struct {
	config           *params.CbftConfig // Consensus engine configuration parameters
	dpos             *dpos
	rotating         *rotating
	blockSignatureCh chan *types.BlockSignature
	cbftResultCh     chan *types.Block
	closeOnce        sync.Once       // Ensures exit channel will not be closed twice.
	exitCh           chan chan error // Notification channel to exiting backend threads

	signFn            SignerFn //签名函数
	blockNumGenerator uint64   //块高生成器
	masterTree        *Tree
	slaveTree         *Tree
	signCounterMap    map[common.Hash]*SignCounter //签名计数器Map
	lock              sync.RWMutex                 //保护LogicalChainTree
}

type Tree struct {
	nodeMap map[common.Hash]*Node
	root    *Node
}
type Node struct {
	block     *types.Block
	isLogical bool
	children  []*Node
	parent    *Node
}

type CauseType uint

const (
	RcvBlock CauseType = 1 << iota //收到新区块
	RcvSign                        //收到新签名
)

type SignerFn func(accounts.Account, []byte) ([]byte, error)

//签名计数器
type SignCounter struct {
	blockNum   uint64                //区块高度
	counter    uint                  //区块签名计数器
	updateTime time.Time             //签名计数器最新更新时间
	signs      map[[65]byte]struct{} //签名map，key=签名
	signedByMe bool                  //本节点是否签名过
}

// New creates a concurrent BFT consensus engine
func New(config *params.CbftConfig, blockSignatureCh chan *types.BlockSignature, cbftResultCh chan *types.Block) *Cbft {
<<<<<<< HEAD
	_dpos := newDpos(config.InitialNodes)
	return &Cbft {
		dpos:              _dpos,
		rotating :         newRotating(_dpos, 10000),
		blockSignatureCh : blockSignatureCh,
		cbftResultCh :     cbftResultCh,
=======
	conf := *config
	if conf.Epoch == 0 {
		conf.Epoch = epochLength
	}

	_masterRoot := &Node{
		isLogical: true,
		children:  make([]*Node, 0),
		parent:    nil,
	}
	_masterTree := &Tree{
		nodeMap: make(map[common.Hash]*Node),
		root:    _masterRoot,
	}

	_slaveRoot := &Node{
		isLogical: false,
		children:  make([]*Node, 0),
		parent:    nil,
	}
	_slaveTree := &Tree{
		nodeMap: make(map[common.Hash]*Node),
		root:    _slaveRoot,
	}

	_dpos := newDpos()
	return &Cbft{
		config:           &conf,
		dpos:             _dpos,
		rotating:         newRotating(_dpos, 10000),
		blockSignatureCh: blockSignatureCh,
		cbftResultCh:     cbftResultCh,

		masterTree:     _masterTree,
		slaveTree:      _slaveTree,
		signCounterMap: make(map[common.Hash]*SignCounter),
>>>>>>> 99341a4f
	}
}

// from the signature in the header's extra-data section.
func (b *Cbft) Author(header *types.Header) (common.Address, error) {
	// 返回出块节点对应的矿工钱包地址
	return header.Coinbase, nil
}

// VerifyHeader checks whether a header conforms to the consensus rules.
// 从区块头的 extraData 字段中取出出块点的签名，从签名推导出公钥信息，然后从公钥算出出块节点的地址
// 如果该出块节点是共识节点之一，并且此区块头是在此出块节点的出块时间窗口内打包生成的，则认为该区块为合法区块
// chain: 	当前的链
// header: 	需要验证的区块头
// seal:	是否要验证封印（出块签名）
func (cbft *Cbft) VerifyHeader(chain consensus.ChainReader, header *types.Header, seal bool) error {
	if header.Number == nil {
		return errUnknownBlock
	}
	number := header.Number.Uint64()
	if chain.GetHeader(header.Hash(), number) != nil {
		return nil
	}
	parent := chain.GetHeader(header.ParentHash, number-1)
	if parent == nil {
		return consensus.ErrUnknownAncestor
	}
	return nil
}

// VerifyHeaders is similar to VerifyHeader, but verifies a batch of headers. The
// method returns a quit channel to abort the operations and a results channel to
// retrieve the async verifications (the order is that of the input slice).
func (cbft *Cbft) VerifyHeaders(chain consensus.ChainReader, headers []*types.Header, seals []bool) (chan<- struct{}, <-chan error) {
	abort := make(chan struct{})
	results := make(chan error, len(headers))

	go func() {
		for _, header := range headers {
			err := cbft.VerifyHeader(chain, header, false)

			select {
			case <-abort:
				return
			case results <- err:
			}
		}
	}()
	return abort, results
}

// VerifyUncles implements consensus.Engine, always returning an error for any
// uncles as this consensus mechanism doesn't permit uncles.
func (b *Cbft) VerifyUncles(chain consensus.ChainReader, block *types.Block) error {
	return nil
}

// VerifySeal implements consensus.Engine, checking whether the signature contained
// in the header satisfies the consensus protocol requirements.
// 校验(别的结点广播过来的)区块信息
// 主要是对区块的出块节点，以及区块难度值的确认
func (cbft *Cbft) VerifySeal(chain consensus.ChainReader, header *types.Header) error {
	return cbft.verifySeal(chain, header, nil)
	//return nil
}

// Prepare implements consensus.Engine, preparing all the consensus fields of the
// header for running the transactions on top.
func (b *Cbft) Prepare(chain consensus.ChainReader, header *types.Header) error {
	// 完成Header对象的准备
	parent := chain.GetHeader(header.ParentHash, header.Number.Uint64()-1)
	if parent == nil {
		return consensus.ErrUnknownAncestor
	}
	header.Difficulty = nil
	return nil
}

// Finalize implements consensus.Engine, ensuring no uncles are set, nor block
// rewards given, and returns the final block.
func (b *Cbft) Finalize(chain consensus.ChainReader, header *types.Header, state *state.StateDB, txs []*types.Transaction, uncles []*types.Header, receipts []*types.Receipt) (*types.Block, error) {
	// 生成具体的区块信息
	// 填充上Header.Root, TxHash, ReceiptHash, UncleHash等几个属性
	header.Root = state.IntermediateRoot(chain.Config().IsEIP158(header.Number))
	header.UncleHash = types.CalcUncleHash(nil)

	// Assemble and return the final block for sealing
	return types.NewBlock(header, txs, nil, receipts), nil
}

// Seal implements consensus.Engine, attempting to create a sealed block using
// the local signing credentials.
//func (b *Cbft) Seal(chain consensus.ChainReader, block *types.Block, results chan<- *types.Block, stop <-chan struct{}) error {
func (cbft *Cbft) Seal(chain consensus.ChainReader, block *types.Block, cbftResultCh chan<- *types.Block, stopCh <-chan struct{}) error {
	header := block.Header()
	number := header.Number.Uint64()

	if number == 0 {
		// 不密封创世块
		return errUnknownBlock
	}

	if cbft.config.Period == 0 && len(block.Transactions()) == 0 {
		// 不支持0-period的链，不支持空块密封
		log.Info("Sealing paused, waiting for transactions")
		return nil
	}

	//不是合法共识节点
	if cbft.dpos.getPrimaryIndex(cbft.config.Signer) < 0 {
		return errUnauthorizedSigner
	}

	//不在出块的时间窗口内
	if !cbft.inTurn() {
		log.Info("Not my turn")
		return nil
	}

	//设置区块高度
	header.Number = new(big.Int).SetUint64(cbft.nextBlockNum())

	//todo:
	//检验区块难度

	// 核心工作：开始签名。注意，delay的不是签名，而是结果的返回
	sighash, err := cbft.signFn(accounts.Account{Address: cbft.config.Signer}, sigHash(header).Bytes())
	if err != nil {
		return err
	}
	//将签名结果替换区块头的Extra字段（专门支持记录额外信息的）
	copy(header.Extra[len(header.Extra)-extraSeal:], sighash)

	go func() {
		select {
		case <-stopCh: //如果先收到stop（客户端RPC发出)，则直接返回
			return
		case cbftResultCh <- block.WithSeal(header): //有接受才能发送数据，去执行区块
		default: //如果没有接收数据，则走default
			log.Warn("Sealing result is not read by miner", "sealhash", cbft.SealHash(header))
		}
	}()

	// 打包区块
	// 对传入的Block进行最终的授权
	// Seal()函数可对一个调用过Finalize()的区块进行授权或封印，并将封印过程产生的一些值赋予区块中剩余尚未赋值的成员(Header.Nonce, Header.MixDigest)。
	// Seal()成功时返回的区块全部成员齐整，可视为一个正常区块，可被广播到整个网络中，也可以被插入区块链等。
	// 所以，对于挖掘一个新区块来说，所有相关代码里Engine.Seal()是其中最重要，也是最复杂的一步
	return nil
}

// CalcDifficulty is the difficulty adjustment algorithm. It returns the difficulty
// that a new block should have based on the previous blocks in the chain and the
// current signer.
func (b *Cbft) CalcDifficulty(chain consensus.ChainReader, time uint64, parent *types.Header) *big.Int {
	return nil
}

// SealHash returns the hash of a block prior to it being sealed.
<<<<<<< HEAD
func (b *Cbft) SealHash(header *types.Header) common.Hash {
	return consensus.SigHash(header)
=======
func (cbft *Cbft) SealHash(header *types.Header) common.Hash {
	return sigHash(header)
>>>>>>> 99341a4f
}

// Close implements consensus.Engine. It's a noop for clique as there is are no background threads.
func (cbft *Cbft) Close() error {
	var err error
	cbft.closeOnce.Do(func() {
		// Short circuit if the exit channel is not allocated.
		if cbft.exitCh == nil {
			return
		}
		errc := make(chan error)
		cbft.exitCh <- errc
		err = <-errc
		close(cbft.exitCh)
	})
	return err
}

// APIs implements consensus.Engine, returning the user facing RPC API to allow
// controlling the signer voting.
func (cbft *Cbft) APIs(chain consensus.ChainReader) []rpc.API {
	return []rpc.API{{
		Namespace: "cbft",
		Version:   "1.0",
		Service:   &API{chain: chain, cbft: cbft},
		Public:    false,
	}}
}

//收到新的区块签名
func (b *Cbft) OnBlockSignature(chain consensus.ChainReader, sig *types.BlockSignature) {
	signCounter := b.addSignCounter(sig.Hash, sig.Number, sig.Signature, false)
	if signCounter >= 15 {
		node, exists := b.masterTree.nodeMap[sig.Hash]
		if exists {
			//如果这个hash对应的区块，已经在masterTree中，
			//这个区块所在的节点，将成为masterTree的新的根节点
			//当这个节点是isLogical==false时，需要重新设定合理节点路径（重新设定的合理节点，需要补签名码？）

			if !node.isLogical {
				tempNode = nil
				b.findHighestNode(node)
				highestNode := copyPointer(tempNode)

				//设置本节点出块块高
				b.blockNumGenerator = highestNode.block.Number().Uint64()

				//重新设定合理节点路径（重新设定的合理节点，如果没有签名过，则需要补签名,广播签名）
				for highestNode.parent.block.Hash() != node.block.Hash() {
					//设定合理节点
					highestNode.isLogical = true

					signCounter, exists := b.signCounterMap[highestNode.block.Hash()]
					if exists {
						if !signCounter.signedByMe {
							//如果没有签名过，则需要补签名,广播签名
							b.signNode(highestNode)
						}
					} else {
						log.Warn("cannot find SignCounter for block:", highestNode)
					}
					highestNode = highestNode.parent
				}
			}
			//那么这个区块所在节点到根的所有区块，都可以写入链了
			b.storeConfirmed(node, RcvSign)
		}
	}
}

//收到新的区块
func (cbft *Cbft) OnNewBlock(chain consensus.ChainReader, rcvBlock *types.Block) error {
	rcvHeader := rcvBlock.Header()
	rcvNumber := rcvHeader.Number.Uint64()
	if rcvNumber <= 0 {
		return nil
	}

	//从签名恢复出出块人地址
	rcvSigner, rcvSign, err := ecrecover(rcvHeader)
	if err != nil {
		return err
	}
	//收到的新块中，包含着出块人的一个签名，所以签名数量+1,
	cbft.addSignCounter(rcvBlock.Hash(), rcvNumber, rcvSign, false)

	//检查块是否在出块人的时间窗口内生成的
	//时间合法性计算，不合法返回error
	if cbft.isOverdue(rcvHeader.Time.Int64(), rcvSigner) {
		return errOverdueBlock
	}
	masterParent, hasMasterParent, err := queryParent(cbft.masterTree.root, rcvHeader)
	if err != nil {
		return err
	}

	//可以加入masterTree
	if hasMasterParent {
		//新块缺省被认为：不是合理块
		//合理时间窗口内出的块，则此时暂时可认为新块：是合理块
		isLogical := true
		if masterParent.isLogical {
			for _, child := range masterParent.children {
				if child.isLogical {
					//如果父块是合理块，而且父块已经有合理子块，则新块被认为：不是合理块
					isLogical = false
					break
				}
			}
		}

		//用新块构建masterTree节点,暂时此节点的父节点=nil
		node := &Node{
			block:     rcvBlock,
			isLogical: isLogical,
			children:  make([]*Node, 0),
			parent:    nil,
		}

		//从slave树中，嫁接可能的子树到node上，根就是node节点
		cbft.graftingFromSlaveTree(node)

		if node.isLogical {
			//如果这棵树的根是合理的，则从slave里嫁接过来的树，有一条支也是合理的，需要补签名
			tempNode = nil
			cbft.findHighestNode(node)
			highestNode := copyPointer(tempNode)

			//设置本节点出块块高
			cbft.blockNumGenerator = highestNode.block.Number().Uint64()

			//设置一条合理节点路径
			for highestNode.parent != nil {
				highestNode.isLogical = true
				highestNode = highestNode.parent
			}
		}
		//执行子树中的区块，如果区块是合理的，还需要签名并广播
		cbft.recursionESOnNewBlock(node)

		//正式接入masterTree
		node.parent = masterParent

		//查找子树node是否有可以写入链的块
		tempNode = nil
		cbft.findConfirmedAndHighestNode(node)
		if tempNode != nil {
			newRoot := copyPointer(tempNode)
			cbft.storeConfirmed(newRoot, RcvBlock)
		}

	} else {
		//其它情况，把块放入slave树中，不需要执行，也不需要签名
		slaveParent, hasSlaveParent, err := queryParent(cbft.slaveTree.root, rcvHeader)
		if err != nil {
			return err
		}

		if !hasSlaveParent {
			slaveParent = cbft.slaveTree.root
		}
		node := &Node{
			block:     rcvBlock,
			isLogical: false,
			children:  make([]*Node, 0),
			parent:    slaveParent,
		}
		slaveParent.children = append(slaveParent.children, node)
	}

	return nil
}

func (cbft *Cbft) signNode(node *Node) {
	//签名
	sign, err := cbft.signFn(accounts.Account{Address: cbft.config.Signer}, sigHash(node.block.Header()).Bytes())
	if err == nil {
		//块签名计数器+1
		cbft.addSignCounter(node.block.Hash(), node.block.Number().Uint64(), sign, true)
		//广播签名
		blockSign := &types.BlockSignature{
			Hash:      node.block.Hash(),
			Number:    node.block.Number().Uint64(),
			Signature: sign,
		}
		cbft.blockSignatureCh <- blockSign

	} else {
		log.Warn("sign the received block error", err)
	}
}

//E:Execute
//S:Sign
// 执行这棵子树的所有节点，如果节点是isLogici=true，还需要签名并广播签名
func (cbft *Cbft) recursionESOnNewBlock(node *Node) {
	//todo:执行
	if node.isLogical {
		//签名
		cbft.signNode(node)
	}
	for _, child := range node.children {
		cbft.recursionESOnNewBlock(child)
	}
}

func copyPointer(node *Node) *Node {
	address := *node
	return &address
}

//保存确认块
func (cbft *Cbft) storeConfirmed(newRoot *Node, cause CauseType) {

	cbft.lock.Lock()

	confirmedBlocks := make([]*types.Block, 1)
	confirmedBlocks = append(confirmedBlocks, newRoot.block)

	for newRoot.parent != nil {
		newRoot = newRoot.parent
		confirmedBlocks = append(confirmedBlocks, newRoot.block)
	}
	//去掉原来的root
	confirmedBlocks = confirmedBlocks[:len(confirmedBlocks)-1]

	//反转slice，按顺序把区块写入链
	if len(confirmedBlocks) > 1 {
		for i, j := 0, len(confirmedBlocks)-1; i < j; i, j = i+1, j-1 {
			confirmedBlocks[i], confirmedBlocks[j] = confirmedBlocks[j], confirmedBlocks[i]
		}
	}

	saveBlocks(confirmedBlocks)

	//把node作为新的root
	newRoot.parent.children = nil
	newRoot.parent = nil
	cbft.masterTree.root = newRoot

	//重置cbft.masterTree.nodeMap
	cbft.masterTree.nodeMap = map[common.Hash]*Node{}
	cbft.resetNodeMap(cbft.masterTree.root)

	//清理slaveTree
	cbft.cleanSlaveTree()

	//清理signCounter
	cbft.cleanSignCounter()

	cbft.lock.Unlock()
}

//重置块高数字生成器
//当有新的确认区块产生后，有可能需要重置块高数字生成器，以重新指向最高区块号
func (cbft *Cbft) resetBlockNumGenerator() {
	for _, node := range cbft.masterTree.root.children {
		//找到一个更高的块
		if node.block.Number().Uint64() > cbft.blockNumGenerator {
			cbft.blockNumGenerator = node.block.Number().Uint64()
		}
	}
}

func (cbft *Cbft) nextBlockNum() uint64 {
	cbft.blockNumGenerator++
	return cbft.blockNumGenerator
}

//查询树中块高最高节点; 相同块高，取签名数多的节点
func (cbft *Cbft) findHighestNode(subTree *Node) {
	for _, node := range subTree.children {
		signCounter := cbft.getSignCounter(node.block.Hash())
		//找到一个更高的块
		if tempNode == nil || node.block.Number().Uint64() > tempNode.block.Number().Uint64() {
			tempNode = node
		} else if node.block.Number().Uint64() == tempNode.block.Number().Uint64() {
			if signCounter > cbft.getSignCounter(tempNode.block.Hash()) {
				tempNode = node
			}
		}
		cbft.findHighestNode(node)
	}
}

//查询树中，签名数>=15并且块高最高的节点; 相同块高，则取签名数多的节点
var tempNode *Node = nil

func (cbft *Cbft) findConfirmedAndHighestNode(subTree *Node) {
	for _, node := range subTree.children {
		signCounter := cbft.getSignCounter(node.block.Hash())
		if signCounter >= 15 {
			//找到一个更高的确认块
			if tempNode == nil || node.block.Number().Uint64() > tempNode.block.Number().Uint64() {
				tempNode = node
			} else if node.block.Number().Uint64() == tempNode.block.Number().Uint64() {
				if signCounter > cbft.getSignCounter(tempNode.block.Hash()) {
					tempNode = node
				}
			}
		}
		cbft.findConfirmedAndHighestNode(node)
	}
}

//在slaveTree中查某个节点（此节点是masterTree中的某个节点）的子树（必定是masterTree的直接子树），并把此子树嫁接到masterTree中的某个节点上
func (cbft *Cbft) graftingFromSlaveTree(parent *Node) {
	slaveRoot := cbft.slaveTree.root
	if slaveRoot != nil && len(slaveRoot.children) > 0 {
		for idx, sonChild := range slaveRoot.children {
			//找到子树
			if parent.block.Hash() == sonChild.block.ParentHash() && parent.block.Number().Uint64()+1 == sonChild.block.Number().Uint64() {
				//在slaveTree中删除此子树
				slaveRoot.children = append(slaveRoot.children[:idx], slaveRoot.children[idx:]...)
				//子树从新指定父节点
				sonChild.parent = parent
				//父节点中加入此子树
				parent.children = append(parent.children, sonChild)
				return
			}
		}
	}
}

//重置cbft.masterTree.nodeMap
//当有新的确认区块产生后，有可能需要重置cbft.masterTree.nodeMap
func (cbft *Cbft) resetNodeMap(node *Node) {
	if node != nil && len(node.children) > 0 {
		for _, child := range cbft.masterTree.root.children {
			cbft.masterTree.nodeMap[child.block.Hash()] = child
			cbft.resetNodeMap(child)
		}
	}
}

//清除cbft.slaveTree,把块高 <= cbft.blockNumGenerator的节点清除掉；如果清除掉的节点还有子树，则把子树接到cbft.slaveTree根节点上
func (cbft *Cbft) cleanSlaveTree() {
	root := cbft.masterTree.root
	if root != nil && len(root.children) > 0 {
		for idx, sonChild := range root.children {
			if sonChild.block.Number().Uint64() <= cbft.blockNumGenerator {
				//从root删除儿子
				root.children = append(root.children[:idx], root.children[idx:]...)
				//在root里加入孙子(提升孙子作为儿子）
				root.children = append(root.children, sonChild.children...)
				for _, grandChild := range sonChild.children {
					//孙子节点指向root
					grandChild.parent = root
				}
				//删除儿子节点
				sonChild = nil
			}
		}
	}
}

//清理signCounter，清理块高低于masterTree.root块高的签名计数器数据
func (cbft *Cbft) cleanSignCounter() {
	root := cbft.masterTree.root
	rootBlockNum := root.block.Number().Uint64()

	keysDeleted := make([]common.Hash, 0)
	for hash, signCounter := range cbft.signCounterMap {
		if signCounter.blockNum <= rootBlockNum {
			keysDeleted = append(keysDeleted, hash)
		}
	}
	for _, key := range keysDeleted {
		delete(cbft.signCounterMap, key)
	}
}

//签名计数器，保存块收到的签名以及总数；自己出的块也需要增加签名计数器
func (cbft *Cbft) addSignCounter(blockHash common.Hash, blockNum uint64, sign []byte, signedByMe bool) uint {
	signCounter, exists := cbft.signCounterMap[blockHash]

	var signArray [65]byte
	copy(signArray[:], sign[:])

	if exists {
		signCounter.counter = signCounter.counter + 1
		cbft.signCounterMap[blockHash].signs[signArray] = struct{}{}
		signCounter.updateTime = time.Now()
		return signCounter.counter
	} else {
		cbft.signCounterMap[blockHash] = &SignCounter{
			blockNum:   blockNum,
			counter:    1,
			updateTime: time.Now(),
			signs:      make(map[[65]byte]struct{}),
			signedByMe: signedByMe,
		}
		cbft.signCounterMap[blockHash].signs[signArray] = struct{}{}
		return 1
	}
}

//查询签名计数器
func (cbft *Cbft) getSignCounter(blockHash common.Hash) uint {
	signCounter, exists := cbft.signCounterMap[blockHash]
	if exists {
		return signCounter.counter
	} else {
		return 0
	}
}

//获取区块的所有签名
func (cbft *Cbft) getSigns(blockHash common.Hash) map[[65]byte]struct{} {
	signCounter, exists := cbft.signCounterMap[blockHash]
	if exists {
		return signCounter.signs
	} else {
		return nil
	}
}

//查询root开始的数中，
func queryParent(root *Node, rcvHeader *types.Header) (*Node, bool, error) {
	if root.children != nil && len(root.children) > 0 {
		for _, node := range root.children {
			if node.block.Hash() == rcvHeader.ParentHash {
				if node.block.Number().Uint64()+1 == rcvHeader.Number.Uint64() {
					return node, true, nil
				} else {
					return nil, false, errBlockNumber
				}
			} else {
				return queryParent(node, rcvHeader)
			}
		}
	}
	return nil, false, nil
}

//是否签过当前块高的其他区块
func hasSameBlockNumInMaster(root *Node, header *types.Header) bool {
	if root.children != nil && len(root.children) > 0 {
		for _, node := range root.children {
			if node.isLogical {
				if node.block.Number().Uint64() == header.Number.Uint64() {
					return true
				} else {
					return hasSameBlockNumInMaster(node, header)
				}
			}
		}
	}
	return false
}

//出块时间窗口期与出块节点匹配
func (cbft *Cbft) inTurn() bool {

	singerIdx := cbft.dpos.getPrimaryIndex(cbft.config.Signer)
	if singerIdx >= 0 {
		value1 := int64(singerIdx*10*1000 - int(cbft.config.MaxNetworkLatency/3))

		value2 := (time.Now().Unix() - cbft.dpos.getLastBlockTimeOfPreEpoch()) * 1000 % int64(epochLength)

		value3 := int64((singerIdx+1)*10*1000 - int(cbft.config.MaxNetworkLatency*2/3))

		if value2 > value1 && value3 > value2 {
			return true
		}
	}
	return false
}

//收到新的区块后，检查新区块的时间合法性
func (cbft *Cbft) isOverdue(blockTimeInSecond int64, singer common.Address) bool {
	singerIdx := cbft.dpos.getPrimaryIndex(singer)

	round := time.Now().Unix() - cbft.dpos.getLastBlockTimeOfPreEpoch() - int64(10*(singerIdx+1))/210

	deadline := cbft.dpos.getLastBlockTimeOfPreEpoch() + 210*round + int64(10*(singerIdx+1))

	deadline = deadline + int64(cbft.config.MaxNetworkLatency*cbft.config.CoefficientOfLegalityCheck)

	if deadline < time.Now().Unix() {
		return true
	}
	return false
}

func ecrecover(header *types.Header) (common.Address, []byte, error) {
	// Retrieve the signature from the header extra-data
	if len(header.Extra) < extraSeal {
		return common.Address{}, []byte{}, errMissingSignature
	}
	signature := header.Extra[len(header.Extra)-extraSeal:]

	// Recover the public key and the Ethereum address
	pubkey, err := crypto.Ecrecover(sigHash(header).Bytes(), signature)
	if err != nil {
		return common.Address{}, []byte{}, err
	}
	var signer common.Address
	copy(signer[:], crypto.Keccak256(pubkey[1:])[12:])

	return signer, signature, nil
}

func sigHash(header *types.Header) (hash common.Hash) {
	hasher := sha3.NewKeccak256()

	rlp.Encode(hasher, []interface{}{
		header.ParentHash,
		header.UncleHash,
		header.Coinbase,
		header.Root,
		header.TxHash,
		header.ReceiptHash,
		header.Bloom,
		header.Difficulty,
		header.Number,
		header.GasLimit,
		header.GasUsed,
		header.Time,
		header.Extra[:len(header.Extra)-65], // Yes, this will panic if extra is too short
		header.MixDigest,
		header.Nonce,
	})
	hasher.Sum(hash[:0])
	return hash
}

// VerifySeal()函数基于跟Seal()完全一样的算法原理
// 通过验证区块的某些属性(Header.Nonce，Header.MixDigest等)是否正确，来确定该区块是否已经经过Seal操作
func (cbft *Cbft) verifySeal(chain consensus.ChainReader, header *types.Header, parents []*types.Header) error {
	// Verifying the genesis block is not supported
	number := header.Number.Uint64()
	if number == 0 {
		return errUnknownBlock
	}
	return nil
}

//返回当前时间UTC时区的毫秒数
func nowMillisecond() int64 {
	return time.Now().UnixNano() % 1e6 / 1e3
}<|MERGE_RESOLUTION|>--- conflicted
+++ resolved
@@ -2,20 +2,14 @@
 package cbft
 
 import (
-	"Platon-go/accounts"
 	"Platon-go/common"
 	"Platon-go/consensus"
 	"Platon-go/core/state"
 	"Platon-go/core/types"
-	"Platon-go/crypto"
-	"Platon-go/crypto/sha3"
-	"Platon-go/log"
 	"Platon-go/params"
-	"Platon-go/rlp"
 	"Platon-go/rpc"
 	"errors"
 	"math/big"
-	"sync"
 	"time"
 )
 
@@ -107,14 +101,8 @@
 
 // New creates a concurrent BFT consensus engine
 func New(config *params.CbftConfig, blockSignatureCh chan *types.BlockSignature, cbftResultCh chan *types.Block) *Cbft {
-<<<<<<< HEAD
 	_dpos := newDpos(config.InitialNodes)
-	return &Cbft {
-		dpos:              _dpos,
-		rotating :         newRotating(_dpos, 10000),
-		blockSignatureCh : blockSignatureCh,
-		cbftResultCh :     cbftResultCh,
-=======
+
 	conf := *config
 	if conf.Epoch == 0 {
 		conf.Epoch = epochLength
@@ -140,7 +128,7 @@
 		root:    _slaveRoot,
 	}
 
-	_dpos := newDpos()
+
 	return &Cbft{
 		config:           &conf,
 		dpos:             _dpos,
@@ -151,10 +139,10 @@
 		masterTree:     _masterTree,
 		slaveTree:      _slaveTree,
 		signCounterMap: make(map[common.Hash]*SignCounter),
->>>>>>> 99341a4f
-	}
-}
-
+	}
+}
+
+// Author implements consensus.Engine, returning the Ethereum address recovered
 // from the signature in the header's extra-data section.
 func (b *Cbft) Author(header *types.Header) (common.Address, error) {
 	// 返回出块节点对应的矿工钱包地址
@@ -171,14 +159,18 @@
 	if header.Number == nil {
 		return errUnknownBlock
 	}
-	number := header.Number.Uint64()
-	if chain.GetHeader(header.Hash(), number) != nil {
-		return nil
-	}
-	parent := chain.GetHeader(header.ParentHash, number-1)
-	if parent == nil {
-		return consensus.ErrUnknownAncestor
-	}
+	// Don't waste time checking blocks from the future
+	if header.Time.Cmp(big.NewInt(time.Now().Unix())) > 0 {
+		return consensus.ErrFutureBlock
+	}
+	if len(header.Extra) < extraSeal {
+		return errMissingSignature
+	}
+	// Ensure that the block doesn't contain any uncles which are meaningless in PoA
+	if header.UncleHash != uncleHash {
+		return errInvalidUncleHash
+	}
+
 	return nil
 }
 
@@ -311,13 +303,9 @@
 }
 
 // SealHash returns the hash of a block prior to it being sealed.
-<<<<<<< HEAD
 func (b *Cbft) SealHash(header *types.Header) common.Hash {
 	return consensus.SigHash(header)
-=======
-func (cbft *Cbft) SealHash(header *types.Header) common.Hash {
-	return sigHash(header)
->>>>>>> 99341a4f
+	//return sigHash(header)
 }
 
 // Close implements consensus.Engine. It's a noop for clique as there is are no background threads.
