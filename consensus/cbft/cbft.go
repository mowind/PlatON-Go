--- conflicted
+++ resolved
@@ -17,7 +17,6 @@
 	"math/big"
 	"sync"
 	"time"
-	"Platon-go/p2p/discover"
 )
 
 const (
@@ -47,10 +46,7 @@
 	dpos             *dpos
 	rotating         *rotating
 	blockSignatureCh chan *types.BlockSignature
-<<<<<<< HEAD
 	cbftResultCh     chan *types.CbftResult
-=======
-	cbftResultCh     chan *types.Block
 	closeOnce        sync.Once       // Ensures exit channel will not be closed twice.
 	exitCh           chan chan error // Notification channel to exiting backend threads
 
@@ -87,7 +83,6 @@
 	updateTime time.Time             //签名计数器最新更新时间
 	signs      map[[65]byte]struct{} //签名map，key=签名
 	signedByMe bool                  //本节点是否签名过
->>>>>>> 87438078
 }
 
 // New creates a concurrent BFT consensus engine
@@ -366,9 +361,6 @@
 	}
 }
 
-<<<<<<< HEAD
-func (b *Cbft) OnBlockSignature(chain consensus.ChainReader, nodeID discover.NodeID, sig *types.BlockSignature) error {
-=======
 //收到新的区块
 func (cbft *Cbft) OnNewBlock(chain consensus.ChainReader, rcvBlock *types.Block) error {
 	rcvHeader := rcvBlock.Header()
@@ -472,7 +464,6 @@
 		slaveParent.children = append(slaveParent.children, node)
 	}
 
->>>>>>> 87438078
 	return nil
 }
 
