--- conflicted
+++ resolved
@@ -6,12 +6,10 @@
 	"crypto/elliptic"
 	"encoding/json"
 	"fmt"
-<<<<<<< HEAD
 	"sync/atomic"
-=======
+
 	"github.com/PlatONnetwork/PlatON-Go/consensus/cbft/utils"
 	"github.com/PlatONnetwork/PlatON-Go/crypto/bls"
->>>>>>> ac806168
 
 	errors "github.com/pkg/errors"
 
@@ -796,10 +794,10 @@
 	return nil
 }
 
-<<<<<<< HEAD
 func (cbft *Cbft) isLoading() bool {
 	return atomic.LoadInt32(&cbft.loading) == 1
-=======
+}
+
 func (cbft *Cbft) verifyConsensusMsg(msg ctypes.ConsensusMsg) (*cbfttypes.ValidateNode, error) {
 	digest, err := msg.CannibalizeBytes()
 	if err != nil {
@@ -955,5 +953,4 @@
 	}
 
 	return err
->>>>>>> ac806168
 }