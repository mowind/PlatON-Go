--- conflicted
+++ resolved
@@ -488,13 +488,8 @@
 		}
 
 		cbft.clearPending()
-<<<<<<< HEAD
-		cbft.blockExtMap.ClearChildren(cbft.viewChange.BaseBlockHash, cbft.viewChange.BaseBlockNum, cbft.viewChange.Timestamp)
+		cbft.ClearChildren(cbft.viewChange.BaseBlockHash, cbft.viewChange.BaseBlockNum, cbft.viewChange.Timestamp)
 		cbft.producerBlocks = NewProducerBlocks(cbft.validators.NodeID(int(ext.view.ProposalIndex)), ext.block.NumberU64())
-=======
-		cbft.ClearChildren(cbft.viewChange.BaseBlockHash, cbft.viewChange.BaseBlockNum, cbft.viewChange.Timestamp)
-		cbft.producerBlocks = NewProducerBlocks(cbft.dpos.NodeID(int(ext.view.ProposalIndex)), ext.block.NumberU64())
->>>>>>> a4b4e841
 		if cbft.producerBlocks != nil {
 			cbft.producerBlocks.AddBlock(ext.block)
 			cbft.log.Debug("Add producer block", "hash", ext.block.Hash(), "number", ext.block.Number(), "producer", cbft.producerBlocks.String())
@@ -774,12 +769,8 @@
 
 	cbft.bp.InternalBP().Seal(context.TODO(), current, &cbft.RoundState)
 	cbft.bp.InternalBP().NewHighestLogicalBlock(context.TODO(), current, &cbft.RoundState)
-<<<<<<< HEAD
 	if cbft.validators.Len() == 1 {
-=======
 	cbft.SetLocalHighestPrepareNum(current.number)
-	if len(cbft.dpos.primaryNodeList) == 1 {
->>>>>>> a4b4e841
 		cbft.log.Debug("Single node mode, confirm now")
 		//only one consensus node, so, each block is highestConfirmed. (lock is needless)
 		current.isConfirmed = true
@@ -1199,16 +1190,11 @@
 func (cbft *Cbft) sendPrepareVote(ext *BlockExt) {
 	cbft.log.Debug("Need send prepare vote", "hash", ext.block.Hash(), "number", ext.block.NumberU64())
 
-<<<<<<< HEAD
 	index, addr, err := cbft.validators.NodeIndexAddress(cbft.config.NodeID)
-
-=======
-	index, addr, err := cbft.dpos.NodeIndexAddress(cbft.config.NodeID)
 	if ext.number <= cbft.localHighestPrepareVoteNum {
 		cbft.log.Warn("May happen double prepare vote")
 		return
 	}
->>>>>>> a4b4e841
 	if err == nil {
 		pv := &prepareVote{
 			Timestamp:      ext.view.Timestamp,
