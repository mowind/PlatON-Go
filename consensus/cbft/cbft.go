--- conflicted
+++ resolved
@@ -103,11 +103,8 @@
 		fetching:           false,
 		asyncCallCh:        make(chan func(), optConfig.PeerMsgQueueSize),
 		nodeServiceContext: ctx,
-<<<<<<< HEAD
 		queues:             make(map[string]int),
-=======
 		state:              cstate.NewViewState(),
->>>>>>> 70616fca
 	}
 
 	if evPool, err := evidence.NewEvidencePool(ctx); err == nil {
@@ -437,12 +434,8 @@
 
 	// TODO: add viewchange qc
 
-<<<<<<< HEAD
 	// TODO: signature block - fake verify.
-	cbft.signMsg(prepareBlock)
-=======
 	cbft.signMsgByBls(prepareBlock)
->>>>>>> 70616fca
 
 	cbft.OnPrepareBlock("", prepareBlock)
 	cbft.signBlock(block.Hash(), block.NumberU64(), prepareBlock.BlockIndex)
