// Package bft implements the BFT consensus engine.
package cbft

import (
	"bytes"
	"container/list"
	"context"
	"crypto/ecdsa"
	"encoding/hex"
	"errors"
	"fmt"

	"github.com/PlatONnetwork/PlatON-Go/event"
	"github.com/PlatONnetwork/PlatON-Go/rlp"

	"math/big"
	"reflect"
	"sync"
	"sync/atomic"
	"time"

	"github.com/PlatONnetwork/PlatON-Go/eth/downloader"
	"github.com/PlatONnetwork/PlatON-Go/p2p"

	"github.com/PlatONnetwork/PlatON-Go/common"
	"github.com/PlatONnetwork/PlatON-Go/consensus"
	"github.com/PlatONnetwork/PlatON-Go/core"
	"github.com/PlatONnetwork/PlatON-Go/core/cbfttypes"
	"github.com/PlatONnetwork/PlatON-Go/core/state"
	"github.com/PlatONnetwork/PlatON-Go/core/types"
	"github.com/PlatONnetwork/PlatON-Go/crypto"
	"github.com/PlatONnetwork/PlatON-Go/log"
	"github.com/PlatONnetwork/PlatON-Go/p2p/discover"
	"github.com/PlatONnetwork/PlatON-Go/params"
	"github.com/PlatONnetwork/PlatON-Go/rpc"
	lru "github.com/hashicorp/golang-lru"
)

var (
	errSign                = errors.New("sign error")
	errUnauthorizedSigner  = errors.New("unauthorized signer")
	errIllegalBlock        = errors.New("illegal block")
	lateBlock              = errors.New("block is late")
	errDuplicatedBlock     = errors.New("duplicated block")
	errBlockNumber         = errors.New("error block number")
	errUnknownBlock        = errors.New("unknown block")
	errFutileBlock         = errors.New("futile block")
	errGenesisBlock        = errors.New("cannot handle genesis block")
	errHighestLogicalBlock = errors.New("cannot find a logical block")
	errListConfirmedBlocks = errors.New("list confirmed blocks error")
	errMissingSignature    = errors.New("extra-data 65 byte signature suffix missing")

	errInitiateViewchange      = errors.New("not initiated viewchange")
	errTwoThirdViewchangeVotes = errors.New("lower two third viewchange prepareVotes")
	errTwoThirdPrepareVotes    = errors.New("lower two third prepare prepareVotes")
	errNotFoundViewBlock       = errors.New("not found block")
	errInvalideViewChangeVotes = errors.New("invalid prepare prepareVotes")
	errInvalidePrepareVotes    = errors.New("invalid prepare prepareVotes")

	extraSeal  = 65
	windowSize = 10

	//periodMargin is a percentum for period margin
	periodMargin = uint64(20)

	//maxPingLatency is the time in milliseconds between Ping and Pong
	maxPingLatency = int64(5000)

	//maxAvgLatency is the time in milliseconds between two peers
	maxAvgLatency = int64(2000)

	maxResetCacheSize = 512

	// lastBlockOffsetMs is the offset in milliseconds for the last block deadline
	// calculate. (200ms)
	lastBlockOffsetMs = 200 * time.Millisecond

	peerMsgQueueSize = 1024
	cbftVersion      = byte(0x01)

	maxBlockDist = uint64(192)
)

type Cbft struct {
	config      *params.CbftConfig
	eventMux    *event.TypeMux
	handler     *handler
	dpos        *dpos
	rotating    *rotating
	closeOnce   sync.Once
	exitCh      chan struct{}
	txPool      *core.TxPool
	blockChain  *core.BlockChain //the block chain
	running     int32
	peerMsgCh   chan *msgInfo
	syncBlockCh chan *BlockExt

	highestLogical   atomic.Value //highest block in logical path, local packages new block will base on it
	highestConfirmed atomic.Value //highest confirmed block in logical path
	rootIrreversible atomic.Value //the latest block has stored in chain

	executeBlockCh          chan *ExecuteBlockStatus
	baseBlockCh             chan chan *types.Block
	sealBlockCh             chan *SealBlock
	getBlockCh              chan *GetBlock
	sendViewChangeCh        chan struct{}
	innerUnExecutedBlockCh  chan []*BlockExt
	shouldSealCh            chan chan error
	viewChangeTimeoutCh     chan *viewChange
	viewChangeVoteTimeoutCh chan *viewChangeVote
	blockChainCache         *core.BlockChainCache
	hasBlockCh              chan *HasBlock
	getBlockByHashCh        chan *GetBlock
	needPending             bool
	RoundState
	Syncing

	netLatencyMap  map[discover.NodeID]*list.List
	netLatencyLock sync.RWMutex
	//todo maybe discarded struct
	dataReceiveCh chan interface{} //a channel to receive data from miner

	//maybe
	signedSet map[uint64]struct{} //all block numbers signed by local node

	log        log.Logger
	resetCache *lru.Cache
	bp         Breakpoint
	// router
	router *router
}

// New creates a concurrent BFT consensus engine
func New(config *params.CbftConfig, eventMux *event.TypeMux) *Cbft {
	//todo need dynamic change consensus nodes
	initialNodesID := make([]discover.NodeID, 0, len(config.InitialNodes))
	for _, n := range config.InitialNodes {
		initialNodesID = append(initialNodesID, n.ID)
	}

	dpos := newDpos(initialNodesID)

	cbft := &Cbft{
		config:                  config,
		eventMux:                eventMux,
		dpos:                    dpos,
		rotating:                newRotating(dpos, config.Duration),
		running:                 1,
		exitCh:                  make(chan struct{}),
		signedSet:               make(map[uint64]struct{}),
		syncBlockCh:             make(chan *BlockExt, peerMsgQueueSize),
		peerMsgCh:               make(chan *msgInfo, peerMsgQueueSize),
		executeBlockCh:          make(chan *ExecuteBlockStatus),
		baseBlockCh:             make(chan chan *types.Block),
		sealBlockCh:             make(chan *SealBlock),
		getBlockCh:              make(chan *GetBlock),
		sendViewChangeCh:        make(chan struct{}),
		innerUnExecutedBlockCh:  make(chan []*BlockExt, peerMsgQueueSize),
		shouldSealCh:            make(chan chan error),
		viewChangeTimeoutCh:     make(chan *viewChange),
		viewChangeVoteTimeoutCh: make(chan *viewChangeVote),
		hasBlockCh:              make(chan *HasBlock, peerMsgQueueSize),
		getBlockByHashCh:        make(chan *GetBlock),
		netLatencyMap:           make(map[discover.NodeID]*list.List),
		log:                     log.New(),
	}
	cbft.bp = logBP
	cbft.handler = NewHandler(cbft)
	cbft.router = NewRouter(cbft.handler)
	cbft.resetCache, _ = lru.New(maxResetCacheSize)

	go cbft.receiveLoop()
	go cbft.executeBlockLoop()
	//start receive cbft message
	go cbft.handler.Start()
	go cbft.update()
	return cbft
}

func (cbft *Cbft) getRootIrreversible() *BlockExt {
	if v := cbft.rootIrreversible.Load(); v == nil {
		panic("Get root block failed")
	} else {
		return v.(*BlockExt)
	}
}

func (cbft *Cbft) getHighestConfirmed() *BlockExt {
	if v := cbft.highestConfirmed.Load(); v == nil {
		panic("Get highest confirmed block failed")
	} else {
		return v.(*BlockExt)
	}
}
func (cbft *Cbft) getHighestLogical() *BlockExt {
	if v := cbft.highestLogical.Load(); v == nil {
		panic("Get highest logical block failed")
	} else {
		return v.(*BlockExt)
	}
}

func (cbft *Cbft) ReceivePeerMsg(msg *msgInfo) {
	select {
	case cbft.peerMsgCh <- msg:
		cbft.log.Debug("[Method:ReceivePeerMsg] received message from peer", "peer", msg.peerID.TerminalString(), "msgType", reflect.TypeOf(msg.msg), "msgHash", msg.msg.MsgHash().TerminalString())
	case <-cbft.exitCh:
		cbft.log.Error("[Method:ReceivePeerMsg] cbft exit")
	}
}

func (cbft *Cbft) InsertChain(block *types.Block, syncState chan error) {
	var extra *BlockExtra
	var err error

	if _, extra, err = cbft.decodeExtra(block.ExtraData()); err != nil {
		if syncState != nil {
			syncState <- err
		}
		return
	}
	ext := NewBlockExt(block, block.NumberU64(), cbft.getThreshold())
	for _, vote := range extra.Prepare {
		ext.prepareVotes.Add(vote)
	}

	ext.view = extra.ViewChange
	ext.viewChangeVotes = extra.ViewChangeVotes
	ext.syncState = syncState
	cbft.log.Debug("Insert new block", "hash", block.Hash(), "number", block.NumberU64(), "view", ext.view.String())

	cbft.syncBlockCh <- ext
}

// SetPrivateKey sets local's private key by the backend.go
func (cbft *Cbft) SetPrivateKey(privateKey *ecdsa.PrivateKey) {
	cbft.config.PrivateKey = privateKey
	cbft.config.NodeID = discover.PubkeyID(&privateKey.PublicKey)
}

func (cbft *Cbft) SetBlockChainCache(blockChainCache *core.BlockChainCache) {
	cbft.blockChainCache = blockChainCache
}

// SetBackend sets blockChain and txPool into cbft
func (cbft *Cbft) SetBackend(blockChain *core.BlockChain, txPool *core.TxPool) {
	cbft.blockChain = blockChain
	cbft.dpos.SetStartTimeOfEpoch(blockChain.Genesis().Time().Int64())

	currentBlock := blockChain.CurrentBlock()

	genesisParentHash := bytes.Repeat([]byte{0x00}, 32)
	if bytes.Equal(currentBlock.ParentHash().Bytes(), genesisParentHash) && currentBlock.Number() == nil {
		currentBlock.Header().Number = big.NewInt(0)
	}

	cbft.log.Debug("Init highestLogicalBlock", "hash", currentBlock.Hash(), "number", currentBlock.NumberU64())

	current := NewBlockExtBySeal(currentBlock, currentBlock.NumberU64(), cbft.getThreshold())
	current.number = currentBlock.NumberU64()

	if current.number > 0 {
		var extra *BlockExtra
		var err error

		if _, extra, err = cbft.decodeExtra(current.block.ExtraData()); err != nil {
			return
		}
		for _, vote := range extra.Prepare {
			current.prepareVotes.Add(vote)
		}
	}

	cbft.blockExtMap = NewBlockExtMap(current, cbft.getThreshold())
	cbft.saveBlockExt(currentBlock.Hash(), current)

	cbft.highestConfirmed.Store(current)
	cbft.highestLogical.Store(current)

	cbft.rootIrreversible.Store(current)

	cbft.txPool = txPool
	cbft.init()
}

func (cbft *Cbft) receiveLoop() {
	for {
		select {
		case msg := <-cbft.peerMsgCh:
			cbft.handleMsg(msg)
		case bt := <-cbft.syncBlockCh:
			cbft.OnSyncBlock(bt)
		case bs := <-cbft.executeBlockCh:
			cbft.OnExecutedBlock(bs)
		case shouldSeal := <-cbft.shouldSealCh:
			cbft.OnShouldSeal(shouldSeal)
		case view := <-cbft.viewChangeTimeoutCh:
			cbft.OnViewChangeTimeout(view)
		case <-cbft.sendViewChangeCh:
			cbft.OnSendViewChange()
		case viewVote := <-cbft.viewChangeVoteTimeoutCh:
			cbft.OnViewChangeVoteTimeout(viewVote)
		case sealBlock := <-cbft.sealBlockCh:
			cbft.OnSeal(sealBlock.block, sealBlock.sealResultCh, sealBlock.stopCh)
		case block := <-cbft.getBlockCh:
			cbft.OnGetBlock(block.hash, block.number, block.ch)
		case baseBlock := <-cbft.baseBlockCh:
			cbft.OnBaseBlock(baseBlock)
		case hasBlock := <-cbft.hasBlockCh:
			cbft.OnHasBlock(hasBlock)
		case block := <-cbft.getBlockByHashCh:
			cbft.OnGetBlockByHash(block.hash, block.ch)
		}
	}
}

func (cbft *Cbft) handleMsg(info *msgInfo) {
	msg, peerID := info.msg, info.peerID
	var err error

	if !cbft.isRunning() {
		switch msg.(type) {
		case *prepareBlock,
			*prepareVote,
			*viewChange,
			*viewChangeVote:
			cbft.log.Debug("Cbft is not running, discard consensus message")
			return
		}
	}

	switch msg := msg.(type) {
	case *prepareBlock:
		err = cbft.OnNewPrepareBlock(peerID, msg, true)
	case *prepareVote:
		err = cbft.OnPrepareVote(peerID, msg, true)
	case *viewChange:
		err = cbft.OnViewChange(peerID, msg)
	case *viewChangeVote:
		err = cbft.OnViewChangeVote(peerID, msg)
	case *confirmedPrepareBlock:
		err = cbft.OnConfirmedPrepareBlock(peerID, msg)
	case *getPrepareBlock:
		err = cbft.OnGetPrepareBlock(peerID, msg)
	case *getPrepareVote:
		err = cbft.OnGetPrepareVote(peerID, msg)
	case *prepareVotes:
		err = cbft.OnPrepareVotes(peerID, msg)
	case *getHighestPrepareBlock:
		err = cbft.OnGetHighestPrepareBlock(peerID, msg)
	case *highestPrepareBlock:
		err = cbft.OnHighestPrepareBlock(peerID, msg)
	case *prepareBlockHash:
		err = cbft.OnPrepareBlockHash(peerID, msg)
	}
	if err != nil {
		cbft.log.Error("Handle msg Failed", "error", err, "type", reflect.TypeOf(msg), "peer", peerID)
	}
}
func (cbft *Cbft) isRunning() bool {
	return atomic.LoadInt32(&cbft.running) == 1
}

func (cbft *Cbft) OnShouldSeal(shouldSeal chan error) {
	if cbft.hadSendViewChange() {
		index, addr, err := cbft.dpos.NodeIndexAddress(cbft.config.NodeID)
		if err != nil {
<<<<<<< HEAD
			log.Debug("Get node index and address failed", "error", err)
			shouldSeal <- err
			return
		}

		if cbft.agreeViewChange() &&
			cbft.viewChange.ProposalAddr == addr &&
			uint32(index) == cbft.viewChange.ProposalIndex {
=======
			shouldSeal <- err
		}
		if cbft.agreeViewChange() && cbft.viewChange.ProposalAddr == addr && uint32(index) == cbft.viewChange.ProposalIndex {
>>>>>>> b6f58863
			// do something check
			shouldSeal <- nil
		} else {
			shouldSeal <- errInitiateViewchange
		}
	} else {
		// need send viewchange
		cbft.OnSendViewChange()
		shouldSeal <- errTwoThirdViewchangeVotes
	}
}

//Sync block from p2p
//BlockNum is must higher current highest confirmed block
//If verify block success, cbft will change sync mode
//It don't process new PrepareBlock, PrepareVote, Viewchange, ViewchangeVote
//It stop sync mode when new view's parent block is in memory. Now it had catch up other peer
func (cbft *Cbft) OnSyncBlock(ext *BlockExt) {
	cbft.bp.SyncBlockBP().SyncBlock(context.TODO(), ext, &cbft.RoundState)
	//todo verify block
	if ext.block.NumberU64() < cbft.getHighestConfirmed().number {
		cbft.log.Debug("Sync block too lower", "hash", ext.block.Hash(), "number", ext.number, "highest", cbft.getHighestConfirmed().number, "root", cbft.getRootIrreversible().number)
		ext.SetSyncState(nil)
		cbft.bp.SyncBlockBP().InvalidBlock(context.TODO(), ext, fmt.Errorf("sync block too lower"), &cbft.RoundState)
		return
	}

	if cbft.blockExtMap.findBlock(ext.block.Hash(), ext.block.NumberU64()) != nil {
		cbft.log.Debug("Sync block had exist", "hash", ext.block.Hash(), "number", ext.number, "highest", cbft.getHighestConfirmed().number, "root", cbft.getRootIrreversible().number)
		ext.SetSyncState(nil)
		cbft.bp.SyncBlockBP().InvalidBlock(context.TODO(), ext, fmt.Errorf("sync block had exist"), &cbft.RoundState)
		return
	}

	cbft.log.Debug("Sync block success", "hash", ext.block.Hash(), "number", ext.number)

	cbft.viewChange = ext.view
	if len(ext.viewChangeVotes) >= cbft.getThreshold() {
		if err := cbft.checkViewChangeVotes(ext.viewChangeVotes); err != nil {
			log.Error("Receive prepare invalid block", "err", err)
			cbft.bp.SyncBlockBP().InvalidBlock(context.TODO(), ext, err, &cbft.RoundState)
			ext.SetSyncState(err)
			return
		}
		for _, v := range ext.viewChangeVotes {
			cbft.viewChangeVotes[v.ValidatorAddr] = v
		}

		cbft.clearPending()
		cbft.blockExtMap.ClearChildren(cbft.viewChange.BaseBlockHash, cbft.viewChange.BaseBlockNum)
		cbft.producerBlocks = NewProducerBlocks(cbft.dpos.NodeID(int(ext.view.ProposalIndex)), ext.block.NumberU64())
		if cbft.producerBlocks != nil {
			cbft.producerBlocks.AddBlock(ext.block)
			cbft.log.Debug("Add producer block", "hash", ext.block.Hash(), "number", ext.block.Number(), "producer", cbft.producerBlocks.String())
		}
	}
	cbft.OnNewBlock(ext)
}

//Sync confirmed prepare prepareVotes, not sync when local node has enough prepare prepareVotes
func (cbft *Cbft) OnConfirmedPrepareBlock(peerID discover.NodeID, pb *confirmedPrepareBlock) error {
	ext := cbft.blockExtMap.findBlock(pb.Hash, pb.Number)
	if ext == nil || ext.block == nil {
		cbft.handler.Send(peerID, &getPrepareBlock{Hash: pb.Hash, Number: pb.Number})
	}
	if ext != nil && ext.prepareVotes.Len() < cbft.getThreshold() {
		sub := pb.VoteBits.Sub(ext.prepareVotes.voteBits)
		if !sub.IsEmpty() {
			cbft.handler.Send(peerID, &getPrepareVote{Hash: pb.Hash, Number: pb.Number, VoteBits: sub})
		}
	}

	cbft.syncMissingBlock(peerID, pb.Number)

	if cbft.needBroadcast(peerID, pb) {
		go cbft.handler.SendBroadcast(pb)
	}

	return nil
}

func (cbft *Cbft) syncMissingBlock(peerID discover.NodeID, highest uint64) {
	hs := cbft.blockExtMap.GetHasVoteWithoutBlock(highest)
	for _, h := range hs {
		cbft.handler.Send(peerID, &getPrepareBlock{Hash: h.hash, Number: h.number})
	}

	hs = cbft.blockExtMap.GetWithoutTwoThirdVotes(highest)
	for _, h := range hs {
		cbft.handler.Send(peerID, &getPrepareVote{Hash: h.hash, Number: h.number, VoteBits: h.bits})
	}
}
func (cbft *Cbft) OnGetPrepareBlock(peerID discover.NodeID, g *getPrepareBlock) error {
	ext := cbft.blockExtMap.findBlock(g.Hash, g.Number)
	if ext != nil {
		pb, err := ext.PrepareBlock()
		if err == nil {
			cbft.handler.Send(peerID, pb)
			cbft.log.Debug("Send Block", "peer", peerID, "hash", g.Hash, "number", g.Number)
		}
	}
	return nil
}

func (cbft *Cbft) OnGetPrepareVote(peerID discover.NodeID, pv *getPrepareVote) error {
	ext := cbft.blockExtMap.findBlock(pv.Hash, pv.Number)
	votes := make([]*prepareVote, 0)

	if ext != nil {
		for i := uint32(0); i < pv.VoteBits.Size(); i++ {
			if pv.VoteBits.GetIndex(i) {
				if v := ext.prepareVotes.Get(i); v != nil {
					votes = append(votes, v)
				}
			}
		}
	} else {
		block := cbft.blockChain.GetBlock(pv.Hash, pv.Number)
		if block != nil {
			_, ed, err := cbft.decodeExtra(block.ExtraData())
			if err == nil {
				votes = append(votes, ed.Prepare...)
			} else {
				cbft.log.Error("Get Block error", "hash", block.Hash(), "number", block.NumberU64(), "err", err)
			}
		}
	}
	if len(votes) != 0 {
		cbft.handler.Send(peerID, &prepareVotes{Hash: pv.Hash, Number: pv.Number, Votes: votes})
		cbft.log.Debug("Send PrepareVotes", "peer", peerID, "hash", pv.Hash, "number", pv.Number)
	}
	return nil
}

func (cbft *Cbft) OnPrepareVotes(peerID discover.NodeID, view *prepareVotes) error {
	for _, vote := range view.Votes {
		if err := cbft.OnPrepareVote(peerID, vote, false); err != nil {
			cbft.log.Error("Handle PrepareVotes failed", "peer", peerID, "err", err)
			return err
		}
	}
	return nil
}

func (cbft *Cbft) OnGetHighestPrepareBlock(peerID discover.NodeID, msg *getHighestPrepareBlock) error {
	highest := cbft.getHighestLogical().number
	commit := cbft.getRootIrreversible().number
	commitedBlock := make([]*types.Block, 0)
	unconfirmedBlock := make([]*prepareBlock, 0)
	votes := make([]*prepareVotes, 0)
	cbft.log.Debug("Receive GetHighestPrepareBlock", "peer", peerID.TerminalString(), "msg", msg.String())
	for i := msg.Lowest; i <= commit; i++ {
		if b := cbft.blockChain.GetBlockByNumber(i); b != nil {
			commitedBlock = append(commitedBlock, b)
		}

	}

	exts := cbft.blockExtMap.findBlockExtByNumber(commit+1, highest)
	for _, ext := range exts {
		if prepare, err := ext.PrepareBlock(); err == nil {
			unconfirmedBlock = append(unconfirmedBlock, prepare)
			votes = append(votes, &prepareVotes{Hash: ext.block.Hash(), Number: ext.number, Votes: ext.Votes()})
		}
	}
	cbft.log.Debug("Send highestPrepareBlock")
	cbft.handler.Send(peerID, &highestPrepareBlock{
		CommitedBlock:    commitedBlock,
		UnconfirmedBlock: unconfirmedBlock,
		Votes:            votes,
	})
	return nil
}

func (cbft *Cbft) OnHighestPrepareBlock(peerID discover.NodeID, msg *highestPrepareBlock) error {
	cbft.log.Debug("Receive HighestPrepareBlock", "peer", peerID.TerminalString(), "msg", msg.String())
	for _, block := range msg.CommitedBlock {
		cbft.log.Debug("Sync Highest Block", "number", block.NumberU64())
		cbft.InsertChain(block, nil)
	}

	for _, prepare := range msg.UnconfirmedBlock {
		cbft.log.Debug("Sync Highest Block", "number", prepare.Block.NumberU64())
		cbft.OnNewPrepareBlock(peerID, prepare, false)
	}
	for _, votes := range msg.Votes {
		cbft.log.Debug("Sync Highest Block", "number", votes.Number)
		cbft.OnPrepareVotes(peerID, votes)
	}
	atomic.StoreInt32(&cbft.running, 1)
	return nil
}

func (cbft *Cbft) OnViewChangeTimeout(view *viewChange) {
	//todo viewchange timeout

	//cbft.mux.Lock()
	//defer cbft.mux.Lock()
	cbft.log.Debug(fmt.Sprintf("Check view change timeout send:%v agree:%v", cbft.hadSendViewChange(), cbft.agreeViewChange()))
	if cbft.viewChange != nil && view.Equal(cbft.viewChange) {
		if cbft.hadSendViewChange() && !cbft.agreeViewChange() {
			cbft.handleCache()
			cbft.log.Info("View change timeout", "current view", cbft.viewChange.String())
			cbft.resetViewChange()
		}
	}
}

//Current view change timeout
//Need reset view
func (cbft *Cbft) OnViewChangeVoteTimeout(view *viewChangeVote) {
	//todo viewchange vote timeout
	//cbft.mux.Lock()
	//defer cbft.mux.Lock()
	if cbft.viewChange != nil && !view.EqualViewChange(cbft.viewChange) {
		if !cbft.agreeViewChange() {
			cbft.log.Warn("Waiting master response timeout", "view", cbft.viewChange.String())
			cbft.handleCache()
			cbft.resetViewChange()
			cbft.needPending = true
		}
	}
}

func (cbft *Cbft) OnPrepareBlockHash(peerID discover.NodeID, msg *prepareBlockHash) error {
	cbft.log.Debug("[Method:OnPrepareBlockHash] Received message of prepareBlockHash", "FromPeerId", peerID.String(),
		"BlockHash", msg.Hash.Hex(), "Number", msg.Number)
	// Prerequisite: Nodes with PrepareBlock data can forward Hash
	cbft.handler.Send(peerID, &getPrepareBlock{Hash: msg.Hash, Number: msg.Number})

	// then: to forward msg
	if ok := cbft.needBroadcast(peerID, msg); ok {
		go cbft.handler.SendBroadcast(msg)
	}

	return nil
}

func (cbft *Cbft) NextBaseBlock() *types.Block {
	ch := make(chan *types.Block)
	cbft.baseBlockCh <- ch
	return <-ch
}

func (cbft *Cbft) OnBaseBlock(ch chan *types.Block) {
	if cbft.master && cbft.agreeViewChange() && (cbft.producerBlocks == nil || len(cbft.producerBlocks.blocks) == 0) {
		block := cbft.getHighestConfirmed().block
		cbft.log.Debug("Base block", "hash", block.Hash(), "number", block.Number())
		ch <- block
	} else {
		block := cbft.getHighestLogical().block
		cbft.log.Debug("Base block", "hash", block.Hash(), "number", block.Number())
		ch <- block
	}
}

//to sign the block, and store the sign to header.Extra[32:], send the sign to chanel to broadcast to other consensus nodes
func (cbft *Cbft) Seal(chain consensus.ChainReader, block *types.Block, sealResultCh chan<- *types.Block, stopCh <-chan struct{}) error {
	cbft.log.Info("Seal block", "number", block.NumberU64(), "parentHash", block.ParentHash())
	header := block.Header()

	number := block.NumberU64()

	if number == 0 {

		return errUnknownBlock
	}

	// sign the seal hash
	sign, err := cbft.signFn(header.SealHash().Bytes())
	if err != nil {
		log.Error("Seal block sign failed", "err", err)
		return err
	}

	//store the sign in  header.Extra[32:]
	copy(header.Extra[len(header.Extra)-extraSeal:], sign[:])

	sealedBlock := block.WithSeal(header)

	cbft.sealBlockCh <- NewSealBlock(sealedBlock, sealResultCh, stopCh)

	return nil
}

func (cbft *Cbft) OnSeal(sealedBlock *types.Block, sealResultCh chan<- *types.Block, stopCh <-chan struct{}) {

	if (cbft.getHighestLogical() != nil && !cbft.getHighestLogical().IsParent(sealedBlock.ParentHash())) &&
		(cbft.getHighestConfirmed() != nil && !cbft.getHighestConfirmed().IsParent(sealedBlock.ParentHash())) {
		cbft.log.Warn("Futile block cause highest logical block changed",
			"number", sealedBlock.Number(),
			"parentHash", sealedBlock.ParentHash(),
			"state", cbft.blockState())
		return
	}

	current := NewBlockExt(sealedBlock, sealedBlock.NumberU64(), cbft.getThreshold())

	//this block is produced by local node, so need not execute in cbft.
	current.view = cbft.viewChange
	current.inTree = true
	current.executing = true
	current.isExecuted = true
	current.isSigned = true

	//save the block to cbft.blockExtMap
	cbft.saveBlockExt(sealedBlock.Hash(), current)

	//log this signed block's number
	cbft.signedSet[sealedBlock.NumberU64()] = struct{}{}

	cbft.log.Debug("Seal complete", "hash", sealedBlock.Hash(), "number", sealedBlock.NumberU64())

	cbft.bp.InternalBP().Seal(context.TODO(), current, &cbft.RoundState)
	cbft.bp.InternalBP().NewHighestLogicalBlock(context.TODO(), current, &cbft.RoundState)
	if len(cbft.dpos.primaryNodeList) == 1 {
		cbft.log.Debug("Single node mode, confirm now")
		//only one consensus node, so, each block is highestConfirmed. (lock is needless)
		current.isConfirmed = true
		cbft.highestLogical.Store(current)
		cbft.highestConfirmed.Store(current)
		cbft.flushReadyBlock()
		return
	}

	//reset cbft.highestLogicalBlockExt cause this block is produced by myself
	cbft.highestLogical.Store(current)
	cbft.AddPrepareBlock(sealedBlock)

	//todo change sign and block state
	go func() {
		select {
		case <-stopCh:
			return
		case sealResultCh <- sealedBlock:
			//reset pool when seal block
			//start := time.Now()
			cbft.reset(sealedBlock)
			//cbft.bp.InternalBP().ResetTxPool(context.TODO(), current, time.Now().Sub(start), &cbft.RoundState)

			cbft.broadcastBlock(current)
		default:
			cbft.log.Warn("Sealing result is not ready by miner", "sealHash", sealedBlock.Header().SealHash())
		}
	}()
}

// ShouldSeal checks if it's local's turn to package new block at current time.
func (cbft *Cbft) ShouldSeal(curTime int64) (bool, error) {

	inturn := cbft.inTurn(curTime)
	if inturn {
		cbft.netLatencyLock.RLock()
		defer cbft.netLatencyLock.RUnlock()
		peersCount := len(cbft.netLatencyMap)
		if peersCount < cbft.getThreshold() {
			inturn = false
		}
	}
	//cbft.log.Debug("Should Seal", "time", curTime, "inturn", inturn, "peers", len(cbft.netLatencyMap))
	if inturn {
		// if first block of mine, send viewchange message, return false
		// if viewchange success , return true
		// if viewchange failed , wait timeout until re-send message
		//cbft.mux.Lock()
		//defer cbft.mux.Unlock()
		shouldSeal := make(chan error)
		cbft.shouldSealCh <- shouldSeal
		select {
		case err := <-shouldSeal:
			return err == nil, err
		case <- time.After(2 * time.Millisecond):
			return false, fmt.Errorf("waiting for ShouldSeal timeout")
		}
	}

	return inturn, nil
}

func (cbft *Cbft) sendViewChange() {
	cbft.sendViewChangeCh <- struct{}{}
}

func (cbft *Cbft) OnSendViewChange() {
	view, err := cbft.newViewChange()
	if err != nil {
		cbft.log.Error("New view change failed", "err", err)
		return
	}
	cbft.log.Debug("Send new view", "view", view.String())
	cbft.handler.SendAllConsensusPeer(view)

	time.AfterFunc(time.Second, func() {
		cbft.viewChangeTimeoutCh <- view
	})
}

// Receive view from other nodes
// Need verify timestamp , signature, promise highest confirmed block
func (cbft *Cbft) OnViewChange(peerID discover.NodeID, view *viewChange) error {
	cbft.log.Debug("Receive view change", "peer", peerID, "view", view.String())

	if cbft.viewChange != nil && cbft.viewChange.Equal(view) {
		cbft.log.Debug("Duplication view change message, discard this")
		return nil
	}

	bpCtx := context.WithValue(context.Background(), "peer", peerID)
	cbft.bp.ViewChangeBP().ReceiveViewChange(bpCtx, view, &cbft.RoundState)
	if err := cbft.VerifyAndViewChange(view); err != nil {
		if view.BaseBlockNum > cbft.getHighestConfirmed().number {
			if view.BaseBlockNum-cbft.getHighestConfirmed().number > maxBlockDist {
				atomic.StoreInt32(&cbft.running, 0)
			} else {
				cbft.handler.SendAllConsensusPeer(&getHighestPrepareBlock{Lowest: cbft.getRootIrreversible().number + 1})
			}
		}

		cbft.bp.ViewChangeBP().InvalidViewChange(bpCtx, view, err, &cbft.RoundState)
		cbft.log.Error("Verify view failed", "err", err, "peer", peerID, "view", view.String())
		return err
	}

	index, addr, err := cbft.dpos.NodeIndexAddress(cbft.config.NodeID)
	if err != nil {
		cbft.bp.ViewChangeBP().InvalidViewChange(bpCtx, view, errInvaliderCandidateAddress, &cbft.RoundState)
		return errInvaliderCandidateAddress
	}

	resp := &viewChangeVote{
		ValidatorIndex: uint32(index),
		ValidatorAddr:  addr,
		Timestamp:      view.Timestamp,
		BlockHash:      view.BaseBlockHash,
		BlockNum:       view.BaseBlockNum,
		ProposalIndex:  view.ProposalIndex,
		ProposalAddr:   view.ProposalAddr,
	}

	sign, err := cbft.signFn(resp.BlockHash[:])
	if err != nil {
		cbft.log.Error("Signature view vote failed", "err", err)
		return err
	}

	resp.Signature.SetBytes(sign)
	cbft.viewChangeResp = resp

	time.AfterFunc(time.Second*2, func() {
		cbft.viewChangeVoteTimeoutCh <- resp
	})
	cbft.setViewChange(view)
	cbft.bp.InternalBP().SwitchView(bpCtx, view)
	cbft.bp.ViewChangeBP().SendViewChangeVote(bpCtx, resp, &cbft.RoundState)
	cbft.handler.SendAllConsensusPeer(view)
	cbft.handler.SendAllConsensusPeer(resp)

	//cbft.handler.Send(peerID, cbft.viewChangeResp)
	return nil

}

// flushReadyBlock finds ready blocks and flush them to chain
func (cbft *Cbft) flushReadyBlock() bool {
	cbft.log.Debug("Flush to chain", "state", cbft.blockState())
	if cbft.viewChange == nil {
		return false
	}
	//todo verify state
	//todo direct flush block if node is no-consensus node
	if ext := cbft.blockExtMap.findChild(cbft.viewChange.BaseBlockHash, cbft.viewChange.BaseBlockNum); ext == nil || !ext.isConfirmed {
		cbft.log.Debug("No block need flush db")
		return false
	}

	flush := cbft.blockExtMap.GetSubChainWithTwoThirdVotes(cbft.viewChange.BaseBlockHash, cbft.viewChange.BaseBlockNum)

	if flush == nil {
		cbft.log.Error("Flush block error")
		return false
	}

	cbft.log.Debug("Flush block", "total", len(flush))
	cbft.storeBlocks(flush)
	chainBlock := cbft.blockChain.CurrentBlock()
	highestBlockHash, highestBlockNum := chainBlock.Hash(), chainBlock.NumberU64()

	cbft.blockExtMap.ClearParents(highestBlockHash, highestBlockNum)
	newRoot := cbft.blockExtMap.BaseBlock(cbft.viewChange.BaseBlockHash, cbft.viewChange.BaseBlockNum)
	cbft.log.Debug("Set new root", "hash", newRoot.block.Hash(), "number", newRoot.block.NumberU64())
	cbft.rootIrreversible.Store(newRoot)
	cbft.bp.InternalBP().NewHighestRootBlock(context.TODO(), newRoot, &cbft.RoundState)
	return true

}

// Receive prepare block from the other consensus node.
// Need check something ,such as validator index, address, view is equal local view , and last verify signature
func (cbft *Cbft) OnNewPrepareBlock(nodeId discover.NodeID, request *prepareBlock, propagation bool) error {
	bpCtx := context.WithValue(context.TODO(), "peer", nodeId)
	cbft.bp.PrepareBP().ReceiveBlock(bpCtx, request, &cbft.RoundState)
	if err := cbft.VerifyHeader(cbft.blockChain, request.Block.Header(), false); err != nil {
		cbft.bp.PrepareBP().InvalidBlock(bpCtx, request, err, &cbft.RoundState)
		log.Error("Failed to verify header in PrepareBlockMsg, discard this msg", "peer", nodeId, "err", err)
		return nil
	}

	ext := cbft.blockExtMap.findChild(request.Block.Hash(), request.Block.NumberU64())
	if cbft.blockChain.HasBlock(request.Block.Hash(), request.Block.NumberU64()) || (ext != nil && ext.block != nil) {
		log.Warn("Block already in blockchain, discard this msg", "prepare block", request.String())
		return nil
	}

	if !cbft.IsConsensusNode() {
		log.Warn("Local node is not consensus node,discard this msg")
		return errInvaliderCandidateAddress
	} else if !cbft.CheckConsensusNode(request.ProposalAddr) {
		cbft.bp.PrepareBP().InvalidBlock(bpCtx, request,
			fmt.Errorf("remote node is not consensus node addr:%s", request.ProposalAddr.String()), &cbft.RoundState)
		log.Warn("Remote node is not consensus node,discard this msg", "addr", request.ProposalAddr)
		return errInvaliderCandidateAddress
	}

	cbft.log.Debug("Receive prepare block", "number", request.Block.NumberU64(), "prepareVotes", len(request.ViewChangeVotes))
	ext = NewBlockExtByPrepareBlock(request, cbft.getThreshold())

	if len(request.ViewChangeVotes) != 0 && request.View != nil {
		if len(request.ViewChangeVotes) < cbft.getThreshold() {
			cbft.bp.PrepareBP().InvalidBlock(bpCtx, request, errTwoThirdPrepareVotes, &cbft.RoundState)
			log.Error(fmt.Sprintf("Receive not enough prepareVotes %d threshold %d", len(request.ViewChangeVotes), cbft.getThreshold()))
			return errTwoThirdViewchangeVotes
		}

		oldViewChange := cbft.viewChange
		viewChange := request.View
		if cbft.viewChange == nil || cbft.viewChange.Timestamp != viewChange.Timestamp {
			cbft.log.Debug("New PrepareBlock is not match current view, need change")
			cbft.viewChange = viewChange
		}
		if err := cbft.checkViewChangeVotes(request.ViewChangeVotes); err != nil {
			cbft.bp.PrepareBP().InvalidViewChangeVote(bpCtx, request, err, &cbft.RoundState)
			cbft.viewChange = oldViewChange
			log.Error("Receive prepare invalid block", "err", err)
			return err
		}

		cbft.log.Debug("Receive prepare block, check view change prepareVotes success, view change prepareVotes need added")

		for _, v := range request.ViewChangeVotes {
			cbft.viewChangeVotes[v.ValidatorAddr] = v
		}
		//todo check fork, clear all block larger than the request block
		//change producer
		cbft.producerBlocks = NewProducerBlocks(nodeId, request.Block.NumberU64())

		//receive 2f+1 view vote , clear last view state
		if cbft.agreeViewChange() {
			cbft.bp.ViewChangeBP().TwoThirdViewChangeVotes(bpCtx, &cbft.RoundState)
			var newHeader *types.Header
			viewBlock := cbft.blockExtMap.findBlock(cbft.viewChange.BaseBlockHash, cbft.viewChange.BaseBlockNum)

			if viewBlock == nil {
				cbft.bp.ViewChangeBP().InvalidViewChangeBlock(bpCtx, cbft.viewChange, &cbft.RoundState)
				log.Error("ViewChange block find error", "BaseBlockHash", cbft.viewChange.BaseBlockHash,
					"BaseBlockNum", cbft.viewChange.BaseBlockNum, "blockMap", cbft.blockExtMap.BlockString())
				cbft.handler.Send(nodeId, &getPrepareBlock{Hash: cbft.viewChange.BaseBlockHash, Number: cbft.viewChange.BaseBlockNum})
				//panic("Find nil block")
			} else {
				newHeader = viewBlock.block.Header()
				injectBlock := cbft.blockExtMap.findBlockByNumber(cbft.viewChange.BaseBlockNum+1, cbft.getHighestLogical().number)
				start := time.Now()
				cbft.txPool.ForkedReset(newHeader, injectBlock)
				cbft.bp.InternalBP().ForkedResetTxPool(bpCtx, newHeader, injectBlock, time.Now().Sub(start), &cbft.RoundState)

			}

			cbft.clearPending()
			cbft.blockExtMap.ClearChildren(cbft.viewChange.BaseBlockHash, cbft.viewChange.BaseBlockNum)
		}
		ext.view = cbft.viewChange
		ext.viewChangeVotes = request.ViewChangeVotes
	}

	switch cbft.AcceptPrepareBlock(request) {
	case Accept:
		cbft.bp.PrepareBP().AcceptBlock(bpCtx, request, &cbft.RoundState)
		if cbft.producerBlocks != nil {
			cbft.producerBlocks.AddBlock(ext.block)
			cbft.log.Debug("Add producer block", "hash", ext.block.Hash(), "number", ext.block.Number(), "producer", cbft.producerBlocks.String())
		}

		// if accept the block then forward the message
		if propagation && cbft.needBroadcast(nodeId, request) {
			go cbft.handler.SendBroadcast(&prepareBlockHash{Hash: request.Block.Hash(), Number: request.Block.NumberU64()})
		}

		return cbft.OnNewBlock(ext)
	case Cache:
		cbft.bp.PrepareBP().CacheBlock(bpCtx, request, &cbft.RoundState)
		cbft.log.Info("Cache block", "hash", ext.block.Hash(), "number", ext.block.NumberU64())
	case Discard:
		cbft.bp.PrepareBP().DiscardBlock(bpCtx, request, &cbft.RoundState)
		//todo changing view discard block
		cbft.log.Info("Discard block", "hash", ext.block.Hash(), "number", ext.block.NumberU64())
	}
	return nil
}

// OnNewBlock is called by protocol handler when it received a new block by P2P.
func (cbft *Cbft) OnNewBlock(ext *BlockExt) error {
	rcvBlock := ext.block
	cbft.log.Debug("Receive new block", "hash", rcvBlock.Hash(), "number",
		rcvBlock.NumberU64(), "ParentHash", rcvBlock.ParentHash())

	cbft.blockReceiver(ext)
	return nil
}

//blockReceiver handles the new block
func (cbft *Cbft) blockReceiver(ext *BlockExt) {

	cbft.blockExtMap.Add(ext.block.Hash(), ext.block.NumberU64(), ext)
	blocks := cbft.blockExtMap.GetSubChainUnExecuted()
	log.Debug("Receive block", "unexecuted", len(blocks), "block map", cbft.blockExtMap.Len())
	for _, ext := range blocks {
		ext.executing = true
	}
	cbft.innerUnExecutedBlockCh <- blocks
}

func (cbft *Cbft) executeBlockLoop() {
	for {
		select {
		case blocks := <-cbft.innerUnExecutedBlockCh:

			//execute block from small to large
			cbft.executeBlock(blocks)
		}
	}
}

// signReceiver handles the received block signature
func (cbft *Cbft) prepareVoteReceiver(vote *prepareVote) {
	cbft.log.Debug("Receive new vote",
		"vote", vote.String(),
		"state", cbft.blockState())

	ext := cbft.blockExtMap.findBlock(vote.Hash, vote.Number)
	if ext == nil {
		cbft.handler.SendAllConsensusPeer(&getPrepareBlock{Hash: vote.Hash, Number: vote.Number})
		cbft.log.Warn("Have not received the corresponding block", "hash", vote.Hash, "number", vote.Number)
		//the block is nil
		ext = NewBlockExtByPeer(nil, vote.Number, cbft.getThreshold())
	}

	ext.prepareVotes.Add(vote)

	cbft.saveBlockExt(vote.Hash, ext)

	//receive enough signature broadcast
	if ext.inTree && ext.isExecuted && ext.isConfirmed {
		cbft.bp.PrepareBP().TwoThirdVotes(context.TODO(), ext, &cbft.RoundState)
		if h := cbft.blockExtMap.FindHighestConfirmedWithHeader(); h != nil {
			cbft.bp.InternalBP().NewHighestConfirmedBlock(context.TODO(), ext, &cbft.RoundState)
			cbft.highestConfirmed.Store(h)
		}
		cbft.log.Debug("Send Confirmed Block", "hash", ext.block.Hash(), "number", ext.block.NumberU64())
		cbft.handler.SendAllConsensusPeer(&confirmedPrepareBlock{Hash: ext.block.Hash(), Number: ext.block.NumberU64(), VoteBits: ext.prepareVotes.voteBits})
	}

}

//Receive executed block status, remove block if status is error
//If status is nil, broadcast itself PrepareVote about this block
//Reset highest logical (because receive block is order)
//Reset highest confirmed if this block had 2f+1 prepareVotes
//Flush Block (2f+1 ViewChangeVote and 2f+1 BaseBlock's PrepareVote
func (cbft *Cbft) OnExecutedBlock(bs *ExecuteBlockStatus) {
	if bs.err != nil {
		bs.block.inTree = false
		cbft.blockExtMap.RemoveBlock(bs.block)
		cbft.log.Error("Execute block failed", "err", bs.err, "block", bs.block.String())
	} else {
		bs.block.inTree = true
		bs.block.isExecuted = true
		//If blockExtMap is removed when viewchange reseted, so stop reset txpool and send PrepareVote
		if cbft.blockExtMap.findBlock(bs.block.block.Hash(), bs.block.number) != nil {
			start := time.Now()
			cbft.reset(bs.block.block)
			cbft.bp.InternalBP().ResetTxPool(context.TODO(), bs.block, time.Now().Sub(start), &cbft.RoundState)
			cbft.highestLogical.Store(bs.block)
			cbft.bp.InternalBP().NewHighestLogicalBlock(context.TODO(), bs.block, &cbft.RoundState)
			cbft.sendPrepareVote(bs.block)
			cbft.bp.PrepareBP().SendPrepareVote(context.TODO(), bs.block, &cbft.RoundState)

			if bs.block.isConfirmed {
				cbft.highestConfirmed.Store(bs.block)
				cbft.bp.InternalBP().NewHighestConfirmedBlock(context.TODO(), bs.block, &cbft.RoundState)
				cbft.log.Debug("Send Confirmed Block", "hash", bs.block.block.Hash(), "number", bs.block.block.NumberU64())
				cbft.handler.SendAllConsensusPeer(&confirmedPrepareBlock{Hash: bs.block.block.Hash(), Number: bs.block.block.NumberU64(), VoteBits: bs.block.prepareVotes.voteBits})
			}

			if cbft.viewChange != nil && len(cbft.viewChangeVotes) >= cbft.getThreshold() && cbft.blockExtMap.head.number != cbft.viewChange.BaseBlockNum {
				cbft.flushReadyBlock()
			}
			cbft.log.Debug("Execute block success", "block", bs.block.String())
		}
	}
}

//Send PrepareVote if execute block success
func (cbft *Cbft) sendPrepareVote(ext *BlockExt) {
	cbft.log.Debug("Need send prepare vote", "hash", ext.block.Hash(), "number", ext.block.NumberU64())

	index, addr, err := cbft.dpos.NodeIndexAddress(cbft.config.NodeID)

	if err == nil {
		pv := &prepareVote{
			Timestamp:      ext.view.Timestamp,
			Hash:           ext.block.Hash(),
			Number:         ext.block.NumberU64(),
			ValidatorIndex: uint32(index),
			ValidatorAddr:  addr,
		}

		sign, err := cbft.signFn(pv.Hash[:])
		if err == nil {
			pv.Signature.SetBytes(sign)
			if cbft.viewChange != nil && !cbft.agreeViewChange() && cbft.viewChange.BaseBlockNum < ext.block.NumberU64() {
				cbft.pendingVotes.Add(pv.Hash, pv)
			} else {
				ext.prepareVotes.Add(pv)
				cbft.blockExtMap.Add(pv.Hash, pv.Number, ext)
				cbft.log.Debug("Broadcast prepare vote", "vote", pv.String())
				cbft.handler.SendAllConsensusPeer(pv)
			}
		} else {
			log.Error("Signature failed", "hash", ext.block.Hash(), "number", ext.block.NumberU64(), "err", err)
		}
	} else {
		log.Error("Local node is not consensus node", "err", err)
	}
}

// executeBlockAndDescendant executes the block's transactions and its descendant
func (cbft *Cbft) executeBlock(blocks []*BlockExt) {
	for _, ext := range blocks {
		start := time.Now()
		err := cbft.execute(ext, ext.parent)

		if err != nil {
			cbft.bp.InternalBP().InvalidBlock(context.TODO(), ext.block.Hash(), ext.block.NumberU64(), err)
		}
		cbft.bp.InternalBP().ExecuteBlock(context.TODO(), ext.block.Hash(), ext.block.NumberU64(), time.Now().Sub(start))
		//send syncState after execute block
		ext.SetSyncState(err)

		cbft.executeBlockCh <- &ExecuteBlockStatus{
			block: ext,
			err:   err,
		}
	}
}

// saveBlockExt saves block in memory
func (cbft *Cbft) saveBlockExt(hash common.Hash, ext *BlockExt) {
	cbft.blockExtMap.Add(hash, ext.number, ext)
	cbft.log.Debug("Save block in memory", "hash", hash, "number", ext.number, "had block", ext.block != nil, "total", cbft.blockExtMap.Total())
}

// CheckConsensusNode check if the nodeID is a consensus node.
func (cbft *Cbft) CheckConsensusNode(address common.Address) bool {
	_, err := cbft.dpos.AddressIndex(address)
	return err == nil
}

// IsConsensusNode check if local is a consensus node.
func (cbft *Cbft) IsConsensusNode() bool {
	_, err := cbft.dpos.NodeIndex(cbft.config.NodeID)
	return err == nil
}

// Author implements consensus.Engine, returning the Ethereum address recovered
// from the signature in the header's extra-data section.
func (cbft *Cbft) Author(header *types.Header) (common.Address, error) {
	return header.Coinbase, nil
}

// VerifyHeader checks whether a header conforms to the consensus rules.
func (cbft *Cbft) VerifyHeader(chain consensus.ChainReader, header *types.Header, seal bool) error {
	cbft.log.Trace("Verify header", "hash", header.Hash(), "number", header.Number.Uint64(), "seal", seal)

	if header.Number == nil {
		cbft.log.Warn(fmt.Sprintf("Verify header failed, unknow block"))
		return errUnknownBlock
	}

	if len(header.Extra) < extraSeal {
		cbft.log.Warn(fmt.Sprintf("Verify header failed, miss sign  number:%d", header.Number.Uint64()))
		return errMissingSignature
	}
	return nil
}

// execute executes the block's transactions based on its parent
// if success then save the receipts and state to consensusCache
func (cbft *Cbft) execute(ext *BlockExt, parent *BlockExt) error {
	cbft.log.Debug("execute block based on parent", "block", ext.String(), "parent", parent.String())
	state, err := cbft.blockChainCache.MakeStateDB(parent.block)
	if err != nil {
		cbft.log.Error("execute block error, cannot make state based on parent", "err", err, "block", ext.String(), "parent", parent.String(), "err", err)
		return errors.New("execute block error")
	}

	//to execute
	receipts, err := cbft.blockChain.ProcessDirectly(ext.block, state, parent.block)
	if err == nil {
		//save the receipts and state to consensusCache
		stateIsNil := state == nil
		cbft.log.Debug("execute block success", "block", ext.String(), "parent", parent.String(), "lenReceipts", len(receipts), "stateIsNil", stateIsNil, "root", ext.block.Root())
		sealHash := ext.block.Header().SealHash()
		cbft.blockChainCache.WriteReceipts(sealHash, receipts, ext.block.NumberU64())
		cbft.blockChainCache.WriteStateDB(sealHash, state, ext.block.NumberU64())

	} else {
		cbft.log.Error("execute block error", "err", err, "block", ext.String(), "parent", parent.String())
		return errors.New("execute block error")
	}
	return nil
}

func (cbft *Cbft) blockState() string {
	return fmt.Sprintf(`hightestLogical hash:%s number:%d,highestConfirmed hash:%s number:%d,root hash:%s, number:%d`,
		cbft.getHighestLogical().block.Hash().TerminalString(),
		cbft.getHighestLogical().number,
		cbft.getHighestConfirmed().block.Hash().TerminalString(),
		cbft.getHighestConfirmed().number,
		cbft.getRootIrreversible().block.Hash().TerminalString(),
		cbft.getRootIrreversible().number,
	)
}

//func extraBlocks(exts []*BlockExt) []*types.Block {
//	blocks := make([]*types.Block, len(exts))
//	for idx, ext := range exts {
//		blocks[idx] = ext.block
//	}
//	return blocks
//}

// checkFork checks if the logical path is changed cause the newConfirmed, if changed, this is a new fork.
func (cbft *Cbft) checkFork(newConfirmed *BlockExt) {
	//newHighestConfirmed := cbft.findLastClosestConfirmedIncludingSelf(newConfirmed)
	//if newHighestConfirmed != nil && newHighestConfirmed.block.Hash() != cbft.getHighestConfirmed().block.Hash() {
	//	//fork
	//	newHighestLogical := cbft.findHighestLogical(newHighestConfirmed)
	//
	//	//newPath := cbft.backTrackBlocks(newHighestLogical, cbft.getRootIrreversible(), true)
	//	//origPath := cbft.backTrackBlocks(cbft.getHighestLogical(), cbft.getRootIrreversible(), true)
	//
	//	//cbft.log.Debug("the block chain in memory forked",
	//	//	"newHighestConfirmedHash", newHighestConfirmed.block.Hash().TerminalString(),
	//	//	"newHighestConfirmedNumber", newHighestConfirmed.number,
	//	//	"newHighestLogicalHash", newHighestLogical.block.Hash().TerminalString(),
	//	//	"newHighestLogicalNumber", newHighestLogical.number,
	//	//	"len(newPath)", len(newPath), "len(origPath)", len(origPath),
	//	//)
	//	//oldTress, newTress := cbft.forked(origPath, newPath)
	//
	//	//cbft.txPool.ForkedReset(extraBlocks(oldTress), extraBlocks(newTress))
	//
	//	//fork from to lower block
	//	cbft.highestConfirmed.Store(newHighestConfirmed)
	//	cbft.highestLogical.Store(newHighestLogical)
	//	cbft.log.Warn("chain is forked")
	//}
}

func (cbft *Cbft) HasTwoThirdsMajorityViewChangeVotes() bool {
	//cbft.mux.Lock()
	//defer cbft.mux.Unlock()
	cbft.log.Debug(fmt.Sprintf("receive prepareVotes:%d threshold:%d", len(cbft.viewChangeVotes), cbft.getThreshold()))
	return cbft.agreeViewChange()
}

func (cbft *Cbft) CalcBlockDeadline() (time.Time, error) {
	nodeIdx, err := cbft.dpos.NodeIndex(cbft.config.NodeID)
	if err != nil {
		return time.Time{}, err
	}
	startEpoch := cbft.dpos.StartTimeOfEpoch() * 1000
	timePoint := time.Now().UnixNano() / int64(time.Millisecond)

	if nodeIdx >= 0 {
		if len(cbft.dpos.primaryNodeList) == 1 {
			return time.Now().Add(time.Duration(cbft.config.Period) * time.Second), err
		}
		durationPerNode := cbft.config.Duration * 1000
		durationPerTurn := durationPerNode * int64(len(cbft.dpos.primaryNodeList))

		min := int64(nodeIdx) * (durationPerNode)
		value := (timePoint - startEpoch) % durationPerTurn
		max := int64(nodeIdx+1) * durationPerNode

		cnt := int64(cbft.config.Duration) / int64(cbft.config.Period)
		slots := make([]int64, cnt)
		var i int64
		for i = 0; i < cnt; i++ {
			slots[i] = min + (i*1000)*int64(cbft.config.Period)
		}

		curIdx := (value % durationPerNode) / (1000 * int64(cbft.config.Period))
		lastBlock := int(curIdx+1) == len(slots)
		nextSlotValue := max
		if !lastBlock {
			nextSlotValue = slots[curIdx+1]
		}

		remaing := time.Duration(nextSlotValue-value) * time.Millisecond
		if lastBlock {
			if remaing > lastBlockOffsetMs {
				remaing = remaing - lastBlockOffsetMs
			} else {
				remaing = 50 * time.Millisecond // 50ms
			}
		}
		return time.Now().Add(remaing), err
	}
	return time.Now().Add(50 * time.Millisecond), err // 50ms

}

func (cbft *Cbft) CalcNextBlockTime() (time.Time, error) {
	nodeIdx, err := cbft.dpos.NodeIndex(cbft.config.NodeID)
	if err != nil {
		return time.Time{}, err
	}
	startEpoch := cbft.dpos.StartTimeOfEpoch() * 1000
	timePoint := time.Now().UnixNano() / int64(time.Millisecond)

	if nodeIdx >= 0 {
		if len(cbft.dpos.primaryNodeList) == 1 {
			return time.Now().Add(time.Duration(cbft.config.Period) * time.Second), nil
		}
		durationPerNode := cbft.config.Duration * 1000
		durationPerTurn := durationPerNode * int64(len(cbft.dpos.primaryNodeList))

		min := int64(nodeIdx) * (durationPerNode)
		value := (timePoint - startEpoch) % durationPerTurn
		max := int64(nodeIdx+1) * durationPerNode

		cnt := int64(cbft.config.Duration) / int64(cbft.config.Period)
		slots := make([]int64, cnt)
		var i int64
		for i = 0; i < cnt; i++ {
			slots[i] = min + (i*1000)*int64(cbft.config.Period)
		}
		curIdx := (value % durationPerNode) / (1000 * int64(cbft.config.Period))
		lastBlock := int(curIdx+1) == len(slots)
		nextSlotValue := max
		if !lastBlock {
			nextSlotValue = slots[curIdx+1]
		}
		remaining := nextSlotValue - value
		offset := remaining + durationPerTurn - durationPerNode
		if !lastBlock {
			offset = remaining
		}
		return time.Now().Add(time.Duration(offset) * time.Millisecond), nil
	}
	return time.Now().Add(time.Duration(cbft.config.Period) * time.Second), nil // 1s

}

// ConsensusNodes returns all consensus nodes.
func (cbft *Cbft) ConsensusNodes() ([]discover.NodeID, error) {
	cbft.log.Trace(fmt.Sprintf("dposNodeCount:%d", len(cbft.dpos.primaryNodeList)))
	return cbft.dpos.primaryNodeList, nil
}

// VerifyHeaders is similar to VerifyHeader, but verifies a batch of headers. The
// method returns a quit channel to abort the operations and a results channel to
// retrieve the async verifications (the order is that of the input slice).
func (cbft *Cbft) VerifyHeaders(chain consensus.ChainReader, headers []*types.Header, seals []bool) (chan<- struct{}, <-chan error) {
	cbft.log.Trace("verify headers", "total", len(headers))

	abort := make(chan struct{})
	results := make(chan error, len(headers))

	go func() {
		for _, header := range headers {
			err := cbft.VerifyHeader(chain, header, false)

			select {
			case <-abort:
				return
			case results <- err:
			}
		}
	}()
	return abort, results
}

// VerifySeal implements consensus.Engine, checking whether the signature contained
// in the header satisfies the consensus protocol requirements.
func (cbft *Cbft) VerifySeal(chain consensus.ChainReader, header *types.Header) error {
	cbft.log.Trace("verify seal", "hash", header.Hash(), "number", header.Number.String())

	return cbft.verifySeal(chain, header, nil)
}

// Prepare implements consensus.Engine, preparing all the consensus fields of the
// header for running the transactions on top.
func (cbft *Cbft) Prepare(chain consensus.ChainReader, header *types.Header) error {
	cbft.log.Debug("prepare", "hash", header.Hash(), "number", header.Number.Uint64())

	if cbft.getHighestLogical().block == nil {
		cbft.log.Error("highest logical block is empty")
		return errors.New("highest logical block is empty")
	}

	//header.Extra[0:31] to store block's version info etc. and right pad with 0x00;
	//header.Extra[32:] to store block's sign of producer, the length of sign is 65.
	if len(header.Extra) < 32 {
		header.Extra = append(header.Extra, bytes.Repeat([]byte{0x00}, 32-len(header.Extra))...)
	}
	header.Extra = header.Extra[:32]

	//init header.Extra[32: 32+65]
	header.Extra = append(header.Extra, make([]byte, consensus.ExtraSeal)...)
	return nil
}

// Finalize implements consensus.Engine, no block
// rewards given, and returns the final block.
func (cbft *Cbft) Finalize(chain consensus.ChainReader, header *types.Header, state *state.StateDB, txs []*types.Transaction, receipts []*types.Receipt) (*types.Block, error) {
	cbft.log.Debug("finalize block", "hash", header.Hash(), "number", header.Number.Uint64(), "txs", len(txs), "receipts", len(receipts))
	header.Root = state.IntermediateRoot(chain.Config().IsEIP158(header.Number))
	return types.NewBlock(header, txs, receipts), nil
}

// SealHash returns the hash of a block prior to it being sealed.
func (cbft *Cbft) SealHash(header *types.Header) common.Hash {
	cbft.log.Debug("seal", "hash", header.Hash(), "number", header.Number.Uint64())
	return header.SealHash()
}

// Close implements consensus.Engine. It's a noop for cbft as there is are no background threads.
func (cbft *Cbft) Close() error {
	cbft.log.Info("close cbft consensus")
	cbft.closeOnce.Do(func() {
		// Short circuit if the exit channel is not allocated.
		if cbft.exitCh == nil {
			return
		}
		cbft.exitCh <- struct{}{}
		close(cbft.exitCh)
	})
	return nil
}

//receive eth downloader event
func (cbft *Cbft) update() {
	events := cbft.eventMux.Subscribe(downloader.StartEvent{}, downloader.DoneEvent{}, downloader.FailedEvent{})
	defer events.Unsubscribe()

	for {
		select {
		case ev := <-events.Chan():
			if ev == nil {
				return
			}
			switch ev.Data.(type) {
			case downloader.StartEvent:
				atomic.StoreInt32(&cbft.running, 0)
				cbft.log.Debug("Start sync block from download, start cbft consensus",
					"logical", cbft.getHighestLogical().number,
					"confirm", cbft.getHighestConfirmed().number,
					"root", cbft.getRootIrreversible().number)
			case downloader.DoneEvent, downloader.FailedEvent:
				cbft.log.Debug("Sync block from download is finish, start cbft consensus",
					"logical", cbft.getHighestLogical().number,
					"confirm", cbft.getHighestConfirmed().number,
					"root", cbft.getRootIrreversible().number)
				cbft.handler.SendAllConsensusPeer(&getHighestPrepareBlock{Lowest: cbft.getHighestConfirmed().number})
				atomic.StoreInt32(&cbft.running, 1)
				// stop immediately and ignore all further pending events
				return
			}
		case <-cbft.exitCh:
			return
		}
	}
}

// APIs implements consensus.Engine, returning the user facing RPC API to allow
// controlling the signer voting.
func (cbft *Cbft) APIs(chain consensus.ChainReader) []rpc.API {
	return []rpc.API{{
		Namespace: "cbft",
		Version:   "1.0",
		Service:   &API{chain: chain, cbft: cbft},
		Public:    false,
	}}
}

func (cbft *Cbft) Protocols() []p2p.Protocol {
	return cbft.handler.Protocols()
}

// OnBlockSignature is called by by protocol handler when it received a new block signature by P2P.
func (cbft *Cbft) OnPrepareVote(peerID discover.NodeID, vote *prepareVote, propagation bool) error {
	cbft.log.Debug("Receive prepare vote", "peer", peerID, "vote", vote.String())
	bpCtx := context.WithValue(context.Background(), "peer", peerID)
	cbft.bp.PrepareBP().ReceiveVote(bpCtx, vote, &cbft.RoundState)
	err := cbft.verifyValidatorSign(vote.ValidatorIndex, vote.ValidatorAddr, vote.Hash, vote.Signature[:])
	if err != nil {
		cbft.bp.PrepareBP().InvalidVote(bpCtx, vote, err, &cbft.RoundState)
		cbft.log.Error("Verify vote error", "err", err)
		return err
	}

	switch cbft.AcceptPrepareVote(vote) {
	case Accept:
		cbft.log.Debug("Accept block vote", "vote", vote.String())
		cbft.bp.PrepareBP().AcceptVote(bpCtx, vote, &cbft.RoundState)
		cbft.prepareVoteReceiver(vote)
	case Cache:
		cbft.log.Debug("View changing, add vote into process queue", "vote", vote.String())
		cbft.bp.PrepareBP().CacheVote(bpCtx, vote, &cbft.RoundState)
		//changing view
		cbft.AddProcessingVote(peerID, vote)
	case Discard:
		cbft.bp.PrepareBP().DiscardVote(bpCtx, vote, &cbft.RoundState)
		cbft.log.Debug("Discard PrepareVote", "vote", vote.String())
	}
	cbft.log.Trace("Processing vote end", "hash", vote.Hash, "number", vote.Number)

	// rule:
	if propagation && cbft.needBroadcast(peerID, vote) {
		cbft.log.Debug("[Method:OnPrepareVote] broadcast the message of prepareVote", "FromPeerId", peerID.String())
		go cbft.handler.SendBroadcast(vote)
	}

	return nil
}

// OnPong is called by protocol handler when it received a new Pong message by P2P.
func (cbft *Cbft) OnPong(nodeID discover.NodeID, netLatency int64) error {
	cbft.log.Trace("pong", "nodeID", hex.EncodeToString(nodeID.Bytes()[:8]), "netLatency", netLatency)

	cbft.netLatencyLock.Lock()
	defer cbft.netLatencyLock.Unlock()

	if netLatency >= maxPingLatency {
		return nil
	}

	latencyList, exist := cbft.netLatencyMap[nodeID]
	if !exist {
		cbft.netLatencyMap[nodeID] = list.New()
		cbft.netLatencyMap[nodeID].PushBack(netLatency)
	} else {
		if latencyList.Len() > 5 {
			e := latencyList.Front()
			cbft.netLatencyMap[nodeID].Remove(e)
		}
		cbft.netLatencyMap[nodeID].PushBack(netLatency)
	}
	return nil
}

// avgLatency statistics the net latency between local and other peers.
func (cbft *Cbft) avgLatency(nodeID discover.NodeID) int64 {
	if latencyList, exist := cbft.netLatencyMap[nodeID]; exist {
		sum := int64(0)
		counts := int64(0)
		for e := latencyList.Front(); e != nil; e = e.Next() {
			if latency, ok := e.Value.(int64); ok {
				counts++
				sum += latency
			}
		}
		if counts > 0 {
			return sum / counts
		}
	}
	return cbft.config.MaxLatency
}

// HighestLogicalBlock returns the cbft.highestLogical.block.
func (cbft *Cbft) HighestLogicalBlock() *types.Block {
	if v := cbft.highestLogical.Load(); v != nil {
		return v.(*BlockExt).block
	}
	return nil
}

// HighestConfirmedBlock returns the cbft.highestConfirmed.block.
func (cbft *Cbft) HighestConfirmedBlock() *types.Block {
	if cbft.getHighestConfirmed() == nil {
		return nil
	} else {
		return cbft.getHighestConfirmed().block
	}
}

// storeBlocks sends the blocks to cbft.cbftResultOutCh, the receiver will write them into chain
func (cbft *Cbft) storeBlocks(blocksToStore []*BlockExt) {
	for _, ext := range blocksToStore {
		extra, err := cbft.encodeExtra(ext.BlockExtra())
		if err != nil {
			cbft.log.Error("Encode ExtraData failed", "err", err)
			continue
		}
		cbftResult := cbfttypes.CbftResult{
			Block:     ext.block,
			ExtraData: extra,
			SyncState: ext.syncState,
		}
		cbft.log.Debug("Send consensus result to worker", "block", ext.String())
		cbft.eventMux.Post(cbftResult)
	}
}

func (cbft *Cbft) encodeExtra(bx *BlockExtra) ([]byte, error) {
	extra := []byte{cbftVersion}
	bxBytes, err := rlp.EncodeToBytes(bx)
	if err != nil {
		return nil, err
	}
	extra = append(extra, bxBytes...)
	return extra, nil
}

func (cbft *Cbft) decodeExtra(extra []byte) (byte, *BlockExtra, error) {
	if len(extra) == 0 {
		return 0, nil, fmt.Errorf("empty extra")
	}
	version := extra[0]
	var bx BlockExtra
	err := rlp.DecodeBytes(extra[1:], &bx)
	if err != nil {
		return 0, nil, err
	}
	return version, &bx, nil
}

// inTurn return if it is local's turn to package new block.
func (cbft *Cbft) inTurn(curTime int64) bool {
	//curTime := toMilliseconds(time.Now())
	/*
		inturn := cbft.calTurn(curTime-25, cbft.config.NodeID)
		if inturn {
			inturn = cbft.calTurn(curTime+300, cbft.config.NodeID)
		}
	*/
	return cbft.calTurn(curTime, cbft.config.NodeID)

}

// inTurnVerify verifies the time is in the time-window of the nodeID to package new block.
func (cbft *Cbft) inTurnVerify(rcvTime int64, nodeID discover.NodeID) bool {
	latency := cbft.avgLatency(nodeID)
	if latency >= maxAvgLatency {
		cbft.log.Warn("check if peer's turn to commit block", "result", false, "peerID", nodeID, "high latency ", latency)
		return false
	}
	inTurnVerify := cbft.calTurn(rcvTime-latency, nodeID)
	cbft.log.Debug("check if peer's turn to commit block", "result", inTurnVerify, "peerID", nodeID, "latency", latency)
	return inTurnVerify
}

//isLegal verifies the time is legal to package new block for the nodeID.
func (cbft *Cbft) isLegal(rcvTime int64, producerID discover.NodeID) bool {
	offset := 1000 * (cbft.config.Duration/2 - 1)
	isLegal := cbft.calTurn(rcvTime-offset, producerID)
	if !isLegal {
		isLegal = cbft.calTurn(rcvTime+offset, producerID)
	}
	return isLegal
}

func (cbft *Cbft) calTurn(timePoint int64, nodeID discover.NodeID) bool {
	nodeIdx, err := cbft.dpos.NodeIndex(nodeID)
	if err != nil {
		return false
	}
	startEpoch := cbft.dpos.StartTimeOfEpoch() * 1000

	if nodeIdx >= 0 {
		if len(cbft.dpos.primaryNodeList) == 1 {
			return true
		}
		durationPerNode := cbft.config.Duration * 1000
		durationPerTurn := durationPerNode * int64(len(cbft.dpos.primaryNodeList))

		min := int64(nodeIdx) * (durationPerNode)

		value := (timePoint - startEpoch) % durationPerTurn

		max := int64(nodeIdx+1) * durationPerNode

		if value > min && value < max {
			//cbft.log.Debug("calTurn return true", "idx", nodeIdx, "min", min, "value", value, "max", max, "timePoint", common.MillisToString(timePoint), "startEpoch", common.MillisToString(startEpoch))
			return true
		} else {
			//cbft.log.Debug("calTurn return false", "idx", nodeIdx, "min", min, "value", value, "max", max, "timePoint", common.MillisToString(timePoint), "startEpoch", common.MillisToString(startEpoch))
		}
	}
	return false
}

// producer's signature = header.Extra[32:]
// public key can be recovered from signature, the length of public key is 65,
// the length of NodeID is 64, nodeID = publicKey[1:]
func ecrecover(header *types.Header) (discover.NodeID, []byte, error) {
	var nodeID discover.NodeID
	if len(header.Extra) < extraSeal {
		return nodeID, []byte{}, errMissingSignature
	}
	signature := header.Extra[len(header.Extra)-extraSeal:]
	sealHash := header.SealHash()

	pubkey, err := crypto.Ecrecover(sealHash.Bytes(), signature)
	if err != nil {
		return nodeID, []byte{}, err
	}

	nodeID, err = discover.BytesID(pubkey[1:])
	if err != nil {
		return nodeID, []byte{}, err
	}
	return nodeID, signature, nil
}

// verify sign, check the sign is from the right node.
func verifySign(expectedNodeID discover.NodeID, sealHash common.Hash, signature []byte) error {
	pubkey, err := crypto.SigToPub(sealHash.Bytes(), signature)

	if err != nil {
		return err
	}

	nodeID := discover.PubkeyID(pubkey)
	if bytes.Equal(nodeID.Bytes(), expectedNodeID.Bytes()) {
		return nil
	}
	return fmt.Errorf("verify sign failed")
}

func (cbft *Cbft) verifySeal(chain consensus.ChainReader, header *types.Header, parents []*types.Header) error {
	// Verifying the genesis block is not supported
	number := header.Number.Uint64()
	if number == 0 {
		cbft.log.Warn("Verify seal unknown block")
		return errUnknownBlock
	}
	return nil
}

func (cbft *Cbft) signFn(headerHash []byte) (sign []byte, err error) {
	return crypto.Sign(headerHash, cbft.config.PrivateKey)
}

func (cbft *Cbft) getThreshold() int {
	trunc := len(cbft.dpos.primaryNodeList) * 2 / 3
	return trunc
}

func (cbft *Cbft) reset(block *types.Block) {
	if _, ok := cbft.resetCache.Get(block.Hash()); !ok {
		cbft.log.Debug("Reset txpool", "hash", block.Hash(), "number", block.NumberU64(), "parentHash", block.ParentHash())
		cbft.resetCache.Add(block.Hash(), struct{}{})
		cbft.txPool.Reset(block)
	}
}
func (cbft *Cbft) OnGetBlock(hash common.Hash, number uint64, ch chan *types.Block) {
	if ext := cbft.blockExtMap.findBlock(hash, number); ext != nil {
		ch <- ext.block
	} else {
		ch <- nil
	}
}
func (cbft *Cbft) GetBlock(hash common.Hash, number uint64) *types.Block {
	ch := make(chan *types.Block)
	cbft.getBlockCh <- &GetBlock{hash: hash, number: number, ch: ch}
	return <-ch
}

func (cbft *Cbft) IsSignedBySelf(sealHash common.Hash, signature []byte) bool {
	return verifySign(cbft.config.NodeID, sealHash, signature) == nil
}
func (cbft *Cbft) OnHasBlock(block *HasBlock) {
	if cbft.getHighestConfirmed().number > block.number {
		block.hasCh <- true
	} else {
		block.hasCh <- false
	}
}
func (cbft *Cbft) HasBlock(hash common.Hash, number uint64) bool {
	if cbft.getHighestLogical().number >= number {
		return true
	}
	hasBlock := &HasBlock{
		hash:   hash,
		number: number,
		hasCh:  make(chan bool, 1),
	}
	cbft.hasBlockCh <- hasBlock
	has := <-hasBlock.hasCh
	if !has {
		cbft.log.Debug("Without block", "hash", hash, "number", number, "highestConfirm", cbft.getHighestConfirmed().number, "highestLogical", cbft.getHighestLogical().number, "root", cbft.getRootIrreversible().number)
	}
	return has
}

func (cbft *Cbft) OnGetBlockByHash(hash common.Hash, ch chan *types.Block) {
	ch <- cbft.blockExtMap.findBlockByHash(hash)
}

func (cbft *Cbft) GetBlockByHash(hash common.Hash) *types.Block {
	ch := make(chan *types.Block)
	cbft.getBlockByHashCh <- &GetBlock{hash: hash, ch: ch}
	return <-ch
}

func (cbft *Cbft) CurrentBlock() *types.Block {
	return cbft.getHighestConfirmed().block
}

func (cbft *Cbft) needBroadcast(nodeId discover.NodeID, msg Message) bool {
	//isCsusNode := cbft.IsConsensusNode() fmt.Sprintf("%x", p.ID().Bytes()[:8]),
	peers := cbft.handler.peers.Peers()
	for _, peer := range peers {
		if peer.knownMessageHash.Contains(msg.MsgHash()) {
			return false
		}
	}
	return true
}<|MERGE_RESOLUTION|>--- conflicted
+++ resolved
@@ -365,7 +365,6 @@
 	if cbft.hadSendViewChange() {
 		index, addr, err := cbft.dpos.NodeIndexAddress(cbft.config.NodeID)
 		if err != nil {
-<<<<<<< HEAD
 			log.Debug("Get node index and address failed", "error", err)
 			shouldSeal <- err
 			return
@@ -374,11 +373,6 @@
 		if cbft.agreeViewChange() &&
 			cbft.viewChange.ProposalAddr == addr &&
 			uint32(index) == cbft.viewChange.ProposalIndex {
-=======
-			shouldSeal <- err
-		}
-		if cbft.agreeViewChange() && cbft.viewChange.ProposalAddr == addr && uint32(index) == cbft.viewChange.ProposalIndex {
->>>>>>> b6f58863
 			// do something check
 			shouldSeal <- nil
 		} else {
