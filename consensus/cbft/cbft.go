package cbft

import (
	"bytes"
	"container/list"
	"crypto/elliptic"
	"encoding/json"
	"fmt"
	"sync/atomic"

	"github.com/PlatONnetwork/PlatON-Go/common/hexutil"

	"github.com/PlatONnetwork/PlatON-Go/crypto/bls"
	"github.com/pkg/errors"

	"reflect"
	"sync"
	"time"

	"github.com/PlatONnetwork/PlatON-Go/common"
	"github.com/PlatONnetwork/PlatON-Go/consensus"
	"github.com/PlatONnetwork/PlatON-Go/consensus/cbft/evidence"
	"github.com/PlatONnetwork/PlatON-Go/consensus/cbft/executor"
	"github.com/PlatONnetwork/PlatON-Go/consensus/cbft/fetcher"
	"github.com/PlatONnetwork/PlatON-Go/consensus/cbft/network"
	"github.com/PlatONnetwork/PlatON-Go/consensus/cbft/protocols"
	"github.com/PlatONnetwork/PlatON-Go/consensus/cbft/rules"
	cstate "github.com/PlatONnetwork/PlatON-Go/consensus/cbft/state"
	ctypes "github.com/PlatONnetwork/PlatON-Go/consensus/cbft/types"
	"github.com/PlatONnetwork/PlatON-Go/consensus/cbft/utils"
	"github.com/PlatONnetwork/PlatON-Go/consensus/cbft/validator"
	"github.com/PlatONnetwork/PlatON-Go/consensus/cbft/wal"
	"github.com/PlatONnetwork/PlatON-Go/core/cbfttypes"
	"github.com/PlatONnetwork/PlatON-Go/core/state"
	"github.com/PlatONnetwork/PlatON-Go/core/types"
	"github.com/PlatONnetwork/PlatON-Go/crypto"
	"github.com/PlatONnetwork/PlatON-Go/event"
	"github.com/PlatONnetwork/PlatON-Go/log"
	"github.com/PlatONnetwork/PlatON-Go/node"
	"github.com/PlatONnetwork/PlatON-Go/p2p"
	"github.com/PlatONnetwork/PlatON-Go/p2p/discover"
	"github.com/PlatONnetwork/PlatON-Go/params"
	"github.com/PlatONnetwork/PlatON-Go/rpc"
)

const cbftVersion = 1

type Cbft struct {
	config           ctypes.Config
	eventMux         *event.TypeMux
	closeOnce        sync.Once
	exitCh           chan struct{}
	txPool           consensus.TxPoolReset
	blockChain       consensus.ChainReader
	blockCacheWriter consensus.BlockCacheWriter
	peerMsgCh        chan *ctypes.MsgInfo
	syncMsgCh        chan *ctypes.MsgInfo
	evPool           evidence.EvidencePool
	log              log.Logger
	network          *network.EngineManager

	start    int32
	syncing  int32
	fetching int32
	// Async call channel
	asyncCallCh chan func()

	fetcher *fetcher.Fetcher
	// Control the current view state
	state *cstate.ViewState

	// Block asyncExecutor, the block responsible for executing the current view
	asyncExecutor executor.AsyncBlockExecutor

	// Verification security rules for proposed blocks and viewchange
	safetyRules rules.SafetyRules

	// Determine when to allow voting
	voteRules rules.VoteRules

	// Validator pool
	validatorPool *validator.ValidatorPool

	// Store blocks that are not committed
	blockTree *ctypes.BlockTree

	// wal
	nodeServiceContext   *node.ServiceContext
	wal                  wal.Wal
	bridge               Bridge
	loading              int32
	updateChainStateHook cbfttypes.UpdateChainStateFn

	// Record the number of peer requests for obtaining cbft information.

	queues     map[string]int // Per peer message counts to prevent memory exhaustion.
	queuesLock sync.RWMutex

	// Delay time of each node
	netLatencyMap  map[string]*list.List
	netLatencyLock sync.RWMutex

	//test
	insertBlockQCHook  func(block *types.Block, qc *ctypes.QuorumCert)
	executeFinishHook  func(index uint32)
	consensusNodesMock func() ([]discover.NodeID, error)
}

func New(sysConfig *params.CbftConfig, optConfig *ctypes.OptionsConfig, eventMux *event.TypeMux, ctx *node.ServiceContext) *Cbft {
	cbft := &Cbft{
		config:             ctypes.Config{Sys: sysConfig, Option: optConfig},
		eventMux:           eventMux,
		exitCh:             make(chan struct{}),
		peerMsgCh:          make(chan *ctypes.MsgInfo, optConfig.PeerMsgQueueSize),
		syncMsgCh:          make(chan *ctypes.MsgInfo, optConfig.PeerMsgQueueSize),
		log:                log.New(),
		start:              0,
		syncing:            0,
		fetching:           0,
		asyncCallCh:        make(chan func(), optConfig.PeerMsgQueueSize),
		fetcher:            fetcher.NewFetcher(),
		nodeServiceContext: ctx,
		queues:             make(map[string]int),
		netLatencyMap:      make(map[string]*list.List),
	}

	if evPool, err := evidence.NewEvidencePool(ctx, optConfig.EvidenceDir); err == nil {
		cbft.evPool = evPool
	} else {
		return nil
	}

	return cbft
}

// Returns the ID value of the current node
func (cbft *Cbft) NodeId() discover.NodeID {
	return cbft.config.Option.NodeID
}

<<<<<<< HEAD
// Start sets blockChain and txPool into cbft
func (cbft *Cbft) Start(blockChain *core.BlockChain, txPool *core.TxPool, agency Agency) error {
	cbft.blockChain = blockChain
	cbft.startTimeOfEpoch = int64(blockChain.Genesis().Time().Uint64())

	cbft.agency = agency

	currentBlock := blockChain.CurrentBlock()

	validators, err := cbft.agency.GetValidator(currentBlock.NumberU64())
	if err != nil {
		cbft.log.Error("Get validator fail", "blockNumber", currentBlock.NumberU64(), "blockHash", currentBlock.Hash().Hex(), "error", err)
		return err
	}
	cbft.validators.Store(validators)

	genesisParentHash := bytes.Repeat([]byte{0x00}, 32)
	if bytes.Equal(currentBlock.ParentHash().Bytes(), genesisParentHash) && currentBlock.Number() == nil {
		currentBlock.Header().Number = big.NewInt(0)
	}

	cbft.log.Debug("Init highestLogicalBlock", "hash", currentBlock.Hash(), "number", currentBlock.NumberU64())

	current := NewBlockExtBySeal(currentBlock, currentBlock.NumberU64(), cbft.nodeLength())
	current.number = currentBlock.NumberU64()

	if current.number > 0 && cbft.getValidators().Len() > 1 {
		var extra *BlockExtra

		if _, extra, err = cbft.decodeExtra(current.block.ExtraData()); err != nil {
			cbft.log.Error("Block extra decode fail", "error", err)
			return err
		}
		current.view = extra.ViewChange
		current.viewChangeVotes = extra.ViewChangeVotes

		for _, vote := range extra.Prepare {
			current.timestamp = vote.Timestamp
			current.prepareVotes.Add(vote)
		}

	}

	cbft.localHighestPrepareVoteNum = current.number

	cbft.blockExtMap = NewBlockExtMap(current, cbft.getThreshold())
	cbft.saveBlockExt(currentBlock.Hash(), current)

	cbft.highestConfirmed.Store(current)
	cbft.highestLogical.Store(current)

	cbft.rootIrreversible.Store(current)

=======
func (cbft *Cbft) Start(chain consensus.ChainReader, blockCacheWriter consensus.BlockCacheWriter, txPool consensus.TxPoolReset, agency consensus.Agency) error {
	cbft.log.Info("~ Start cbft consensus")
	cbft.blockChain = chain
>>>>>>> fb63dde5
	cbft.txPool = txPool
	cbft.blockCacheWriter = blockCacheWriter
	cbft.asyncExecutor = executor.NewAsyncExecutor(blockCacheWriter.Execute)
	cbft.validatorPool = validator.NewValidatorPool(agency, chain.CurrentHeader().Number.Uint64(), cbft.config.Option.NodeID)

	cbft.state = cstate.NewViewState(cbft.config.Sys.Period)
	//Initialize block tree
	block := chain.GetBlock(chain.CurrentHeader().Hash(), chain.CurrentHeader().Number.Uint64())

	isGenesis := func() bool {
		return block.NumberU64() == 0
	}

	var qc *ctypes.QuorumCert
	if !isGenesis() {
		var err error
		_, qc, err = ctypes.DecodeExtra(block.ExtraData())

		if err != nil {
			cbft.log.Error("It's not genesis", "err", err)
			return errors.Wrap(err, fmt.Sprintf("start cbft failed"))
		}
	}

	cbft.blockTree = ctypes.NewBlockTree(block, qc)
	utils.SetTrue(&cbft.loading)
	if isGenesis() {
		cbft.changeView(cbft.config.Sys.Epoch, cstate.DefaultViewNumber, block, qc, nil)
	} else {
		cbft.changeView(qc.Epoch, qc.ViewNumber, block, qc, nil)
	}

	//Initialize view state
	cbft.state.SetHighestQCBlock(block)
	cbft.state.SetHighestLockBlock(block)
	cbft.state.SetHighestCommitBlock(block)

	// Initialize current view
	if qc != nil {
		cbft.state.SetExecuting(qc.BlockIndex, true)
		cbft.state.AddQCBlock(block, qc)
		cbft.state.AddQC(qc)
	}

	// try change view again
	cbft.tryChangeView()

	//Initialize rules
	cbft.safetyRules = rules.NewSafetyRules(cbft.state, cbft.blockTree, &cbft.config)
	cbft.voteRules = rules.NewVoteRules(cbft.state)

	// load consensus state
	if err := cbft.LoadWal(); err != nil {
		cbft.log.Error("Load wal failed", "err", err)
		return err
	}
	utils.SetFalse(&cbft.loading)

	// init handler and router to process message.
	// cbft -> handler -> router.
	cbft.network = network.NewEngineManger(cbft) // init engineManager as handler.

	go cbft.receiveLoop()

	// Start the handler to process the message.
	go cbft.network.Start()

	cbft.fetcher.Start()

	utils.SetTrue(&cbft.start)
	cbft.log.Info("Cbft engine start")
	return nil
}

// Entrance: The messages related to the consensus are entered from here.
// The message sent from the peer node is sent to the CBFT message queue and
// there is a loop that will distribute the incoming message.
func (cbft *Cbft) ReceiveMessage(msg *ctypes.MsgInfo) error {
	err := cbft.recordMessage(msg)
	if err != nil {
		cbft.log.Error("ReceiveMessage failed", "err", err)
		return err
	}

	select {
	case cbft.peerMsgCh <- msg:
		cbft.log.Debug("Received message from peer", "type", fmt.Sprintf("%T", msg.Msg), "msgHash", msg.Msg.MsgHash(), "BHash", msg.Msg.BHash(), "msg", msg.String())
	case <-cbft.exitCh:
		cbft.log.Error("Cbft exit")
	}
	return nil
}

// recordMessage records the number of messages sent by each node,
// mainly to prevent Dos attacks
func (cbft *Cbft) recordMessage(msg *ctypes.MsgInfo) error {
	cbft.queuesLock.Lock()
	defer cbft.queuesLock.Unlock()
	count := cbft.queues[msg.PeerID] + 1
	if int64(count) > cbft.config.Option.MaxQueuesLimit {
		log.Error("Discarded message, exceeded allowance for the layer of cbft", "peer", msg.PeerID, "msgHash", msg.Msg.MsgHash().TerminalString())
		// Need further confirmation.
		// todo: Is the program exiting or dropping the message here?
		return fmt.Errorf("execeed max queues limit")
	}
	cbft.queues[msg.PeerID] = count
	return nil
}

// forgetMessage clears the record after the message processing is completed.
func (cbft *Cbft) forgetMessage(peerId string) error {
	cbft.queuesLock.Lock()
	defer cbft.queuesLock.Unlock()
	// After the message is processed, the counter is decremented by one.
	// If it is reduced to 0, the mapping relationship of the corresponding
	// node will be deleted.
	cbft.queues[peerId]--
	if cbft.queues[peerId] == 0 {
		delete(cbft.queues, peerId)
	}
	return nil
}

// ReceiveSyncMsg is used to receive messages that are synchronized from other nodes.
//
// Possible message types are:
//  PrepareBlockVotesMsg/GetLatestStatusMsg/LatestStatusMsg/
func (cbft *Cbft) ReceiveSyncMsg(msg *ctypes.MsgInfo) error {
	err := cbft.recordMessage(msg)
	if err != nil {
		cbft.log.Error("ReceiveMessage failed", "err", err)
		return err
	}
	select {
	case cbft.syncMsgCh <- msg:
		cbft.log.Debug("Receive synchronization related messages from peer", "msgHash", msg.Msg.MsgHash(), "BHash", msg.Msg.BHash(), "msg", msg.Msg.String())
	case <-cbft.exitCh:
		cbft.log.Error("Cbft exit")
	}
	return nil
}

// LoadWal tries to recover consensus state and view msg from the wal.
func (cbft *Cbft) LoadWal() (err error) {
	// init wal and load wal state
	var context *node.ServiceContext
	if cbft.config.Option.WalMode {
		context = cbft.nodeServiceContext
	}
	if cbft.wal, err = wal.NewWal(context, ""); err != nil {
		return err
	}
	if cbft.bridge, err = NewBridge(context, cbft); err != nil {
		return err
	}

	// load consensus chainState
	if err = cbft.wal.LoadChainState(cbft.recoveryChainState); err != nil {
		cbft.log.Error(err.Error())
		return err
	}
	// load consensus message
	if err = cbft.wal.Load(cbft.recoveryMsg); err != nil {
		cbft.log.Error(err.Error())
		return err
	}
	return nil
}

//Receive all consensus related messages, all processing logic in the same goroutine
func (cbft *Cbft) receiveLoop() {
	// channel Divided into read-only type, writable type
	// Read-only is the channel that gets the current CBFT status.
	// Writable type is the channel that affects the consensus state.
	for {
		select {
		case msg := <-cbft.peerMsgCh:
			// Forward the message before processing the message.
			cbft.network.Forwarding(msg.PeerID, msg.Msg)

			cbft.handleConsensusMsg(msg)
			cbft.forgetMessage(msg.PeerID)

		case msg := <-cbft.syncMsgCh:
			// Forward the message before processing the message.
			cbft.network.Forwarding(msg.PeerID, msg.Msg)
			cbft.handleSyncMsg(msg)
			//
			cbft.forgetMessage(msg.PeerID)

		case msg := <-cbft.asyncExecutor.ExecuteStatus():
			cbft.onAsyncExecuteStatus(msg)
		case fn := <-cbft.asyncCallCh:
			fn()

		case <-cbft.state.ViewTimeout():
			cbft.OnViewTimeout()
		}
	}
}

//Handling consensus messages, there are three main types of messages. prepareBlock, prepareVote, viewChange
func (cbft *Cbft) handleConsensusMsg(info *ctypes.MsgInfo) {
	if !cbft.running() {
		cbft.log.Debug("Consensus message pause", "syncing", atomic.LoadInt32(&cbft.syncing), "fetching", atomic.LoadInt32(&cbft.fetching))
		return
	}
	msg, id := info.Msg, info.PeerID
	var err error

	switch msg := msg.(type) {
	case *protocols.PrepareBlock:
		err = cbft.OnPrepareBlock(id, msg)
	case *protocols.PrepareVote:
		err = cbft.OnPrepareVote(id, msg)
	case *protocols.ViewChange:
		err = cbft.OnViewChange(id, msg)
	}

	if err != nil {
<<<<<<< HEAD
		cbft.bp.PrepareBP().InvalidBlock(bpCtx, request, err, cbft)
		cbft.log.Error("Verify prepareBlock signature fail", "number", request.Block.NumberU64(), "hash", request.Block.Hash(), "err", err)
		return err
	}

	if !cbft.IsConsensusNode() && !cbft.agency.IsCandidateNode(cbft.config.NodeID) {
		log.Warn("Local node is not consensus node,discard this msg")
		return errInvalidatorCandidateAddress
	} else if !cbft.CheckConsensusNode(request.ProposalAddr) {
		cbft.bp.PrepareBP().InvalidBlock(bpCtx, request,
			fmt.Errorf("remote node is not consensus node address:%s", request.ProposalAddr.String()), cbft)
		log.Warn("Remote node is not consensus node,discard this msg", "address", request.ProposalAddr)
		return errInvalidatorCandidateAddress
=======
		cbft.log.Error("Handle msg Failed", "error", err, "type", reflect.TypeOf(msg), "peer", id)
>>>>>>> fb63dde5
	}
}

// Behind the node will be synchronized by synchronization message
func (cbft *Cbft) handleSyncMsg(info *ctypes.MsgInfo) {
	msg, id := info.Msg, info.PeerID
	if !cbft.fetcher.MatchTask(id, msg) {
		switch msg := msg.(type) {
		case *protocols.GetPrepareBlock:
			cbft.OnGetPrepareBlock(id, msg)

		case *protocols.GetBlockQuorumCert:
			cbft.OnGetBlockQuorumCert(id, msg)

		case *protocols.BlockQuorumCert:
			cbft.OnBlockQuorumCert(id, msg)

		case *protocols.GetPrepareVote:
			cbft.OnGetPrepareVote(id, msg)

		case *protocols.PrepareVotes:
			cbft.OnPrepareVotes(id, msg)

		case *protocols.GetQCBlockList:
			cbft.OnGetQCBlockList(id, msg)

		case *protocols.GetLatestStatus:
			cbft.OnGetLatestStatus(id, msg)

		case *protocols.LatestStatus:
			cbft.OnLatestStatus(id, msg)

		case *protocols.PrepareBlockHash:
			cbft.OnPrepareBlockHash(id, msg)

		case *protocols.GetViewChange:
			cbft.OnGetViewChange(id, msg)

		case *protocols.ViewChangeQuorumCert:
			cbft.OnViewChangeQuorumCert(id, msg)

		}
	}
}

func (cbft *Cbft) running() bool {
	return utils.False(&cbft.syncing) && utils.False(&cbft.fetching)
}

func (cbft *Cbft) Author(header *types.Header) (common.Address, error) {
	return header.Coinbase, nil
}

func (cbft *Cbft) VerifyHeader(chain consensus.ChainReader, header *types.Header, seal bool) error {
	if header.Number == nil {
<<<<<<< HEAD
		cbft.log.Warn(fmt.Sprintf("Verify header failed, unknow block"))
		return errUnknownBlock
	}

	cbft.log.Trace("Verify header", "hash", header.Hash(), "number", header.Number.Uint64(), "seal", seal)
	if len(header.Extra) < extraSeal {
		cbft.log.Warn(fmt.Sprintf("Verify header failed, miss sign  number:%d", header.Number.Uint64()))
		return errMissingSignature
	}

	state, err := cbft.blockChain.State()

	if err != nil {
		cbft.log.Error("Verify header error, cannot make state based on parent", "blockNumber", header.Number, "parentHash", header.ParentHash, "err", err)
	}

	if err := cbft.agency.VerifyHeader(header, state); err != nil {
		cbft.log.Error("Verify header fail", "number", header.Number, "hash", header.Hash(), "seal", seal, "err", err)
		return err
=======
		cbft.log.Error("Verify header fail, unknown block")
		return errors.New("unknown block")
>>>>>>> fb63dde5
	}

<<<<<<< HEAD
func (cbft *Cbft) checkGasUse(ext, parent *types.Header) error {
	// Verify that the gas limit is <= 2^63-1
	maxLimit := uint64(0x7fffffffffffffff)
	if ext.GasLimit > maxLimit {
		return errors.New(fmt.Sprintf("invalid gasLimit: have %v, max %v", ext.GasLimit, maxLimit))
	}
	// Verify that the gasUsed is <= gasLimit
	if ext.GasUsed > ext.GasLimit {
		return errors.New(fmt.Sprintf("invalid gasUsed: have %d, gasLimit %d", ext.GasUsed, ext.GasLimit))
	}

	// Verify that the gas limit remains within allowed bounds
	diff := int64(parent.GasLimit) - int64(ext.GasLimit)
	if diff < 0 {
		diff *= -1
	}
	limit := parent.GasLimit / params.GasLimitBoundDivisor

	if uint64(diff) >= limit || ext.GasLimit < params.MinGasLimit {
		return errors.New(fmt.Sprintf("invalid gas limit: have %d, want %d += %d", ext.GasLimit, parent.GasLimit, limit))
	}
	return nil
}

// execute executes the block's transactions based on its parent
// if success then save the receipts and state to consensusCache
func (cbft *Cbft) execute(ext *BlockExt, parent *BlockExt) error {
	cbft.log.Debug("execute block based on parent", "block", ext.String(), "parent", parent.String())

	if err := cbft.checkGasUse(ext.block.Header(), parent.block.Header()); err != nil {
		return err
	}

	state, err := cbft.blockChainCache.MakeStateDB(parent.block)
	if err != nil {
		cbft.log.Error("execute block error, cannot make state based on parent", "err", err, "block", ext.String(), "parent", parent.String(), "err", err)
		blockVerifyFailMeter.Mark(1)
		return errors.New("execute block error")
=======
	cbft.log.Trace("Verify header", "number", header.Number, "hash", header.Hash, "seal", seal)
	if len(header.Extra) < consensus.ExtraSeal {
		cbft.log.Error("Verify header fail, missing signature", "number", header.Number, "hash", header.Hash)
>>>>>>> fb63dde5
	}

	if err := cbft.validatorPool.VerifyHeader(header); err != nil {
		cbft.log.Error("Verify header fail", "number", header.Number, "hash", header.Hash(), "err", err)
	}
	return nil
}

func (cbft *Cbft) VerifyHeaders(chain consensus.ChainReader, headers []*types.Header, seals []bool) (chan<- struct{}, <-chan error) {
	cbft.log.Trace("Verify headers", "total", len(headers))

	abort := make(chan struct{})
	results := make(chan error, len(headers))

	go func() {
		for _, header := range headers {
			err := cbft.VerifyHeader(chain, header, false)

			select {
			case <-abort:
				return
			case results <- err:
			}
		}
	}()
	return abort, results
}

// VerifySeal implements consensus.Engine, checking whether the signature contained
// in the header satisfies the consensus protocol requirements.
func (cbft *Cbft) VerifySeal(chain consensus.ChainReader, header *types.Header) error {
	cbft.log.Trace("Verify seal", "hash", header.Hash(), "number", header.Number)
	if header.Number.Uint64() == 0 {
		return errors.New("unknown block")
	}
	return nil
}

// Prepare implements consensus.Engine, preparing all the consensus fields of the
// header of running the transactions on top.
func (cbft *Cbft) Prepare(chain consensus.ChainReader, header *types.Header) error {
	cbft.log.Debug("Prepare", "hash", header.Hash(), "number", header.Number.Uint64())

	//header.Extra[0:31] to store block's version info etc. and right pad with 0x00;
	//header.Extra[32:] to store block's sign of producer, the length of sign is 65.
	if len(header.Extra) < 32 {
		header.Extra = append(header.Extra, bytes.Repeat([]byte{0x00}, 32-len(header.Extra))...)
	}
	header.Extra = header.Extra[:32]

	//init header.Extra[32: 32+65]
	header.Extra = append(header.Extra, make([]byte, consensus.ExtraSeal)...)
	return nil
}

// Finalize implements consensus.Engine, no block
// rewards given, and returns the final block.
func (cbft *Cbft) Finalize(chain consensus.ChainReader, header *types.Header, state *state.StateDB, txs []*types.Transaction, receipts []*types.Receipt) (*types.Block, error) {
	cbft.log.Debug("Finalize block", "hash", header.Hash(), "number", header.Number, "txs", len(txs), "receipts", len(receipts))
	header.Root = state.IntermediateRoot(true)
	return types.NewBlock(header, txs, receipts), nil
}

func (cbft *Cbft) Seal(chain consensus.ChainReader, block *types.Block, results chan<- *types.Block, stop <-chan struct{}) error {
	cbft.log.Info("Seal block", "number", block.Number(), "parentHash", block.ParentHash())
	header := block.Header()
	if block.NumberU64() == 0 {
		return errors.New("unknown block")
	}

	sign, err := cbft.signFn(header.SealHash().Bytes())
	if err != nil {
		cbft.log.Error("Seal block sign fail", "number", block.Number(), "parentHash", block.ParentHash(), "err", err)
		return err
	}

	copy(header.Extra[len(header.Extra)-consensus.ExtraSeal:], sign[:])

	sealBlock := block.WithSeal(header)

	cbft.asyncCallCh <- func() {
		cbft.OnSeal(sealBlock, results, stop)
	}
	return nil
}

func (cbft *Cbft) OnSeal(block *types.Block, results chan<- *types.Block, stop <-chan struct{}) {
	if cbft.state.HighestExecutedBlock().Hash() != block.ParentHash() {
		cbft.log.Warn("Futile block cause highest executed block changed", "number", block.Number(), "parentHash", block.ParentHash(),
			"qcNumber", cbft.state.HighestQCBlock().Number(), "qcHash", cbft.state.HighestQCBlock().Hash(),
			"executedNumber", cbft.state.HighestExecutedBlock().Number(), "executedHash", cbft.state.HighestExecutedBlock().Hash())
		return
	}

	nextRoundNum := validator.NextRound(cbft.state.HighestExecutedBlock().NumberU64())
	me, err := cbft.validatorPool.GetValidatorByNodeID(nextRoundNum, cbft.NodeId())
	if err != nil {
		cbft.log.Warn("Can not got the validator, seal fail", "number", nextRoundNum, "nodeID", cbft.NodeId())
		return
	}
	numValidators := cbft.validatorPool.Len(nextRoundNum)
	currentProposer := cbft.state.ViewNumber() % uint64(numValidators)
	if currentProposer != uint64(me.Index) {
		cbft.log.Warn("You are not the current proposer", "index", me.Index, "currentProposer", currentProposer)
		return
	}

	prepareBlock := &protocols.PrepareBlock{
		Epoch:         cbft.state.Epoch(),
		ViewNumber:    cbft.state.ViewNumber(),
		Block:         block,
		BlockIndex:    cbft.state.NextViewBlockIndex(),
		ProposalIndex: uint32(me.Index),
	}

	// Next index is equal zero, This view does not produce a block.
	if cbft.state.NextViewBlockIndex() == 0 {
		parentBlock, parentQC := cbft.blockTree.FindBlockAndQC(block.ParentHash(), block.NumberU64()-1)
		if parentBlock == nil {
			cbft.log.Error("Can not find parent block", "number", block.Number(), "parentHash", block.ParentHash())
			return
		}
		prepareBlock.PrepareQC = parentQC
	}

	cbft.log.Info("Seal New Block", "prepareBlock", prepareBlock.String())

	if err := cbft.signMsgByBls(prepareBlock); err != nil {
		cbft.log.Error("Sign PrepareBlock failed", "err", err, "hash", block.Hash(), "number", block.NumberU64())
		return
	}

	cbft.state.SetExecuting(prepareBlock.BlockIndex, true)

	if err := cbft.OnPrepareBlock("", prepareBlock); err != nil {
		cbft.log.Error("Check Seal Block failed", "err", err, "hash", block.Hash(), "number", block.NumberU64())
		cbft.state.SetExecuting(prepareBlock.BlockIndex-1, true)
		return
	}

	if err := cbft.signBlock(block.Hash(), block.NumberU64(), prepareBlock.BlockIndex); err != nil {
		cbft.log.Error("Sign PrepareBlock failed", "err", err, "hash", block.Hash(), "number", block.NumberU64())
		return
	}

	cbft.txPool.Reset(block)

	// write sendPrepareBlock info to wal
	if !cbft.isLoading() {
		cbft.bridge.SendPrepareBlock(prepareBlock)
	}

	cbft.findQCBlock()

	cbft.validatorPool.Flush(prepareBlock.Block.Header())

	cbft.network.Broadcast(prepareBlock)
	// Record the number of blocks.
	minedCounter.Inc(1)
	preBlock := cbft.blockTree.FindBlockByHash(block.ParentHash())
	if preBlock != nil {
		blockMinedTimer.UpdateSince(time.Unix(preBlock.Time().Int64(), 0))
	}
	go func() {
		select {
		case <-stop:
			return
		case results <- block:
			blockProduceMeter.Mark(1)
		default:
			cbft.log.Warn("Sealing result channel is not ready by miner", "sealHash", block.Header().SealHash())
		}
	}()
}

// SealHash returns the hash of a block prior to it being sealed.
func (cbft *Cbft) SealHash(header *types.Header) common.Hash {
	cbft.log.Debug("Seal hash", "hash", header.Hash(), "number", header.Number)
	return header.SealHash()
}

func (cbft *Cbft) APIs(chain consensus.ChainReader) []rpc.API {
	return []rpc.API{
		{
			Namespace: "debug",
			Version:   "1.0",
			Service:   NewPublicConsensusAPI(cbft),
			Public:    true,
		},
		{
			Namespace: "platon",
			Version:   "1.0",
			Service:   NewPublicConsensusAPI(cbft),
			Public:    true,
		},
	}
}

func (cbft *Cbft) Protocols() []p2p.Protocol {
	return cbft.network.Protocols()
}

func (cbft *Cbft) NextBaseBlock() *types.Block {
	result := make(chan *types.Block, 1)
	cbft.asyncCallCh <- func() {
		block := cbft.state.HighestExecutedBlock()
		cbft.log.Debug("Base block", "hash", block.Hash(), "number", block.Number())
		result <- block
	}
	return <-result
}

func (cbft *Cbft) InsertChain(block *types.Block) error {
	cbft.log.Debug("Insert chain", "number", block.Number(), "hash", block.Hash())
	cbft.pause()
	defer cbft.resume()

	if block.NumberU64() <= cbft.state.HighestLockBlock().NumberU64() {
		cbft.log.Debug("The inserted block has exists in chain",
			"number", block.Number(), "hash", block.Hash(),
			"lockedNumber", cbft.state.HighestLockBlock().Number(),
			"lockedHash", cbft.state.HighestLockBlock().Hash())
		return nil
	}

	// Verifies block
	_, qc, err := ctypes.DecodeExtra(block.ExtraData())
	if err != nil {
		cbft.log.Error("Decode block extra date fail", "number", block.Number(), "hash", block.Hash())
		return errors.New("failed to decode block extra data")
	}

	if err := cbft.verifyPrepareQC(qc); err != nil {
		cbft.log.Error("Verify prepare QC fail", "number", block.Number(), "hash", block.Hash(), "err", err)
		return err
	}

	parent := cbft.GetBlock(block.ParentHash(), block.NumberU64()-1)
	if parent == nil {
		cbft.log.Warn("Not found the inserted block's parent block",
			"number", block.Number(), "hash", block.Hash(),
			"parentHash", block.ParentHash(),
			"lockedNumber", cbft.state.HighestLockBlock().Number(),
			"lockedHash", cbft.state.HighestLockBlock().Hash(),
			"qcNumber", cbft.state.HighestQCBlock().Number(),
			"qcHash", cbft.state.HighestQCBlock().Hash())
		return errors.New("orphan block")
	}

	err = cbft.blockCacheWriter.Execute(block, parent)
	if err != nil {
		cbft.log.Error("Execting block fail", "number", block.Number(), "hash", block.Hash(), "parent", parent.Hash(), "parentHash", block.ParentHash())
		return errors.New("failed to executed block")
	}
	// FIXME: needed update highest exection block?
	result := make(chan error, 1)
	cbft.asyncCallCh <- func() {
		result <- cbft.OnInsertQCBlock([]*types.Block{block}, []*ctypes.QuorumCert{qc})
	}
	return <-result
}

// HashBlock check if the specified block exists in block tree.
func (cbft *Cbft) HasBlock(hash common.Hash, number uint64) bool {
	// Can only be invoked after startup
	return cbft.state.HighestQCBlock().NumberU64() > number
}

func (cbft *Cbft) Status() string {
	type Status struct {
		Tree  *ctypes.BlockTree `json:"block_tree"`
		State *cstate.ViewState `json:"state"`
	}
	status := make(chan string, 1)
	cbft.asyncCallCh <- func() {
		s := &Status{
			Tree:  cbft.blockTree,
			State: cbft.state,
		}
		if t, err := json.Marshal(s); err == nil {
			status <- string(t)
		} else {
			status <- ""
		}
	}
	return <-status
}

func (cbft *Cbft) GetPrepareQC(number uint64) *ctypes.QuorumCert {
	cbft.log.Debug("get prepare QC")
	if header := cbft.blockChain.GetHeaderByNumber(number); header != nil {
		if block := cbft.blockChain.GetBlock(header.Hash(), number); block != nil {
			if _, qc, err := ctypes.DecodeExtra(block.ExtraData()); err == nil {
				return qc
			}
		}
	}
	return &ctypes.QuorumCert{}
}

// GetBlockByHash get the specified block by hash.
func (cbft *Cbft) GetBlockByHash(hash common.Hash) *types.Block {
	result := make(chan *types.Block, 1)
	cbft.asyncCallCh <- func() {
		block := cbft.blockTree.FindBlockByHash(hash)
		result <- block
	}
	return <-result
}

// CurrentBlock get the current lock block.
func (cbft *Cbft) CurrentBlock() *types.Block {
	var block *types.Block
	cbft.checkStart(func() {
		block = cbft.state.HighestLockBlock()
	})
	return block
}

func (cbft *Cbft) checkStart(exe func()) {
	cbft.log.Debug("Cbft status", "start", cbft.start)
	if utils.True(&cbft.start) {
		exe()
	}
}

func (cbft *Cbft) FastSyncCommitHead(block *types.Block) error {
	cbft.log.Debug("Fast sync commit head", "number", block.Number(), "hash", block.Hash())
	cbft.pause()
	defer cbft.resume()

	result := make(chan error, 1)
	cbft.asyncCallCh <- func() {
		_, qc, err := ctypes.DecodeExtra(block.ExtraData())
		if err != nil {
			cbft.log.Warn("Decode block extra data fail", "number", block.Number(), "hash", block.Hash())
			result <- errors.New("failed to decode block extra data")
			return
		}

		cbft.blockTree.Reset(block, qc)
		cbft.changeView(qc.Epoch, qc.ViewNumber, block, qc, nil)

		cbft.state.SetHighestQCBlock(block)
		cbft.state.SetHighestLockBlock(block)
		cbft.state.SetHighestCommitBlock(block)

		cbft.validatorPool.Update(block.NumberU64(), cbft.eventMux)

		result <- nil
	}
	return <-result
}

func (cbft *Cbft) Close() error {
	cbft.log.Info("Close cbft consensus")
	utils.SetFalse(&cbft.start)
	cbft.closeOnce.Do(func() {
		// Short circuit if the exit channel is not allocated.
		if cbft.exitCh == nil {
			return
		}
		close(cbft.exitCh)
	})
	if cbft.asyncExecutor != nil {
		cbft.asyncExecutor.Stop()
	}
	return nil
}

func (cbft *Cbft) ConsensusNodes() ([]discover.NodeID, error) {
	if cbft.consensusNodesMock != nil {
		return cbft.consensusNodesMock()
	}
	return cbft.validatorPool.ValidatorList(cbft.state.HighestQCBlock().NumberU64()), nil
}

// ShouldSeal check if we can seal block.
func (cbft *Cbft) ShouldSeal(curTime time.Time) (bool, error) {
	if cbft.isLoading() || !cbft.isStart() || !cbft.running() {
		return false, nil
	}

	result := make(chan error, 2)
	cbft.asyncCallCh <- func() {
		cbft.OnShouldSeal(result)
	}
	select {
	case err := <-result:
		if err == nil {
			masterCounter.Inc(1)
		}
		return err == nil, err
	case <-time.After(5 * time.Millisecond):
		result <- errors.New("timeout")
		return false, errors.New("CBFT engine busy")
	}
}

func (cbft *Cbft) OnShouldSeal(result chan error) {
	select {
	case <-result:
		cbft.log.Trace("Should seal timeout")
		return
	default:
	}

	if !cbft.running() {
		result <- errors.New("cbft is not running")
		return
	}

	if cbft.state.IsDeadline() {
		result <- errors.New("view timeout")
		return
	}

	currentExecutedBlockNumber := cbft.state.HighestExecutedBlock().NumberU64()
	nextRoundNum := validator.NextRound(currentExecutedBlockNumber)
	if !cbft.validatorPool.IsValidator(nextRoundNum, cbft.config.Option.NodeID) {
		result <- errors.New("current node not a validator")
		return
	}

	numValidators := cbft.validatorPool.Len(nextRoundNum)
	currentProposer := cbft.state.ViewNumber() % uint64(numValidators)
	validator, err := cbft.validatorPool.GetValidatorByNodeID(nextRoundNum, cbft.config.Option.NodeID)
	if err != nil {
		cbft.log.Error("Should seal fail", "err", err)
		result <- err
		return
	}

	if currentProposer != uint64(validator.Index) {
		result <- errors.New("current node not the proposer")
		return
	}

	if cbft.state.NumViewBlocks() >= cbft.config.Sys.Amount {
		result <- errors.New("produce block over limit")
		return
	}

	qcBlock := cbft.state.HighestQCBlock()
	_, qc := cbft.blockTree.FindBlockAndQC(qcBlock.Hash(), qcBlock.NumberU64())
	if cbft.validatorPool.EqualSwitchPoint(currentExecutedBlockNumber) && qc != nil && qc.Epoch == cbft.state.Epoch() {
		cbft.log.Debug("New epoch, waiting for view's timeout", "executed", currentExecutedBlockNumber, "index", validator.Index)
		result <- errors.New("current node not the proposer")
		return
	}

	rtt := cbft.avgRTT()
	if cbft.state.Deadline().Sub(time.Now()) <= rtt {
		cbft.log.Debug("Not enough time to propagated block, stopped sealing", "deadline", cbft.state.Deadline(), "interval", cbft.state.Deadline().Sub(time.Now()), "rtt", rtt)
		result <- errors.New("not enough time to propagated block, stopped sealing")
		return
	}

	proposerIndexGauage.Update(int64(currentProposer))
	validatorCountGauage.Update(int64(numValidators))
	result <- nil
}

func (cbft *Cbft) CalcBlockDeadline(timePoint time.Time) time.Time {
	produceInterval := time.Duration(cbft.config.Sys.Period/uint64(cbft.config.Sys.Amount)) * time.Millisecond
	rtt := cbft.avgRTT()
	executeTime := (produceInterval - rtt) / 2
	cbft.log.Debug("Calc block deadline", "timePoint", timePoint, "stateDeadline", cbft.state.Deadline(), "produceInterval", produceInterval, "rtt", rtt, "executeTime", executeTime)
	if cbft.state.Deadline().Sub(timePoint) > produceInterval {
		return timePoint.Add(produceInterval - rtt - executeTime)
	}
	return cbft.state.Deadline()
}

func (cbft *Cbft) CalcNextBlockTime(blockTime time.Time) time.Time {
	produceInterval := time.Duration(cbft.config.Sys.Period/uint64(cbft.config.Sys.Amount)) * time.Millisecond
	rtt := cbft.avgRTT()
	executeTime := (produceInterval - rtt) / 2
	cbft.log.Debug("Calc next block time",
		"blockTime", blockTime, "now", time.Now(), "produceInterval", produceInterval,
		"period", cbft.config.Sys.Period, "amount", cbft.config.Sys.Amount,
		"interval", time.Since(blockTime), "rtt", rtt, "executeTime", executeTime)
	if time.Since(blockTime) < produceInterval {
		return blockTime.Add(executeTime + rtt)
	}
	// Commit new block immediately.
	return blockTime.Add(produceInterval)
}

func (cbft *Cbft) IsConsensusNode() bool {
	return cbft.validatorPool.IsValidator(cbft.state.HighestQCBlock().NumberU64(), cbft.config.Option.NodeID)
}

func (cbft *Cbft) GetBlock(hash common.Hash, number uint64) *types.Block {
	result := make(chan *types.Block, 1)
	cbft.asyncCallCh <- func() {
		block, _ := cbft.blockTree.FindBlockAndQC(hash, number)
		result <- block
	}
	return <-result
}

func (cbft *Cbft) GetBlockWithoutLock(hash common.Hash, number uint64) *types.Block {
	block, _ := cbft.blockTree.FindBlockAndQC(hash, number)
	return block
}

func (cbft *Cbft) IsSignedBySelf(sealHash common.Hash, header *types.Header) bool {
	return cbft.verifySelfSigned(sealHash.Bytes(), header.Signature())
}

func (Cbft) TracingSwitch(flag int8) {
	panic("implement me")
}

func (cbft *Cbft) Config() *ctypes.Config {
	return &cbft.config
}

// Return the highest submitted block number of the current node.
func (cbft *Cbft) HighestCommitBlockBn() (uint64, common.Hash) {
	return cbft.state.HighestCommitBlock().NumberU64(), cbft.state.HighestCommitBlock().Hash()
}

// Return the highest locked block number of the current node.
func (cbft *Cbft) HighestLockBlockBn() (uint64, common.Hash) {
	return cbft.state.HighestLockBlock().NumberU64(), cbft.state.HighestLockBlock().Hash()
}

// Return the highest QC block number of the current node.
func (cbft *Cbft) HighestQCBlockBn() (uint64, common.Hash) {
	return cbft.state.HighestQCBlock().NumberU64(), cbft.state.HighestQCBlock().Hash()
}

func (cbft *Cbft) threshold(num int) int {
	return num - (num-1)/3
}

func (cbft *Cbft) commitBlock(commitBlock *types.Block, commitQC *ctypes.QuorumCert, lockBlock *types.Block, qcBlock *types.Block) {
	extra, err := ctypes.EncodeExtra(byte(cbftVersion), commitQC)
	if err != nil {
		cbft.log.Error("Encode extra error", "nubmer", commitBlock.Number(), "hash", commitBlock.Hash(), "cbftVersion", cbftVersion)
		return
	}

	cbft.log.Debug("Send consensus result to worker", "number", commitBlock.Number(), "hash", commitBlock.Hash())

	lockBlock, lockQC := cbft.blockTree.FindBlockAndQC(lockBlock.Hash(), lockBlock.NumberU64())
	qcBlock, qcQC := cbft.blockTree.FindBlockAndQC(qcBlock.Hash(), qcBlock.NumberU64())
	if cbft.updateChainStateHook != nil {
		cbft.updateChainStateHook(&protocols.State{qcBlock, qcQC}, &protocols.State{lockBlock, lockQC}, &protocols.State{commitBlock, commitQC})
	}
	qcState := &protocols.State{qcBlock, qcQC}
	lockState := &protocols.State{lockBlock, lockQC}
	commitState := &protocols.State{commitBlock, commitQC}
	cbft.eventMux.Post(cbfttypes.CbftResult{
		Block:              commitBlock,
		ExtraData:          extra,
		SyncState:          nil,
		ChainStateUpdateCB: func() { cbft.bridge.UpdateChainState(qcState, lockState, commitState) },
	})
}

func (cbft *Cbft) Evidences() string {
	evs := cbft.evPool.Evidences()
	if len(evs) == 0 {
		return "{}"
	}
	evds := evidence.ClassifyEvidence(evs)
	js, err := json.MarshalIndent(evds, "", "  ")
	if err != nil {
		return ""
	}
	return string(js)
}

// verifySelfSigned
func (cbft *Cbft) verifySelfSigned(m []byte, sig []byte) bool {
	recPubKey, err := crypto.Ecrecover(m, sig)
	if err != nil {
		return false
	}

	pubKey := cbft.config.Option.NodePriKey.PublicKey
	pbytes := elliptic.Marshal(pubKey.Curve, pubKey.X, pubKey.Y)
	if !bytes.Equal(pbytes, recPubKey) {
		return false
	}
	return true
}

// signFn use private key to sign byte slice.
func (cbft *Cbft) signFn(m []byte) ([]byte, error) {
	return crypto.Sign(m, cbft.config.Option.NodePriKey)
}

// signFn use bls private key to sign byte slice.
func (cbft *Cbft) signFnByBls(m []byte) ([]byte, error) {
	sign := cbft.config.Option.BlsPriKey.Sign(string(m))
	return sign.Serialize(), nil
}

// signMsg use bls private key to sign msg.
func (cbft *Cbft) signMsgByBls(msg ctypes.ConsensusMsg) error {
	buf, err := msg.CannibalizeBytes()
	if err != nil {
		return err
	}
	sign, err := cbft.signFnByBls(buf)
	if err != nil {
		return err
	}
	msg.SetSign(sign)
	return nil
}

func (cbft *Cbft) isLoading() bool {
	return utils.True(&cbft.loading)
}

func (cbft *Cbft) isStart() bool {
	return utils.True(&cbft.start)
}

func (cbft *Cbft) currentProposer() *cbfttypes.ValidateNode {
	number := cbft.state.HighestQCBlock().NumberU64()
	numValidators := cbft.validatorPool.Len(number)
	currentProposer := cbft.state.ViewNumber() % uint64(numValidators)
	validator, _ := cbft.validatorPool.GetValidatorByIndex(number, uint32(currentProposer))
	return validator
}

func (cbft *Cbft) verifyConsensusMsg(msg ctypes.ConsensusMsg) (*cbfttypes.ValidateNode, error) {
	digest, err := msg.CannibalizeBytes()
	if err != nil {
		return nil, errors.Wrap(err, "get msg's cannibalize bytes failed")
	}

	// Verify consensus msg signature
	if err := cbft.validatorPool.Verify(msg.BlockNum(), msg.NodeIndex(), digest, msg.Sign()); err != nil {
		return nil, err
	}

	// Get validator of signer
	vnode, err := cbft.validatorPool.GetValidatorByIndex(msg.BlockNum(), msg.NodeIndex())

	if err != nil {
		return nil, errors.Wrap(err, "get validator failed")
	}

	var prepareQC *ctypes.QuorumCert

	switch cm := msg.(type) {
	case *protocols.PrepareBlock:
		proposer := cbft.currentProposer()
		if uint32(proposer.Index) != msg.NodeIndex() {
			return nil, fmt.Errorf("current proposer index:%d, prepare block author index:%d", proposer.Index, msg.NodeIndex())
		}
		// BlockNum equal 1, the parent's block is genesis, doesn't has prepareQC
		// BlockIndex is not equal 0, this is not first block of current proposer
		if cm.BlockNum() == 1 || cm.BlockIndex != 0 {
			return vnode, nil
		}
		prepareQC = cm.PrepareQC
		if cm.ViewChangeQC != nil {
			if err := cbft.verifyViewChangeQC(cm.ViewChangeQC); err != nil {
				return nil, err
			}
		}
	case *protocols.PrepareVote:
		if cm.BlockNum() == 1 {
			return vnode, nil
		}
		prepareQC = cm.ParentQC
	case *protocols.ViewChange:
		// Genesis block doesn't has prepareQC
		if cm.BlockNumber == 0 {
			return vnode, nil
		}
		prepareQC = cm.PrepareQC
	}

	if err := cbft.verifyPrepareQC(prepareQC); err != nil {
		return nil, err
	}

	return vnode, nil
}

func (cbft *Cbft) pause()  { utils.SetTrue(&cbft.syncing) }
func (cbft *Cbft) resume() { utils.SetFalse(&cbft.syncing) }

func (cbft *Cbft) generatePrepareQC(votes map[uint32]*protocols.PrepareVote) *ctypes.QuorumCert {
	if len(votes) == 0 {
		return nil
	}

	var vote *protocols.PrepareVote

	for _, v := range votes {
		vote = v
	}

	// Validator set prepareQC is the same as highestQC
	total := cbft.validatorPool.Len(vote.BlockNum())

	vSet := utils.NewBitArray(uint32(total))
	vSet.SetIndex(vote.NodeIndex(), true)

	var aggSig bls.Sign
	if err := aggSig.Deserialize(vote.Sign()); err != nil {
		return nil
	}

	qc := &ctypes.QuorumCert{
		Epoch:        vote.Epoch,
		ViewNumber:   vote.ViewNumber,
		BlockHash:    vote.BlockHash,
		BlockNumber:  vote.BlockNumber,
		BlockIndex:   vote.BlockIndex,
		ValidatorSet: utils.NewBitArray(vSet.Size()),
	}
	for _, p := range votes {
		if p.NodeIndex() != vote.NodeIndex() {
			var sig bls.Sign
			err := sig.Deserialize(p.Sign())
			if err != nil {
				return nil
			}

			aggSig.Add(&sig)
			vSet.SetIndex(p.NodeIndex(), true)
		}
	}
	qc.Signature.SetBytes(aggSig.Serialize())
	qc.ValidatorSet.Update(vSet)
	return qc
}

func (cbft *Cbft) generateViewChangeQC(viewChanges map[uint32]*protocols.ViewChange) *ctypes.ViewChangeQC {
	type ViewChangeQC struct {
		cert   *ctypes.ViewChangeQuorumCert
		aggSig *bls.Sign
		ba     *utils.BitArray
	}

	total := uint32(cbft.validatorPool.Len(cbft.state.HighestQCBlock().NumberU64()))

	qcs := make(map[common.Hash]*ViewChangeQC)

	for _, v := range viewChanges {
		var aggSig bls.Sign
		if err := aggSig.Deserialize(v.Sign()); err != nil {
			return nil
		}

		if vc, ok := qcs[v.BlockHash]; !ok {
			blockEpoch, blockView := uint64(0), uint64(0)
			if v.PrepareQC != nil {
				blockEpoch, blockView = v.PrepareQC.Epoch, v.PrepareQC.ViewNumber
			}
			qc := &ViewChangeQC{
				cert: &ctypes.ViewChangeQuorumCert{
					Epoch:           v.Epoch,
					ViewNumber:      v.ViewNumber,
					BlockHash:       v.BlockHash,
					BlockNumber:     v.BlockNumber,
					BlockEpoch:      blockEpoch,
					BlockViewNumber: blockView,
					ValidatorSet:    utils.NewBitArray(total),
				},
				aggSig: &aggSig,
				ba:     utils.NewBitArray(total),
			}
			qc.ba.SetIndex(v.NodeIndex(), true)
			qcs[v.BlockHash] = qc
		} else {
			vc.aggSig.Add(&aggSig)
			vc.ba.SetIndex(v.NodeIndex(), true)
		}
	}

	qc := &ctypes.ViewChangeQC{QCs: make([]*ctypes.ViewChangeQuorumCert, 0)}
	for _, q := range qcs {
		q.cert.Signature.SetBytes(q.aggSig.Serialize())
		q.cert.ValidatorSet.Update(q.ba)
		qc.QCs = append(qc.QCs, q.cert)
	}
	return qc
}

func (cbft *Cbft) verifyPrepareQC(qc *ctypes.QuorumCert) error {
	var cb []byte
	var err error
	if cb, err = qc.CannibalizeBytes(); err != nil {
		return err
	}
	if err = cbft.validatorPool.VerifyAggSigByBA(qc.BlockNumber, qc.ValidatorSet, cb, qc.Signature.Bytes()); err != nil {
		return fmt.Errorf("verify prepare qc failed: %v", err)
	}
	return err
}

func (cbft *Cbft) verifyViewChangeQC(viewChangeQC *ctypes.ViewChangeQC) error {
	// check signature number
	threshold := cbft.threshold(cbft.validatorPool.Len(cbft.state.HighestQCBlock().NumberU64()))
	signsTotal := viewChangeQC.Len()
	if signsTotal < threshold {
		return fmt.Errorf("viewchange has small number of signature total:%d, threshold:%d", signsTotal, threshold)
	}

	var err error
	epoch := uint64(0)
	viewNumber := uint64(0)
	for i, vc := range viewChangeQC.QCs {
		// Check if it is the same view
		if i == 0 {
			epoch = vc.Epoch
			viewNumber = vc.ViewNumber
		} else if epoch != vc.Epoch || viewNumber != vc.ViewNumber {
			err = fmt.Errorf("has multiple view messages")
			break
		}
		var cb []byte
		if cb, err = vc.CannibalizeBytes(); err != nil {
			err = fmt.Errorf("get cannibalize bytes failed")
			break
		}

		if err = cbft.validatorPool.VerifyAggSigByBA(vc.BlockNumber, vc.ValidatorSet, cb, vc.Signature.Bytes()); err != nil {
			err = fmt.Errorf("verify viewchange qc failed:number:%d,validators:%s,msg:%s,signature:%s,err:%v",
				vc.BlockNumber, vc.ValidatorSet.String(), hexutil.Encode(cb), vc.Signature.String(), err)
			break
		}
	}

	return err
}

func (cbft *Cbft) NodeID() discover.NodeID {
	return cbft.config.Option.NodeID
}

func (cbft *Cbft) avgRTT() time.Duration {
	produceInterval := time.Duration(cbft.config.Sys.Period/uint64(cbft.config.Sys.Amount)) * time.Millisecond
	rtt := cbft.AvgLatency() * 2
	if rtt == 0 || rtt >= produceInterval {
		rtt = cbft.DefaultAvgLatency() * 2
	}
	return rtt
}<|MERGE_RESOLUTION|>--- conflicted
+++ resolved
@@ -138,65 +138,9 @@
 	return cbft.config.Option.NodeID
 }
 
-<<<<<<< HEAD
-// Start sets blockChain and txPool into cbft
-func (cbft *Cbft) Start(blockChain *core.BlockChain, txPool *core.TxPool, agency Agency) error {
-	cbft.blockChain = blockChain
-	cbft.startTimeOfEpoch = int64(blockChain.Genesis().Time().Uint64())
-
-	cbft.agency = agency
-
-	currentBlock := blockChain.CurrentBlock()
-
-	validators, err := cbft.agency.GetValidator(currentBlock.NumberU64())
-	if err != nil {
-		cbft.log.Error("Get validator fail", "blockNumber", currentBlock.NumberU64(), "blockHash", currentBlock.Hash().Hex(), "error", err)
-		return err
-	}
-	cbft.validators.Store(validators)
-
-	genesisParentHash := bytes.Repeat([]byte{0x00}, 32)
-	if bytes.Equal(currentBlock.ParentHash().Bytes(), genesisParentHash) && currentBlock.Number() == nil {
-		currentBlock.Header().Number = big.NewInt(0)
-	}
-
-	cbft.log.Debug("Init highestLogicalBlock", "hash", currentBlock.Hash(), "number", currentBlock.NumberU64())
-
-	current := NewBlockExtBySeal(currentBlock, currentBlock.NumberU64(), cbft.nodeLength())
-	current.number = currentBlock.NumberU64()
-
-	if current.number > 0 && cbft.getValidators().Len() > 1 {
-		var extra *BlockExtra
-
-		if _, extra, err = cbft.decodeExtra(current.block.ExtraData()); err != nil {
-			cbft.log.Error("Block extra decode fail", "error", err)
-			return err
-		}
-		current.view = extra.ViewChange
-		current.viewChangeVotes = extra.ViewChangeVotes
-
-		for _, vote := range extra.Prepare {
-			current.timestamp = vote.Timestamp
-			current.prepareVotes.Add(vote)
-		}
-
-	}
-
-	cbft.localHighestPrepareVoteNum = current.number
-
-	cbft.blockExtMap = NewBlockExtMap(current, cbft.getThreshold())
-	cbft.saveBlockExt(currentBlock.Hash(), current)
-
-	cbft.highestConfirmed.Store(current)
-	cbft.highestLogical.Store(current)
-
-	cbft.rootIrreversible.Store(current)
-
-=======
 func (cbft *Cbft) Start(chain consensus.ChainReader, blockCacheWriter consensus.BlockCacheWriter, txPool consensus.TxPoolReset, agency consensus.Agency) error {
 	cbft.log.Info("~ Start cbft consensus")
 	cbft.blockChain = chain
->>>>>>> fb63dde5
 	cbft.txPool = txPool
 	cbft.blockCacheWriter = blockCacheWriter
 	cbft.asyncExecutor = executor.NewAsyncExecutor(blockCacheWriter.Execute)
@@ -417,23 +361,7 @@
 	}
 
 	if err != nil {
-<<<<<<< HEAD
-		cbft.bp.PrepareBP().InvalidBlock(bpCtx, request, err, cbft)
-		cbft.log.Error("Verify prepareBlock signature fail", "number", request.Block.NumberU64(), "hash", request.Block.Hash(), "err", err)
-		return err
-	}
-
-	if !cbft.IsConsensusNode() && !cbft.agency.IsCandidateNode(cbft.config.NodeID) {
-		log.Warn("Local node is not consensus node,discard this msg")
-		return errInvalidatorCandidateAddress
-	} else if !cbft.CheckConsensusNode(request.ProposalAddr) {
-		cbft.bp.PrepareBP().InvalidBlock(bpCtx, request,
-			fmt.Errorf("remote node is not consensus node address:%s", request.ProposalAddr.String()), cbft)
-		log.Warn("Remote node is not consensus node,discard this msg", "address", request.ProposalAddr)
-		return errInvalidatorCandidateAddress
-=======
 		cbft.log.Error("Handle msg Failed", "error", err, "type", reflect.TypeOf(msg), "peer", id)
->>>>>>> fb63dde5
 	}
 }
 
@@ -489,76 +417,13 @@
 
 func (cbft *Cbft) VerifyHeader(chain consensus.ChainReader, header *types.Header, seal bool) error {
 	if header.Number == nil {
-<<<<<<< HEAD
-		cbft.log.Warn(fmt.Sprintf("Verify header failed, unknow block"))
-		return errUnknownBlock
-	}
-
-	cbft.log.Trace("Verify header", "hash", header.Hash(), "number", header.Number.Uint64(), "seal", seal)
-	if len(header.Extra) < extraSeal {
-		cbft.log.Warn(fmt.Sprintf("Verify header failed, miss sign  number:%d", header.Number.Uint64()))
-		return errMissingSignature
-	}
-
-	state, err := cbft.blockChain.State()
-
-	if err != nil {
-		cbft.log.Error("Verify header error, cannot make state based on parent", "blockNumber", header.Number, "parentHash", header.ParentHash, "err", err)
-	}
-
-	if err := cbft.agency.VerifyHeader(header, state); err != nil {
-		cbft.log.Error("Verify header fail", "number", header.Number, "hash", header.Hash(), "seal", seal, "err", err)
-		return err
-=======
 		cbft.log.Error("Verify header fail, unknown block")
 		return errors.New("unknown block")
->>>>>>> fb63dde5
-	}
-
-<<<<<<< HEAD
-func (cbft *Cbft) checkGasUse(ext, parent *types.Header) error {
-	// Verify that the gas limit is <= 2^63-1
-	maxLimit := uint64(0x7fffffffffffffff)
-	if ext.GasLimit > maxLimit {
-		return errors.New(fmt.Sprintf("invalid gasLimit: have %v, max %v", ext.GasLimit, maxLimit))
-	}
-	// Verify that the gasUsed is <= gasLimit
-	if ext.GasUsed > ext.GasLimit {
-		return errors.New(fmt.Sprintf("invalid gasUsed: have %d, gasLimit %d", ext.GasUsed, ext.GasLimit))
-	}
-
-	// Verify that the gas limit remains within allowed bounds
-	diff := int64(parent.GasLimit) - int64(ext.GasLimit)
-	if diff < 0 {
-		diff *= -1
-	}
-	limit := parent.GasLimit / params.GasLimitBoundDivisor
-
-	if uint64(diff) >= limit || ext.GasLimit < params.MinGasLimit {
-		return errors.New(fmt.Sprintf("invalid gas limit: have %d, want %d += %d", ext.GasLimit, parent.GasLimit, limit))
-	}
-	return nil
-}
-
-// execute executes the block's transactions based on its parent
-// if success then save the receipts and state to consensusCache
-func (cbft *Cbft) execute(ext *BlockExt, parent *BlockExt) error {
-	cbft.log.Debug("execute block based on parent", "block", ext.String(), "parent", parent.String())
-
-	if err := cbft.checkGasUse(ext.block.Header(), parent.block.Header()); err != nil {
-		return err
-	}
-
-	state, err := cbft.blockChainCache.MakeStateDB(parent.block)
-	if err != nil {
-		cbft.log.Error("execute block error, cannot make state based on parent", "err", err, "block", ext.String(), "parent", parent.String(), "err", err)
-		blockVerifyFailMeter.Mark(1)
-		return errors.New("execute block error")
-=======
+	}
+
 	cbft.log.Trace("Verify header", "number", header.Number, "hash", header.Hash, "seal", seal)
 	if len(header.Extra) < consensus.ExtraSeal {
 		cbft.log.Error("Verify header fail, missing signature", "number", header.Number, "hash", header.Hash)
->>>>>>> fb63dde5
 	}
 
 	if err := cbft.validatorPool.VerifyHeader(header); err != nil {
