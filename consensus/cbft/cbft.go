package cbft

import (
	"bytes"
	"crypto/ecdsa"

	"github.com/PlatONnetwork/PlatON-Go/consensus/cbft/fetcher"

	"errors"
	"reflect"
	"sync"
	"time"

	"github.com/PlatONnetwork/PlatON-Go/common"
	"github.com/PlatONnetwork/PlatON-Go/consensus"
	"github.com/PlatONnetwork/PlatON-Go/consensus/cbft/evidence"
	"github.com/PlatONnetwork/PlatON-Go/consensus/cbft/executor"
	"github.com/PlatONnetwork/PlatON-Go/consensus/cbft/protocols"
	"github.com/PlatONnetwork/PlatON-Go/consensus/cbft/rules"
	cstate "github.com/PlatONnetwork/PlatON-Go/consensus/cbft/state"
	ctypes "github.com/PlatONnetwork/PlatON-Go/consensus/cbft/types"
	"github.com/PlatONnetwork/PlatON-Go/consensus/cbft/validator"
	"github.com/PlatONnetwork/PlatON-Go/consensus/cbft/wal"
<<<<<<< HEAD
=======
	"github.com/PlatONnetwork/PlatON-Go/core/cbfttypes"
>>>>>>> a7f14822
	"github.com/PlatONnetwork/PlatON-Go/core/state"
	"github.com/PlatONnetwork/PlatON-Go/core/types"
	"github.com/PlatONnetwork/PlatON-Go/event"
	"github.com/PlatONnetwork/PlatON-Go/log"
	"github.com/PlatONnetwork/PlatON-Go/node"
	"github.com/PlatONnetwork/PlatON-Go/p2p"
	"github.com/PlatONnetwork/PlatON-Go/p2p/discover"
	"github.com/PlatONnetwork/PlatON-Go/params"
	"github.com/PlatONnetwork/PlatON-Go/rpc"
)

const cbftVersion = 1

type Config struct {
	sys    *params.CbftConfig
	option *OptionsConfig
}

type Cbft struct {
	config           Config
	eventMux         *event.TypeMux
	closeOnce        sync.Once
	exitCh           chan struct{}
	txPool           consensus.TxPoolReset
	blockChain       consensus.ChainReader
	blockCacheWriter consensus.BlockCacheWriter
	peerMsgCh        chan *ctypes.MsgInfo
	syncMsgCh        chan *ctypes.MsgInfo
	evPool           evidence.EvidencePool
	log              log.Logger

	// Async call channel
	asyncCallCh chan func()

	fetcher *fetcher.Fetcher
	// Control the current view state
	state cstate.ViewState

	// Block asyncExecutor, the block responsible for executing the current view
	asyncExecutor executor.AsyncBlockExecutor

	// Verification security rules for proposed blocks and viewchange
	safetyRules rules.SafetyRules

	// Determine when to allow voting
	voteRules rules.VoteRules

	// Validator pool
	validatorPool *validator.ValidatorPool

	// Store blocks that are not committed
	blockTree ctypes.BlockTree

	// wal
	nodeServiceContext *node.ServiceContext
	wal                wal.Wal
	stateMu            sync.Mutex
	viewMu             sync.Mutex
}

func New(sysConfig *params.CbftConfig, optConfig *OptionsConfig, eventMux *event.TypeMux, ctx *node.ServiceContext) *Cbft {
	cbft := &Cbft{
		config:             Config{sysConfig, optConfig},
		eventMux:           eventMux,
		exitCh:             make(chan struct{}),
		peerMsgCh:          make(chan *ctypes.MsgInfo, optConfig.PeerMsgQueueSize),
		syncMsgCh:          make(chan *ctypes.MsgInfo, optConfig.PeerMsgQueueSize),
		log:                log.New(),
<<<<<<< HEAD
=======
		asyncCallCh:        make(chan func(), optConfig.PeerMsgQueueSize),
>>>>>>> a7f14822
		nodeServiceContext: ctx,
	}

	if evPool, err := evidence.NewEvidencePool(); err == nil {
		cbft.evPool = evPool
	} else {
		return nil
	}

	//todo init safety rules, vote rules, state, asyncExecutor
	cbft.safetyRules = rules.NewSafetyRules(&cbft.state)
	cbft.voteRules = rules.NewVoteRules(&cbft.state)

	return cbft
}

func (cbft *Cbft) Start(chain consensus.ChainReader, blockCacheWriter consensus.BlockCacheWriter, txPool consensus.TxPoolReset, agency consensus.Agency) error {
	cbft.blockChain = chain
	cbft.txPool = txPool
	cbft.asyncExecutor = executor.NewAsyncExecutor(blockCacheWriter.Execute)
	cbft.validatorPool = validator.NewValidatorPool(agency, chain.CurrentHeader().Number.Uint64(), cbft.config.sys.NodeID)

	//Initialize block tree
	block := chain.GetBlock(chain.CurrentHeader().Hash(), chain.CurrentHeader().Number.Uint64())

	cbft.blockTree.InsertQCBlock(block, nil)

	//Initialize view state
	cbft.state.SetHighestExecutedBlock(block)
	cbft.state.SetHighestQCBlock(block)
	cbft.state.SetHighestLockBlock(block)
	cbft.state.SetHighestCommitBlock(block)

	// load wal state
	if err := cbft.LoadWal(); err != nil {
		return err
	}

	go cbft.receiveLoop()
	return nil
}

<<<<<<< HEAD
=======
// Entrance: The messages related to the consensus are entered from here.
// The message sent from the peer node is sent to the CBFT message queue and
// there is a loop that will distribute the incoming message.
func (cbft *Cbft) ReceiveMessage(msg *ctypes.MsgInfo) {
	select {
	case cbft.peerMsgCh <- msg:
		cbft.log.Debug("Received message from peer", "peer", msg.PeerID, "msgType", reflect.TypeOf(msg.Msg), "msgHash", msg.Msg.MsgHash().TerminalString(), "BHash", msg.Msg.BHash().TerminalString())
	case <-cbft.exitCh:
		cbft.log.Error("Cbft exit")
	}
}

>>>>>>> a7f14822
func (cbft *Cbft) LoadWal() error {
	// init wal and load wal state
	var err error
	if cbft.wal, err = wal.NewWal(cbft.nodeServiceContext, ""); err != nil {
		return err
	}
	//cbft.wal = &emptyWal{}

	if err = cbft.wal.LoadChainState(cbft.recoveryChainState); err != nil {
		return err
	}

	if err = cbft.wal.Load(cbft.recoveryMsg); err != nil {
		return err
	}
	return nil
}

//Receive all consensus related messages, all processing logic in the same goroutine
func (cbft *Cbft) receiveLoop() {
	// channel Divided into read-only type, writable type
	// Read-only is the channel that gets the current CBFT status.
	// Writable type is the channel that affects the consensus state

	for {
		select {
		case msg := <-cbft.peerMsgCh:
			cbft.handleConsensusMsg(msg)
		case msg := <-cbft.syncMsgCh:
			cbft.handleSyncMsg(msg)

		case fn := <-cbft.asyncCallCh:
			fn()
		default:
		}

		// read-only channel
		select {}
	}
}

//Handling consensus messages, there are three main types of messages. prepareBlock, prepareVote, viewchagne
func (cbft *Cbft) handleConsensusMsg(info *ctypes.MsgInfo) {
	msg, id := info.Msg, info.PeerID
	var err error

	switch msg := msg.(type) {
	case *protocols.PrepareBlock:
		err = cbft.OnPrepareBlock(id, msg)
	case *protocols.PrepareVote:
		err = cbft.OnPrepareVote(id, msg)
	case *protocols.ViewChange:
		err = cbft.OnViewChange(id, msg)
	}

	if err != nil {
		cbft.log.Error("Handle msg Failed", "error", err, "type", reflect.TypeOf(msg), "peer", id)
	}
}

// Behind the node will be synchronized by synchronization message
func (cbft *Cbft) handleSyncMsg(info *ctypes.MsgInfo) {
	msg, id := info.Msg, info.PeerID

	if cbft.fetcher.MatchTask(id, msg) {
		return
	}

	var err error
	switch msg.(type) {
	}

	if err != nil {
		cbft.log.Error("Handle msg Failed", "error", err, "type", reflect.TypeOf(msg), "peer", id)
	}
}

func (cbft *Cbft) Author(header *types.Header) (common.Address, error) {
	return header.Coinbase, nil
}

func (cbft *Cbft) VerifyHeader(chain consensus.ChainReader, header *types.Header, seal bool) error {
	return cbft.validatorPool.VerifyHeader(header)
}

func (Cbft) VerifyHeaders(chain consensus.ChainReader, headers []*types.Header, seals []bool) (chan<- struct{}, <-chan error) {
	panic("implement me")
}

// VerifySeal implements consensus.Engine, checking whether the signature contained
// in the header satisfies the consensus protocol requirements.
func (cbft *Cbft) VerifySeal(chain consensus.ChainReader, header *types.Header) error {
	cbft.log.Trace("Verify seal", "hash", header.Hash(), "number", header.Number)
	if header.Number.Uint64() == 0 {
		return errors.New("unknown block")
	}
	return nil
}

// Prepare implements consensus.Engine, preparing all the consensus fields of the
// header of running the transactions on top.
func (cbft *Cbft) Prepare(chain consensus.ChainReader, header *types.Header) error {
	cbft.log.Debug("Prepare", "hash", header.Hash(), "number", header.Number.Uint64())

	//header.Extra[0:31] to store block's version info etc. and right pad with 0x00;
	//header.Extra[32:] to store block's sign of producer, the length of sign is 65.
	if len(header.Extra) < 32 {
		header.Extra = append(header.Extra, bytes.Repeat([]byte{0x00}, 32-len(header.Extra))...)
	}
	header.Extra = header.Extra[:32]

	//init header.Extra[32: 32+65]
	header.Extra = append(header.Extra, make([]byte, consensus.ExtraSeal)...)
	return nil
}

// Finalize implements consensus.Engine, no block
// rewards given, and returns the final block.
func (cbft *Cbft) Finalize(chain consensus.ChainReader, header *types.Header, state *state.StateDB, txs []*types.Transaction, receipts []*types.Receipt) (*types.Block, error) {
	cbft.log.Debug("Finalize block", "hash", header.Hash(), "number", header.Number, "txs", len(txs), "receipts", len(receipts))
	header.Root = state.IntermediateRoot(true)
	return types.NewBlock(header, txs, receipts), nil
}

func (cbft *Cbft) Seal(chain consensus.ChainReader, block *types.Block, results chan<- *types.Block, stop <-chan struct{}) error {
	cbft.log.Info("Seal block", "number", block.Number(), "parentHash", block.ParentHash())
	if block.NumberU64() == 0 {
		return errors.New("unknown block")
	}

	// TODO signature block

	cbft.asyncCallCh <- func() {
		cbft.OnSeal(block, results, stop)
	}
	return nil
}

func (cbft *Cbft) OnSeal(block *types.Block, results chan<- *types.Block, stop <-chan struct{}) {
	// TODO: check is turn to seal block

	if cbft.state.HighestExecutedBlock().Hash() != block.ParentHash() {
		cbft.log.Warn("Futile block cause highest executed block changed", "nubmer", block.Number(), "parentHash", block.ParentHash())
		return
	}

	me, _ := cbft.validatorPool.GetValidatorByNodeID(cbft.state.HighestQCBlock().NumberU64(), cbft.config.sys.NodeID)

	// TODO: seal process
	prepareBlock := &protocols.PrepareBlock{
		Epoch:         cbft.state.Epoch(),
		ViewNumber:    cbft.state.ViewNumber(),
		Block:         block,
		BlockIndex:    cbft.state.NumViewBlocks(),
		ProposalIndex: uint32(me.Index),
		ProposalAddr:  me.Address,
	}

	if cbft.state.NumViewBlocks() == 0 {
		parentBlock, parentQC := cbft.blockTree.FindBlockAndQC(block.ParentHash(), block.NumberU64()-1)
		if parentBlock == nil {
			cbft.log.Error("Can not find parent block", "number", block.Number(), "parentHash", block.ParentHash())
			return
		}
		prepareBlock.PrepareQC = parentQC
	}

	// TODO: add viewchange qc

	// TODO: signature block

	cbft.state.AddPrepareBlock(prepareBlock)
	cbft.state.SetHighestExecutedBlock(block)

	// TODO: single node process
	if cbft.validatorPool.Len(cbft.state.HighestQCBlock().NumberU64()) == 1 {
		cbft.state.SetHighestQCBlock(block)
		cbft.state.SetHighestLockBlock(block)

		// TODO: signature prepare qc
		var qc ctypes.QuorumCert
		cbft.commitBlock(block, &qc)
		cbft.state.SetHighestCommitBlock(block)
	}

	// TODO: broadcast block

	go func() {
		select {
		case <-stop:
			return
		case results <- block:
		default:
			cbft.log.Warn("Sealing result channel is not ready by miner", "sealHash", block.Header().SealHash())
		}
	}()
}

// SealHash returns the hash of a block prior to it being sealed.
func (cbft *Cbft) SealHash(header *types.Header) common.Hash {
	cbft.log.Debug("Seal hash", "hash", header.Hash(), "number", header.Number)
	return header.SealHash()
}

func (Cbft) APIs(chain consensus.ChainReader) []rpc.API {
	return []rpc.API{}
}

func (cbft *Cbft) Protocols() []p2p.Protocol {
	panic("implement me")
}

func (cbft *Cbft) NextBaseBlock() *types.Block {
	result := make(chan *types.Block, 1)
	cbft.asyncCallCh <- func() {
		block := cbft.state.HighestExecutedBlock()
		cbft.log.Debug("Base block", "hash", block.Hash(), "number", block.Number())
		result <- block
	}
	return <-result
}

func (Cbft) InsertChain(block *types.Block, errCh chan error) {
	panic("implement me")
}

// HashBlock check if the specified block exists in block tree.
func (cbft *Cbft) HasBlock(hash common.Hash, number uint64) bool {
	if cbft.state.HighestExecutedBlock().NumberU64() >= number {
		return true
	}
	return false
}

func (Cbft) Status() string {
	panic("implement me")
}

// GetBlockByHash get the specified block by hash.
func (cbft *Cbft) GetBlockByHash(hash common.Hash) *types.Block {
	result := make(chan *types.Block, 1)
	cbft.asyncCallCh <- func() {
		block := cbft.blockTree.FindBlockByHash(hash)
		result <- block
	}
	return <-result
}

// CurrentBlock get the current lock block.
func (cbft *Cbft) CurrentBlock() *types.Block {
	return cbft.state.HighestLockBlock()
}

func (cbft *Cbft) FastSyncCommitHead() <-chan error {
	result := make(chan error, 1)

	cbft.asyncCallCh <- func() {
		currentBlock := cbft.blockChain.GetBlock(cbft.blockChain.CurrentHeader().Hash(), cbft.blockChain.CurrentHeader().Number.Uint64())

		// TODO: update view
		cbft.state.SetHighestExecutedBlock(currentBlock)
		cbft.state.SetHighestQCBlock(currentBlock)
		cbft.state.SetHighestLockBlock(currentBlock)
		cbft.state.SetHighestCommitBlock(currentBlock)

		result <- nil
	}
	return result
}

func (cbft *Cbft) Close() error {
	cbft.log.Info("Close cbft consensus")
	cbft.closeOnce.Do(func() {
		// Short circuit if the exit channel is not allocated.
		if cbft.exitCh == nil {
			return
		}
		close(cbft.exitCh)
	})
	if cbft.asyncExecutor != nil {
		cbft.asyncExecutor.Stop()
	}
	return nil
}

func (cbft *Cbft) ConsensusNodes() ([]discover.NodeID, error) {
	return cbft.validatorPool.ValidatorList(cbft.state.HighestQCBlock().NumberU64()), nil
}

// ShouldSeal check if we can seal block.
func (cbft *Cbft) ShouldSeal(curTime time.Time) (bool, error) {
	result := make(chan error, 1)
	// FIXME: should use independent channel?
	cbft.asyncCallCh <- func() {
		cbft.OnShouldSeal(result)
	}
	select {
	case err := <-result:
		return err == nil, err
	case <-time.After(2 * time.Millisecond):
		return false, errors.New("CBFT engine busy")
	}
}

func (cbft *Cbft) OnShouldSeal(result chan error) {
	currentExecutedBlockNumber := cbft.state.HighestExecutedBlock().NumberU64()
	if !cbft.validatorPool.IsValidator(currentExecutedBlockNumber, cbft.config.sys.NodeID) {
		result <- errors.New("current node not a validator")
		return
	}

	numValidators := cbft.validatorPool.Len(currentExecutedBlockNumber)
	currentProposer := cbft.state.ViewNumber() % uint64(numValidators)
	validator, _ := cbft.validatorPool.GetValidatorByNodeID(currentExecutedBlockNumber, cbft.config.sys.NodeID)
	if currentProposer != uint64(validator.Index) {
		result <- errors.New("current node not the proposer")
		return
	}

	if cbft.state.NumViewBlocks() >= cbft.config.sys.Amount {
		result <- errors.New("produce block over limit")
		return
	}
	result <- nil
}

func (cbft *Cbft) CalcBlockDeadline(timePoint time.Time) time.Time {
	// FIXME: condition race
	produceInterval := time.Duration(cbft.config.sys.Period/uint64(cbft.config.sys.Amount)) * time.Millisecond
	if cbft.state.Deadline().Sub(timePoint) > produceInterval {
		return timePoint.Add(produceInterval)
	}
	return cbft.state.Deadline()
}

func (cbft *Cbft) CalcNextBlockTime(blockTime time.Time) time.Time {
	// FIXME: condition race
	produceInterval := time.Duration(cbft.config.sys.Period/uint64(cbft.config.sys.Amount)) * time.Millisecond
	if time.Now().Sub(blockTime) < produceInterval {
		// TODO: add network latency
		return time.Now().Add(time.Now().Sub(blockTime))
	}
	return time.Now()
}

func (cbft *Cbft) IsConsensusNode() bool {
	return cbft.validatorPool.IsValidator(cbft.state.HighestQCBlock().NumberU64(), cbft.config.sys.NodeID)
}

func (cbft *Cbft) GetBlock(hash common.Hash, number uint64) *types.Block {
	result := make(chan *types.Block, 1)
	cbft.asyncCallCh <- func() {
		block, _ := cbft.blockTree.FindBlockAndQC(hash, number)
		result <- block
	}
	return <-result
}

func (cbft *Cbft) GetBlockWithoutLock(hash common.Hash, number uint64) *types.Block {
	block, _ := cbft.blockTree.FindBlockAndQC(hash, number)
	return block
}

func (Cbft) SetPrivateKey(privateKey *ecdsa.PrivateKey) {
	panic("implement me")
}

func (Cbft) IsSignedBySelf(sealHash common.Hash, signature []byte) bool {
	panic("implement me")
}

func (Cbft) Evidences() string {
	panic("implement me")
}

func (Cbft) TracingSwitch(flag int8) {
	panic("implement me")
}

func (cbft *Cbft) OnPong(nodeID discover.NodeID, netLatency int64) error {
	panic("need to be improved")
	return nil
}

func (cbft *Cbft) Config() *Config {
	panic("need to be improved")
	return nil
}

func (cbft *Cbft) commitBlock(block *types.Block, qc *ctypes.QuorumCert) {
	extra, err := ctypes.EncodeExtra(byte(cbftVersion), qc)
	if err != nil {
		cbft.log.Error("Encode extra error", "nubmer", block.Number(), "hash", block.Hash(), "cbftVersion", cbftVersion)
		return
	}

	cbft.log.Debug("Send consensus result to worker", "number", block.Number(), "hash", block.Hash())
	cbft.eventMux.Post(cbfttypes.CbftResult{
		Block:     block,
		ExtraData: extra,
		SyncState: nil,
	})
}<|MERGE_RESOLUTION|>--- conflicted
+++ resolved
@@ -21,10 +21,9 @@
 	ctypes "github.com/PlatONnetwork/PlatON-Go/consensus/cbft/types"
 	"github.com/PlatONnetwork/PlatON-Go/consensus/cbft/validator"
 	"github.com/PlatONnetwork/PlatON-Go/consensus/cbft/wal"
-<<<<<<< HEAD
-=======
+
 	"github.com/PlatONnetwork/PlatON-Go/core/cbfttypes"
->>>>>>> a7f14822
+
 	"github.com/PlatONnetwork/PlatON-Go/core/state"
 	"github.com/PlatONnetwork/PlatON-Go/core/types"
 	"github.com/PlatONnetwork/PlatON-Go/event"
@@ -93,10 +92,7 @@
 		peerMsgCh:          make(chan *ctypes.MsgInfo, optConfig.PeerMsgQueueSize),
 		syncMsgCh:          make(chan *ctypes.MsgInfo, optConfig.PeerMsgQueueSize),
 		log:                log.New(),
-<<<<<<< HEAD
-=======
 		asyncCallCh:        make(chan func(), optConfig.PeerMsgQueueSize),
->>>>>>> a7f14822
 		nodeServiceContext: ctx,
 	}
 
@@ -139,8 +135,6 @@
 	return nil
 }
 
-<<<<<<< HEAD
-=======
 // Entrance: The messages related to the consensus are entered from here.
 // The message sent from the peer node is sent to the CBFT message queue and
 // there is a loop that will distribute the incoming message.
@@ -153,7 +147,6 @@
 	}
 }
 
->>>>>>> a7f14822
 func (cbft *Cbft) LoadWal() error {
 	// init wal and load wal state
 	var err error
