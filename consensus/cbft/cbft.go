package cbft

import (
	"bytes"
	"crypto/ecdsa"
	"encoding/json"

	"errors"
	"reflect"
	"sync"
	"time"

	"github.com/PlatONnetwork/PlatON-Go/common"
	cconsensus "github.com/PlatONnetwork/PlatON-Go/common/consensus"
	"github.com/PlatONnetwork/PlatON-Go/consensus"
	"github.com/PlatONnetwork/PlatON-Go/consensus/cbft/evidence"
	"github.com/PlatONnetwork/PlatON-Go/consensus/cbft/executor"
	"github.com/PlatONnetwork/PlatON-Go/consensus/cbft/fetcher"
	"github.com/PlatONnetwork/PlatON-Go/consensus/cbft/network"
	"github.com/PlatONnetwork/PlatON-Go/consensus/cbft/protocols"
	"github.com/PlatONnetwork/PlatON-Go/consensus/cbft/rules"
	cstate "github.com/PlatONnetwork/PlatON-Go/consensus/cbft/state"
	ctypes "github.com/PlatONnetwork/PlatON-Go/consensus/cbft/types"
	"github.com/PlatONnetwork/PlatON-Go/consensus/cbft/validator"
	"github.com/PlatONnetwork/PlatON-Go/consensus/cbft/wal"
	"github.com/PlatONnetwork/PlatON-Go/core/cbfttypes"
	"github.com/PlatONnetwork/PlatON-Go/core/state"
	"github.com/PlatONnetwork/PlatON-Go/core/types"
	"github.com/PlatONnetwork/PlatON-Go/event"
	"github.com/PlatONnetwork/PlatON-Go/log"
	"github.com/PlatONnetwork/PlatON-Go/node"
	"github.com/PlatONnetwork/PlatON-Go/p2p"
	"github.com/PlatONnetwork/PlatON-Go/p2p/discover"
	"github.com/PlatONnetwork/PlatON-Go/params"
	"github.com/PlatONnetwork/PlatON-Go/rpc"
)

const cbftVersion = 1

type Cbft struct {
	config           ctypes.Config
	eventMux         *event.TypeMux
	closeOnce        sync.Once
	exitCh           chan struct{}
	txPool           consensus.TxPoolReset
	blockChain       consensus.ChainReader
	blockCacheWriter consensus.BlockCacheWriter
	peerMsgCh        chan *ctypes.MsgInfo
	syncMsgCh        chan *ctypes.MsgInfo
	evPool           evidence.EvidencePool
	log              log.Logger
	network          *network.EngineManager

	// Async call channel
	asyncCallCh chan func()

	fetcher *fetcher.Fetcher
	// Control the current view state
	state cstate.ViewState

	// Block asyncExecutor, the block responsible for executing the current view
	asyncExecutor executor.AsyncBlockExecutor

	// Verification security rules for proposed blocks and viewchange
	safetyRules rules.SafetyRules

	// Determine when to allow voting
	voteRules rules.VoteRules

	// Validator pool
	validatorPool *validator.ValidatorPool

	// Store blocks that are not committed
	blockTree ctypes.BlockTree

	// wal
	nodeServiceContext *node.ServiceContext
	wal                wal.Wal
<<<<<<< HEAD

	// processing message
	handler *EngineManager
	routing Router
=======
	stateMu            sync.Mutex
	viewMu             sync.Mutex
>>>>>>> 4b17e755
}

func New(sysConfig *params.CbftConfig, optConfig *ctypes.OptionsConfig, eventMux *event.TypeMux, ctx *node.ServiceContext) *Cbft {
	cbft := &Cbft{
		config:             ctypes.Config{sysConfig, optConfig},
		eventMux:           eventMux,
		exitCh:             make(chan struct{}),
		peerMsgCh:          make(chan *ctypes.MsgInfo, optConfig.PeerMsgQueueSize),
		syncMsgCh:          make(chan *ctypes.MsgInfo, optConfig.PeerMsgQueueSize),
		log:                log.New(),
		asyncCallCh:        make(chan func(), optConfig.PeerMsgQueueSize),
		nodeServiceContext: ctx,
	}

	if evPool, err := evidence.NewEvidencePool(ctx); err == nil {
		cbft.evPool = evPool
	} else {
		return nil
	}

	//todo init safety rules, vote rules, state, asyncExecutor
	cbft.safetyRules = rules.NewSafetyRules(&cbft.state, &cbft.blockTree)
	cbft.voteRules = rules.NewVoteRules(&cbft.state)

	return cbft
}

// Returns the ID value of the current node
func (cbft *Cbft) NodeId() discover.NodeID {
	return discover.NodeID{}
}

func (cbft *Cbft) Start(chain consensus.ChainReader, blockCacheWriter consensus.BlockCacheWriter, txPool consensus.TxPoolReset, agency consensus.Agency) error {
	cbft.blockChain = chain
	cbft.txPool = txPool
	cbft.asyncExecutor = executor.NewAsyncExecutor(blockCacheWriter.Execute)
	cbft.validatorPool = validator.NewValidatorPool(agency, chain.CurrentHeader().Number.Uint64(), cbft.config.Sys.NodeID)

	//Initialize block tree
	block := chain.GetBlock(chain.CurrentHeader().Hash(), chain.CurrentHeader().Number.Uint64())

	cbft.blockTree.InsertQCBlock(block, nil)

	//Initialize view state
	cbft.state.SetHighestExecutedBlock(block)
	cbft.state.SetHighestQCBlock(block)
	cbft.state.SetHighestLockBlock(block)
	cbft.state.SetHighestCommitBlock(block)

	// load consensus state
	if err := cbft.LoadWal(); err != nil {
		return err
	}

	go cbft.receiveLoop()

	// init handler and router to process message.
	// cbft -> handler -> router.
	cbft.network = network.NewEngineManger(cbft) // init engineManager as handler.

	// Start the handler to process the message.
	go cbft.network.Start()

	return nil
}

// Entrance: The messages related to the consensus are entered from here.
// The message sent from the peer node is sent to the CBFT message queue and
// there is a loop that will distribute the incoming message.
func (cbft *Cbft) ReceiveMessage(msg *ctypes.MsgInfo) {
	select {
	case cbft.peerMsgCh <- msg:
		cbft.log.Debug("Received message from peer", "peer", msg.PeerID, "msgType", reflect.TypeOf(msg.Msg), "msgHash", msg.Msg.MsgHash().TerminalString(), "BHash", msg.Msg.BHash().TerminalString())
	case <-cbft.exitCh:
		cbft.log.Error("Cbft exit")
	}
}

// ReceiveSyncMsg is used to receive messages that are synchronized from other nodes.
//
// Possible message types are:
//  PrepareBlockVotesMsg/GetLatestStatusMsg/LatestStatusMsg/
func (cbft *Cbft) ReceiveSyncMsg(msg *ctypes.MsgInfo) {
	select {
	case cbft.syncMsgCh <- msg:
		cbft.log.Debug("Receive synchronization related messages from peer", "peer", msg.PeerID, "msgType", reflect.TypeOf(msg.Msg), "msgHash", msg.Msg.MsgHash().TerminalString(), "BHash", msg.Msg.BHash().TerminalString())
	case <-cbft.exitCh:
		cbft.log.Error("Cbft exit")
	}
}

// LoadWal tries to recover consensus state and view msg from the wal.
func (cbft *Cbft) LoadWal() error {
	// init wal and load wal state
	var err error
	if cbft.wal, err = wal.NewWal(cbft.nodeServiceContext, ""); err != nil {
		return err
	}
	//cbft.wal = &emptyWal{}
	// load consensus chainState
	if err = cbft.wal.LoadChainState(cbft.recoveryChainState); err != nil {
		return err
	}
	// load consensus message
	if err = cbft.wal.Load(cbft.recoveryMsg); err != nil {
		return err
	}
	return nil
}

//Receive all consensus related messages, all processing logic in the same goroutine
func (cbft *Cbft) receiveLoop() {
	// channel Divided into read-only type, writable type
	// Read-only is the channel that gets the current CBFT status.
	// Writable type is the channel that affects the consensus state.
	for {
		select {
		case msg := <-cbft.peerMsgCh:
			cbft.handleConsensusMsg(msg)

		case msg := <-cbft.syncMsgCh:
			cbft.handleSyncMsg(msg)
		case msg := <-cbft.asyncExecutor.ExecuteStatus():
			cbft.onAsyncExecuteStatus(msg)
		case fn := <-cbft.asyncCallCh:
			fn()

		default:
		}

		// read-only channel
		select {}
	}
}

//Handling consensus messages, there are three main types of messages. prepareBlock, prepareVote, viewchagne
func (cbft *Cbft) handleConsensusMsg(info *ctypes.MsgInfo) {
	msg, id := info.Msg, info.PeerID
	var err error

	switch msg := msg.(type) {
	case *protocols.PrepareBlock:
		err = cbft.OnPrepareBlock(id, msg)
	case *protocols.PrepareVote:
		err = cbft.OnPrepareVote(id, msg)
	case *protocols.ViewChange:
		err = cbft.OnViewChange(id, msg)
	}

	if err != nil {
		cbft.log.Error("Handle msg Failed", "error", err, "type", reflect.TypeOf(msg), "peer", id)
	}
}

// Behind the node will be synchronized by synchronization message
func (cbft *Cbft) handleSyncMsg(info *ctypes.MsgInfo) {
	msg, id := info.Msg, info.PeerID

	if cbft.fetcher.MatchTask(id, msg) {
		return
	}

	var err error
	switch msg.(type) {
	}

	if err != nil {
		cbft.log.Error("Handle msg Failed", "error", err, "type", reflect.TypeOf(msg), "peer", id)
	}
}

func (cbft *Cbft) Author(header *types.Header) (common.Address, error) {
	return header.Coinbase, nil
}

func (cbft *Cbft) VerifyHeader(chain consensus.ChainReader, header *types.Header, seal bool) error {
	return cbft.validatorPool.VerifyHeader(header)
}

func (Cbft) VerifyHeaders(chain consensus.ChainReader, headers []*types.Header, seals []bool) (chan<- struct{}, <-chan error) {
	panic("implement me")
}

// VerifySeal implements consensus.Engine, checking whether the signature contained
// in the header satisfies the consensus protocol requirements.
func (cbft *Cbft) VerifySeal(chain consensus.ChainReader, header *types.Header) error {
	cbft.log.Trace("Verify seal", "hash", header.Hash(), "number", header.Number)
	if header.Number.Uint64() == 0 {
		return errors.New("unknown block")
	}
	return nil
}

// Prepare implements consensus.Engine, preparing all the consensus fields of the
// header of running the transactions on top.
func (cbft *Cbft) Prepare(chain consensus.ChainReader, header *types.Header) error {
	cbft.log.Debug("Prepare", "hash", header.Hash(), "number", header.Number.Uint64())

	//header.Extra[0:31] to store block's version info etc. and right pad with 0x00;
	//header.Extra[32:] to store block's sign of producer, the length of sign is 65.
	if len(header.Extra) < 32 {
		header.Extra = append(header.Extra, bytes.Repeat([]byte{0x00}, 32-len(header.Extra))...)
	}
	header.Extra = header.Extra[:32]

	//init header.Extra[32: 32+65]
	header.Extra = append(header.Extra, make([]byte, consensus.ExtraSeal)...)
	return nil
}

// Finalize implements consensus.Engine, no block
// rewards given, and returns the final block.
func (cbft *Cbft) Finalize(chain consensus.ChainReader, header *types.Header, state *state.StateDB, txs []*types.Transaction, receipts []*types.Receipt) (*types.Block, error) {
	cbft.log.Debug("Finalize block", "hash", header.Hash(), "number", header.Number, "txs", len(txs), "receipts", len(receipts))
	header.Root = state.IntermediateRoot(true)
	return types.NewBlock(header, txs, receipts), nil
}

func (cbft *Cbft) Seal(chain consensus.ChainReader, block *types.Block, results chan<- *types.Block, stop <-chan struct{}) error {
	cbft.log.Info("Seal block", "number", block.Number(), "parentHash", block.ParentHash())
	if block.NumberU64() == 0 {
		return errors.New("unknown block")
	}

	// TODO signature block

	cbft.asyncCallCh <- func() {
		cbft.OnSeal(block, results, stop)
	}
	return nil
}

func (cbft *Cbft) OnSeal(block *types.Block, results chan<- *types.Block, stop <-chan struct{}) {
	// TODO: check is turn to seal block

	if cbft.state.HighestExecutedBlock().Hash() != block.ParentHash() {
		cbft.log.Warn("Futile block cause highest executed block changed", "nubmer", block.Number(), "parentHash", block.ParentHash())
		return
	}

	// TODO: seal process
	prepareBlock := &protocols.PrepareBlock{
		Epoch:      cbft.state.Epoch(),
		ViewNumber: cbft.state.ViewNumber(),
		Block:      block,
		BlockIndex: cbft.state.NumViewBlocks(),
	}

	if cbft.state.NumViewBlocks() == 0 {
		parentBlock, parentQC := cbft.blockTree.FindBlockAndQC(block.ParentHash(), block.NumberU64()-1)
		if parentBlock == nil {
			cbft.log.Error("Can not find parent block", "number", block.Number(), "parentHash", block.ParentHash())
			return
		}
		prepareBlock.PrepareQC = parentQC
	}

	// TODO: add viewchange qc

	// TODO: signature block - fake verify.

	cbft.state.AddPrepareBlock(prepareBlock)
	cbft.state.SetHighestExecutedBlock(block)

	// TODO: single node process
	if cbft.validatorPool.Len(cbft.state.HighestQCBlock().NumberU64()) == 1 {
		cbft.state.SetHighestQCBlock(block)
		cbft.state.SetHighestLockBlock(block)

		// TODO: signature prepare qc
		var qc ctypes.QuorumCert
		cbft.commitBlock(block, &qc)
		cbft.state.SetHighestCommitBlock(block)
	}

	// TODO: broadcast block

	go func() {
		select {
		case <-stop:
			return
		case results <- block:
		default:
			cbft.log.Warn("Sealing result channel is not ready by miner", "sealHash", block.Header().SealHash())
		}
	}()
}

// SealHash returns the hash of a block prior to it being sealed.
func (cbft *Cbft) SealHash(header *types.Header) common.Hash {
	cbft.log.Debug("Seal hash", "hash", header.Hash(), "number", header.Number)
	return header.SealHash()
}

func (Cbft) APIs(chain consensus.ChainReader) []rpc.API {
	return []rpc.API{}
}

func (cbft *Cbft) Protocols() []p2p.Protocol {
	panic("implement me")
}

func (cbft *Cbft) NextBaseBlock() *types.Block {
	result := make(chan *types.Block, 1)
	cbft.asyncCallCh <- func() {
		block := cbft.state.HighestExecutedBlock()
		cbft.log.Debug("Base block", "hash", block.Hash(), "number", block.Number())
		result <- block
	}
	return <-result
}

func (Cbft) InsertChain(block *types.Block, errCh chan error) {
	panic("implement me")
}

// HashBlock check if the specified block exists in block tree.
func (cbft *Cbft) HasBlock(hash common.Hash, number uint64) bool {
	if cbft.state.HighestExecutedBlock().NumberU64() >= number {
		return true
	}
	return false
}

func (Cbft) Status() string {
	panic("implement me")
}

// GetBlockByHash get the specified block by hash.
func (cbft *Cbft) GetBlockByHash(hash common.Hash) *types.Block {
	result := make(chan *types.Block, 1)
	cbft.asyncCallCh <- func() {
		block := cbft.blockTree.FindBlockByHash(hash)
		result <- block
	}
	return <-result
}

// CurrentBlock get the current lock block.
func (cbft *Cbft) CurrentBlock() *types.Block {
	return cbft.state.HighestLockBlock()
}

func (cbft *Cbft) FastSyncCommitHead() <-chan error {
	result := make(chan error, 1)

	cbft.asyncCallCh <- func() {
		currentBlock := cbft.blockChain.GetBlock(cbft.blockChain.CurrentHeader().Hash(), cbft.blockChain.CurrentHeader().Number.Uint64())

		// TODO: update view
		cbft.state.SetHighestExecutedBlock(currentBlock)
		cbft.state.SetHighestQCBlock(currentBlock)
		cbft.state.SetHighestLockBlock(currentBlock)
		cbft.state.SetHighestCommitBlock(currentBlock)

		result <- nil
	}
	return result
}

func (cbft *Cbft) Close() error {
	cbft.log.Info("Close cbft consensus")
	cbft.closeOnce.Do(func() {
		// Short circuit if the exit channel is not allocated.
		if cbft.exitCh == nil {
			return
		}
		close(cbft.exitCh)
	})
	if cbft.asyncExecutor != nil {
		cbft.asyncExecutor.Stop()
	}
	return nil
}

func (cbft *Cbft) ConsensusNodes() ([]discover.NodeID, error) {
	return cbft.validatorPool.ValidatorList(cbft.state.HighestQCBlock().NumberU64()), nil
}

// ShouldSeal check if we can seal block.
func (cbft *Cbft) ShouldSeal(curTime time.Time) (bool, error) {
	result := make(chan error, 1)
	// FIXME: should use independent channel?
	cbft.asyncCallCh <- func() {
		cbft.OnShouldSeal(result)
	}
	select {
	case err := <-result:
		return err == nil, err
	case <-time.After(2 * time.Millisecond):
		return false, errors.New("CBFT engine busy")
	}
}

func (cbft *Cbft) OnShouldSeal(result chan error) {
	// todo: need add remark.
	currentExecutedBlockNumber := cbft.state.HighestExecutedBlock().NumberU64()
	if !cbft.validatorPool.IsValidator(currentExecutedBlockNumber, cbft.config.Sys.NodeID) {
		result <- errors.New("current node not a validator")
		return
	}

	numValidators := cbft.validatorPool.Len(currentExecutedBlockNumber)
	currentProposer := cbft.state.ViewNumber() % uint64(numValidators)
	validator, _ := cbft.validatorPool.GetValidatorByNodeID(currentExecutedBlockNumber, cbft.config.Sys.NodeID)
	if currentProposer != uint64(validator.Index) {
		result <- errors.New("current node not the proposer")
		return
	}

	if cbft.state.NumViewBlocks() >= cbft.config.Sys.Amount {
		result <- errors.New("produce block over limit")
		return
	}
	result <- nil
}

func (cbft *Cbft) CalcBlockDeadline(timePoint time.Time) time.Time {
	produceInterval := time.Duration(cbft.config.Sys.Period/uint64(cbft.config.Sys.Amount)) * time.Millisecond
	if cbft.state.Deadline().Sub(timePoint) > produceInterval {
		return timePoint.Add(produceInterval)
	}
	return cbft.state.Deadline()
}

func (cbft *Cbft) CalcNextBlockTime(blockTime time.Time) time.Time {
	produceInterval := time.Duration(cbft.config.Sys.Period/uint64(cbft.config.Sys.Amount)) * time.Millisecond
	if time.Now().Sub(blockTime) < produceInterval {
		// TODO: add network latency
		return time.Now().Add(time.Now().Sub(blockTime))
	}
	return time.Now()
}

func (cbft *Cbft) IsConsensusNode() bool {
	return cbft.validatorPool.IsValidator(cbft.state.HighestQCBlock().NumberU64(), cbft.config.Sys.NodeID)
}

func (cbft *Cbft) GetBlock(hash common.Hash, number uint64) *types.Block {
	result := make(chan *types.Block, 1)
	cbft.asyncCallCh <- func() {
		block, _ := cbft.blockTree.FindBlockAndQC(hash, number)
		result <- block
	}
	return <-result
}

func (cbft *Cbft) GetBlockWithoutLock(hash common.Hash, number uint64) *types.Block {
	block, _ := cbft.blockTree.FindBlockAndQC(hash, number)
	return block
}

func (Cbft) SetPrivateKey(privateKey *ecdsa.PrivateKey) {
	panic("implement me")
}

func (Cbft) IsSignedBySelf(sealHash common.Hash, signature []byte) bool {
	panic("implement me")
}

func (Cbft) TracingSwitch(flag int8) {
	panic("implement me")
}

func (cbft *Cbft) OnPong(nodeID discover.NodeID, netLatency int64) error {
	panic("need to be improved")
	return nil
}

func (cbft *Cbft) Config() *ctypes.Config {
	panic("need to be improved")
	return nil
}

// Return the highest submitted block number of the current node.
func (cbft *Cbft) HighestCommitBlockBn() uint64 {
	return cbft.state.HighestQCBlock().NumberU64()
}

// Return the highest locked block number of the current node.
func (cbft *Cbft) HighestLockBlockBn() uint64 {
	return cbft.state.HighestLockBlock().NumberU64()
}

// Return the highest QC block number of the current node.
func (cbft *Cbft) HighestQCBlockBn() uint64 {
	return cbft.state.HighestQCBlock().NumberU64()
}

func (cbft *Cbft) commitBlock(block *types.Block, qc *ctypes.QuorumCert) {
	extra, err := ctypes.EncodeExtra(byte(cbftVersion), qc)
	if err != nil {
		cbft.log.Error("Encode extra error", "nubmer", block.Number(), "hash", block.Hash(), "cbftVersion", cbftVersion)
		return
	}

	cbft.log.Debug("Send consensus result to worker", "number", block.Number(), "hash", block.Hash())
	cbft.eventMux.Post(cbfttypes.CbftResult{
		Block:     block,
		ExtraData: extra,
		SyncState: nil,
	})
}

func (cbft *Cbft) Evidences() string {
	evs := cbft.evPool.Evidences()
	if len(evs) == 0 {
		return "{}"
	}
	evds := evidence.ClassifyEvidence(evs)
	js, err := json.MarshalIndent(evds, "", "  ")
	if err != nil {
		return ""
	}
	return string(js)
}

func (cbft *Cbft) UnmarshalEvidence(data []byte) (cconsensus.Evidences, error) {
	return cbft.evPool.UnmarshalEvidence(data)
}<|MERGE_RESOLUTION|>--- conflicted
+++ resolved
@@ -76,15 +76,6 @@
 	// wal
 	nodeServiceContext *node.ServiceContext
 	wal                wal.Wal
-<<<<<<< HEAD
-
-	// processing message
-	handler *EngineManager
-	routing Router
-=======
-	stateMu            sync.Mutex
-	viewMu             sync.Mutex
->>>>>>> 4b17e755
 }
 
 func New(sysConfig *params.CbftConfig, optConfig *ctypes.OptionsConfig, eventMux *event.TypeMux, ctx *node.ServiceContext) *Cbft {
