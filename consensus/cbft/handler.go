package cbft

import (
	"fmt"
	"github.com/PlatONnetwork/PlatON-Go/log"
	"github.com/PlatONnetwork/PlatON-Go/p2p"
	"github.com/PlatONnetwork/PlatON-Go/p2p/discover"
	"reflect"
)

const (
	sendQueueSize = 1024
)

type MsgPackage struct {
	peerID string
	msg 	Message
}

type handler struct {
	cbft      *Cbft
	peers     *peerSet
	sendQueue chan *MsgPackage
}

func NewHandler(cbft *Cbft) *handler {
	return &handler{
		cbft:      cbft,
		peers:     newPeerSet(),
		sendQueue: make(chan *MsgPackage, sendQueueSize),
	}
}

func errResp(code errCode, format string, v ...interface{}) error {
	return fmt.Errorf("%v - %v", code, fmt.Sprintf(format, v...))
}

func (h *handler) Start() {
	go h.sendLoop()
}

func (h *handler) sendLoop() {
	for {
		select {
		case m := <-h.sendQueue:
			if len(m.peerID) == 0 {
				h.broadcast(m)
			}
			h.sendPeer(m)
		}
	}
}

func (h *handler) broadcast(m *MsgPackage) {
	h.cbft.router.gossip(m)
}

func (h *handler) sendPeer(m *MsgPackage) {
	if peer, err := h.peers.Get(m.peerID); err == nil {
		log.Debug("Send message", "targetPeer",m.peerID, "type", reflect.TypeOf(m.msg), "msgHash", m.msg.MsgHash().TerminalString(), "BHash", m.msg.BHash().TerminalString())
		if err := p2p.Send(peer.rw, MessageType(m.msg), m.msg); err != nil {
			log.Error("Send Peer error")
			h.peers.Unregister(m.peerID)
		}
	}
}

func (h *handler) SendAllConsensusPeer(msg Message) {
	log.Debug("SendAllConsensusPeer Invoke", "hash", msg.MsgHash(), "type", reflect.TypeOf(msg), "BHash", msg.BHash().TerminalString())
	h.sendQueue <- &MsgPackage{
		msg: msg,
	}
}

func (h *handler) Send(peerID discover.NodeID, msg Message) {
	h.sendQueue <- &MsgPackage{
		peerID: fmt.Sprintf("%x", peerID.Bytes()[:8]),
		msg:    msg,
	}
}

func (h *handler) SendBroadcast(msg Message) {
	msgPkg := &MsgPackage{
		msg: msg,
	}
	select {
	case h.sendQueue <- msgPkg:
		h.cbft.log.Debug("Send message to broadcast queue", "msgHash", msg.MsgHash().TerminalString(), "BHash", msg.BHash().TerminalString())
	}
}

func (h *handler) sendViewChangeVote(id *discover.NodeID, msg *viewChangeVote) error {
	if peer, err := h.peers.Get(fmt.Sprintf("%x", id.Bytes()[:8])); err != nil {
		return err
	} else {
		return p2p.Send(peer.rw, ViewChangeVoteMsg, msg)
	}
}

func (h *handler) Protocols() []p2p.Protocol {
	return []p2p.Protocol{
		{
			Name:    "cbft",
			Version: 1,
			Length:  uint64(len(messages)),
			Run: func(p *p2p.Peer, rw p2p.MsgReadWriter) error {
				return h.handler(p, rw)
			},
		},
	}
}

func (h *handler) handler(p *p2p.Peer, rw p2p.MsgReadWriter) error {
	peer := newPeer(p, rw)

	// Execute the CBFT handshake
	var (
		head 			= h.cbft.blockChain.CurrentHeader()
		hash			= head.Hash()
	)
	p.Log().Debug("CBFT peer connected, do handshake","name", peer. Name())
	if err := peer.Handshake(head.Number, hash); err != nil {
		p.Log().Debug("CBFT handshake failed", "err", err)
		return err
	} else {
		p.Log().Debug("CBFT consensus handshake success","hash", hash.TerminalString(), "number", head.Number)
	}

	// todo: there is something to be done.

	h.peers.Register(peer)
	defer h.peers.Unregister(peer.id)
	for {
		if err := h.handleMsg(peer); err != nil {
			p.Log().Error("CBFT message handling failed", "err", err)
			return err
		}
	}
}

func (h *handler) handleMsg(p *peer) error {
	msg, err := p.rw.ReadMsg()
	if err != nil {
		p.Log().Error("read peer message error", "err", err)
		return err
	}

	switch {
	case msg.Code == CBFTStatusMsg:
		return errResp(ErrExtraStatusMsg, "uncontrolled status message")
	case msg.Code == GetPrepareBlockMsg :
		var request getPrepareBlock
		if err := msg.Decode(&request); err != nil {
			return errResp(ErrDecode, "%v: %v", msg, err)
		}
<<<<<<< HEAD
		h.cbft.ReceivePeerMsg(&msgInfo{
			msg:    &request,
			peerID: p.ID(),
=======
		h.cbft.ReceivePeerMsg(&MsgInfo{
			Msg:    &request,
			PeerID: p.ID(),
>>>>>>> 1f63b0c3
		})
		return nil
	case msg.Code == PrepareBlockMsg:
		// Retrieve and decode the propagated block
		var request prepareBlock
		if err := msg.Decode(&request); err != nil {
			return errResp(ErrDecode, "%v: %v", msg, err)
		}
		p.MarkMessageHash((&request).MsgHash())
		log.Info("Received a PrepareBlockMsg", "peer", p.id, "prepare", request.String())

		request.Block.ReceivedAt = msg.ReceivedAt
		request.Block.ReceivedFrom = p
<<<<<<< HEAD
		h.cbft.ReceivePeerMsg(&msgInfo{
			msg:    &request,
			peerID: p.ID(),
=======
		h.cbft.ReceivePeerMsg(&MsgInfo{
			Msg:    &request,
			PeerID: p.ID(),
>>>>>>> 1f63b0c3
		})
		return nil
	case msg.Code == PrepareVoteMsg:
		// Retrieve and decode the propagated block
		var request prepareVote
		if err := msg.Decode(&request); err != nil {
			return errResp(ErrDecode, "%v: %v", msg, err)
		}
		p.MarkMessageHash((&request).MsgHash())
<<<<<<< HEAD
		h.cbft.ReceivePeerMsg(&msgInfo{
			msg:    &request,
			peerID: p.ID(),
=======
		h.cbft.ReceivePeerMsg(&MsgInfo{
			Msg:    &request,
			PeerID: p.ID(),
>>>>>>> 1f63b0c3
		})
		return nil

	case msg.Code == ViewChangeMsg:
		var request viewChange
		if err := msg.Decode(&request); err != nil {
			return errResp(ErrDecode, "%v: %v", msg, err)
		}
		//p.MarkMessageHash((&request).MsgHash())
<<<<<<< HEAD
		h.cbft.ReceivePeerMsg(&msgInfo{
			msg:    &request,
			peerID: p.ID(),
=======
		h.cbft.ReceivePeerMsg(&MsgInfo{
			Msg:    &request,
			PeerID: p.ID(),
>>>>>>> 1f63b0c3
		})
		return nil

	case msg.Code == ViewChangeVoteMsg:
		var request viewChangeVote
		if err := msg.Decode(&request); err != nil {
			return errResp(ErrDecode, "%v: %v", msg, err)
		}
		//p.MarkMessageHash((&request).MsgHash())
<<<<<<< HEAD
		h.cbft.ReceivePeerMsg(&msgInfo{
			msg:    &request,
			peerID: p.ID(),
=======
		h.cbft.ReceivePeerMsg(&MsgInfo{
			Msg:    &request,
			PeerID: p.ID(),
>>>>>>> 1f63b0c3
		})
		return nil

	case msg.Code == ConfirmedPrepareBlockMsg:
		var request confirmedPrepareBlock
		if err := msg.Decode(&request); err != nil {
			return errResp(ErrDecode, "%v: %v", msg, err)
		}
		p.MarkMessageHash((&request).MsgHash())
<<<<<<< HEAD
		h.cbft.ReceivePeerMsg(&msgInfo{
			msg:    &request,
			peerID: p.ID(),
=======
		h.cbft.ReceivePeerMsg(&MsgInfo{
			Msg:    &request,
			PeerID: p.ID(),
>>>>>>> 1f63b0c3
		})
		return nil
	case msg.Code == GetPrepareVoteMsg:
		var request getPrepareVote
		if err := msg.Decode(&request); err != nil {
			return errResp(ErrDecode, "%v: %v", msg, err)
		}
<<<<<<< HEAD
		h.cbft.ReceivePeerMsg(&msgInfo{
			msg:    &request,
			peerID: p.ID(),
=======
		h.cbft.ReceivePeerMsg(&MsgInfo{
			Msg:    &request,
			PeerID: p.ID(),
>>>>>>> 1f63b0c3
		})
		return nil
	case msg.Code == PrepareVotesMsg:
		var request prepareVotes
		if err := msg.Decode(&request); err != nil {
			return errResp(ErrDecode, "%v: %v", msg, err)
		}
<<<<<<< HEAD
		h.cbft.ReceivePeerMsg(&msgInfo{
			msg:    &request,
			peerID: p.ID(),
=======
		h.cbft.ReceivePeerMsg(&MsgInfo{
			Msg:    &request,
			PeerID: p.ID(),
>>>>>>> 1f63b0c3
		})
		return nil
	case msg.Code == GetHighestPrepareBlockMsg:
		var request getHighestPrepareBlock
		if err := msg.Decode(&request); err != nil {
			return errResp(ErrDecode, "%v: %v", msg, err)
		}
<<<<<<< HEAD
		h.cbft.ReceivePeerMsg(&msgInfo{
			msg:    &request,
			peerID: p.ID(),
=======
		h.cbft.ReceivePeerMsg(&MsgInfo{
			Msg:    &request,
			PeerID: p.ID(),
>>>>>>> 1f63b0c3
		})
		return nil
	case msg.Code == HighestPrepareBlockMsg:
		var request highestPrepareBlock
		if err := msg.Decode(&request); err != nil {
			return errResp(ErrDecode, "%v: %v", msg, err)
		}
<<<<<<< HEAD
		h.cbft.ReceivePeerMsg(&msgInfo{
			msg:    &request,
			peerID: p.ID(),
=======
		h.cbft.ReceivePeerMsg(&MsgInfo{
			Msg:    &request,
			PeerID: p.ID(),
>>>>>>> 1f63b0c3
		})
		return nil
	case msg.Code == PrepareBlockHashMsg:
		var request prepareBlockHash
		if err := msg.Decode(&request); err != nil {
			return errResp(ErrDecode, "%v: %v", msg, err)
		}
		p.MarkMessageHash((&request).MsgHash())
<<<<<<< HEAD
		h.cbft.ReceivePeerMsg(&msgInfo{
			msg:    &request,
			peerID: p.ID(),
=======
		h.cbft.ReceivePeerMsg(&MsgInfo{
			Msg:    &request,
			PeerID: p.ID(),
>>>>>>> 1f63b0c3
		})
		return nil
	default:
	}

	return nil
}<|MERGE_RESOLUTION|>--- conflicted
+++ resolved
@@ -14,7 +14,7 @@
 
 type MsgPackage struct {
 	peerID string
-	msg 	Message
+	msg    Message
 }
 
 type handler struct {
@@ -57,7 +57,7 @@
 
 func (h *handler) sendPeer(m *MsgPackage) {
 	if peer, err := h.peers.Get(m.peerID); err == nil {
-		log.Debug("Send message", "targetPeer",m.peerID, "type", reflect.TypeOf(m.msg), "msgHash", m.msg.MsgHash().TerminalString(), "BHash", m.msg.BHash().TerminalString())
+		log.Debug("Send message", "targetPeer", m.peerID, "type", reflect.TypeOf(m.msg), "msgHash", m.msg.MsgHash().TerminalString(), "BHash", m.msg.BHash().TerminalString())
 		if err := p2p.Send(peer.rw, MessageType(m.msg), m.msg); err != nil {
 			log.Error("Send Peer error")
 			h.peers.Unregister(m.peerID)
@@ -115,15 +115,15 @@
 
 	// Execute the CBFT handshake
 	var (
-		head 			= h.cbft.blockChain.CurrentHeader()
-		hash			= head.Hash()
+		head = h.cbft.blockChain.CurrentHeader()
+		hash = head.Hash()
 	)
-	p.Log().Debug("CBFT peer connected, do handshake","name", peer. Name())
+	p.Log().Debug("CBFT peer connected, do handshake", "name", peer.Name())
 	if err := peer.Handshake(head.Number, hash); err != nil {
 		p.Log().Debug("CBFT handshake failed", "err", err)
 		return err
 	} else {
-		p.Log().Debug("CBFT consensus handshake success","hash", hash.TerminalString(), "number", head.Number)
+		p.Log().Debug("CBFT consensus handshake success", "hash", hash.TerminalString(), "number", head.Number)
 	}
 
 	// todo: there is something to be done.
@@ -148,20 +148,15 @@
 	switch {
 	case msg.Code == CBFTStatusMsg:
 		return errResp(ErrExtraStatusMsg, "uncontrolled status message")
-	case msg.Code == GetPrepareBlockMsg :
+	case msg.Code == GetPrepareBlockMsg:
 		var request getPrepareBlock
 		if err := msg.Decode(&request); err != nil {
 			return errResp(ErrDecode, "%v: %v", msg, err)
 		}
-<<<<<<< HEAD
-		h.cbft.ReceivePeerMsg(&msgInfo{
-			msg:    &request,
-			peerID: p.ID(),
-=======
-		h.cbft.ReceivePeerMsg(&MsgInfo{
-			Msg:    &request,
-			PeerID: p.ID(),
->>>>>>> 1f63b0c3
+
+		h.cbft.ReceivePeerMsg(&MsgInfo{
+			Msg:    &request,
+			PeerID: p.ID(),
 		})
 		return nil
 	case msg.Code == PrepareBlockMsg:
@@ -175,15 +170,10 @@
 
 		request.Block.ReceivedAt = msg.ReceivedAt
 		request.Block.ReceivedFrom = p
-<<<<<<< HEAD
-		h.cbft.ReceivePeerMsg(&msgInfo{
-			msg:    &request,
-			peerID: p.ID(),
-=======
-		h.cbft.ReceivePeerMsg(&MsgInfo{
-			Msg:    &request,
-			PeerID: p.ID(),
->>>>>>> 1f63b0c3
+
+		h.cbft.ReceivePeerMsg(&MsgInfo{
+			Msg:    &request,
+			PeerID: p.ID(),
 		})
 		return nil
 	case msg.Code == PrepareVoteMsg:
@@ -193,15 +183,10 @@
 			return errResp(ErrDecode, "%v: %v", msg, err)
 		}
 		p.MarkMessageHash((&request).MsgHash())
-<<<<<<< HEAD
-		h.cbft.ReceivePeerMsg(&msgInfo{
-			msg:    &request,
-			peerID: p.ID(),
-=======
-		h.cbft.ReceivePeerMsg(&MsgInfo{
-			Msg:    &request,
-			PeerID: p.ID(),
->>>>>>> 1f63b0c3
+
+		h.cbft.ReceivePeerMsg(&MsgInfo{
+			Msg:    &request,
+			PeerID: p.ID(),
 		})
 		return nil
 
@@ -211,15 +196,10 @@
 			return errResp(ErrDecode, "%v: %v", msg, err)
 		}
 		//p.MarkMessageHash((&request).MsgHash())
-<<<<<<< HEAD
-		h.cbft.ReceivePeerMsg(&msgInfo{
-			msg:    &request,
-			peerID: p.ID(),
-=======
-		h.cbft.ReceivePeerMsg(&MsgInfo{
-			Msg:    &request,
-			PeerID: p.ID(),
->>>>>>> 1f63b0c3
+
+		h.cbft.ReceivePeerMsg(&MsgInfo{
+			Msg:    &request,
+			PeerID: p.ID(),
 		})
 		return nil
 
@@ -229,15 +209,10 @@
 			return errResp(ErrDecode, "%v: %v", msg, err)
 		}
 		//p.MarkMessageHash((&request).MsgHash())
-<<<<<<< HEAD
-		h.cbft.ReceivePeerMsg(&msgInfo{
-			msg:    &request,
-			peerID: p.ID(),
-=======
-		h.cbft.ReceivePeerMsg(&MsgInfo{
-			Msg:    &request,
-			PeerID: p.ID(),
->>>>>>> 1f63b0c3
+
+		h.cbft.ReceivePeerMsg(&MsgInfo{
+			Msg:    &request,
+			PeerID: p.ID(),
 		})
 		return nil
 
@@ -247,15 +222,10 @@
 			return errResp(ErrDecode, "%v: %v", msg, err)
 		}
 		p.MarkMessageHash((&request).MsgHash())
-<<<<<<< HEAD
-		h.cbft.ReceivePeerMsg(&msgInfo{
-			msg:    &request,
-			peerID: p.ID(),
-=======
-		h.cbft.ReceivePeerMsg(&MsgInfo{
-			Msg:    &request,
-			PeerID: p.ID(),
->>>>>>> 1f63b0c3
+
+		h.cbft.ReceivePeerMsg(&MsgInfo{
+			Msg:    &request,
+			PeerID: p.ID(),
 		})
 		return nil
 	case msg.Code == GetPrepareVoteMsg:
@@ -263,15 +233,10 @@
 		if err := msg.Decode(&request); err != nil {
 			return errResp(ErrDecode, "%v: %v", msg, err)
 		}
-<<<<<<< HEAD
-		h.cbft.ReceivePeerMsg(&msgInfo{
-			msg:    &request,
-			peerID: p.ID(),
-=======
-		h.cbft.ReceivePeerMsg(&MsgInfo{
-			Msg:    &request,
-			PeerID: p.ID(),
->>>>>>> 1f63b0c3
+
+		h.cbft.ReceivePeerMsg(&MsgInfo{
+			Msg:    &request,
+			PeerID: p.ID(),
 		})
 		return nil
 	case msg.Code == PrepareVotesMsg:
@@ -279,15 +244,10 @@
 		if err := msg.Decode(&request); err != nil {
 			return errResp(ErrDecode, "%v: %v", msg, err)
 		}
-<<<<<<< HEAD
-		h.cbft.ReceivePeerMsg(&msgInfo{
-			msg:    &request,
-			peerID: p.ID(),
-=======
-		h.cbft.ReceivePeerMsg(&MsgInfo{
-			Msg:    &request,
-			PeerID: p.ID(),
->>>>>>> 1f63b0c3
+
+		h.cbft.ReceivePeerMsg(&MsgInfo{
+			Msg:    &request,
+			PeerID: p.ID(),
 		})
 		return nil
 	case msg.Code == GetHighestPrepareBlockMsg:
@@ -295,15 +255,10 @@
 		if err := msg.Decode(&request); err != nil {
 			return errResp(ErrDecode, "%v: %v", msg, err)
 		}
-<<<<<<< HEAD
-		h.cbft.ReceivePeerMsg(&msgInfo{
-			msg:    &request,
-			peerID: p.ID(),
-=======
-		h.cbft.ReceivePeerMsg(&MsgInfo{
-			Msg:    &request,
-			PeerID: p.ID(),
->>>>>>> 1f63b0c3
+
+		h.cbft.ReceivePeerMsg(&MsgInfo{
+			Msg:    &request,
+			PeerID: p.ID(),
 		})
 		return nil
 	case msg.Code == HighestPrepareBlockMsg:
@@ -311,15 +266,10 @@
 		if err := msg.Decode(&request); err != nil {
 			return errResp(ErrDecode, "%v: %v", msg, err)
 		}
-<<<<<<< HEAD
-		h.cbft.ReceivePeerMsg(&msgInfo{
-			msg:    &request,
-			peerID: p.ID(),
-=======
-		h.cbft.ReceivePeerMsg(&MsgInfo{
-			Msg:    &request,
-			PeerID: p.ID(),
->>>>>>> 1f63b0c3
+
+		h.cbft.ReceivePeerMsg(&MsgInfo{
+			Msg:    &request,
+			PeerID: p.ID(),
 		})
 		return nil
 	case msg.Code == PrepareBlockHashMsg:
@@ -328,15 +278,10 @@
 			return errResp(ErrDecode, "%v: %v", msg, err)
 		}
 		p.MarkMessageHash((&request).MsgHash())
-<<<<<<< HEAD
-		h.cbft.ReceivePeerMsg(&msgInfo{
-			msg:    &request,
-			peerID: p.ID(),
-=======
-		h.cbft.ReceivePeerMsg(&MsgInfo{
-			Msg:    &request,
-			PeerID: p.ID(),
->>>>>>> 1f63b0c3
+
+		h.cbft.ReceivePeerMsg(&MsgInfo{
+			Msg:    &request,
+			PeerID: p.ID(),
 		})
 		return nil
 	default:
