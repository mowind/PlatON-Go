package cbft

import (
	"container/list"
	"fmt"
	"sort"
	"time"

	"github.com/PlatONnetwork/PlatON-Go/consensus/cbft/state"

	"github.com/PlatONnetwork/PlatON-Go/common"
	"github.com/PlatONnetwork/PlatON-Go/consensus/cbft/network"
	"github.com/PlatONnetwork/PlatON-Go/consensus/cbft/protocols"
	ctypes "github.com/PlatONnetwork/PlatON-Go/consensus/cbft/types"
	"github.com/PlatONnetwork/PlatON-Go/consensus/cbft/utils"
	"github.com/PlatONnetwork/PlatON-Go/core/types"
)

// Get the block from the specified connection, get the block into the fetcher, and execute the block CBFT update state machine
func (cbft *Cbft) fetchBlock(id string, hash common.Hash, number uint64) {
	if cbft.fetcher.Len() != 0 {
		cbft.log.Trace("Had fetching block")
		return
	}

	baseBlockHash, baseBlockNumber := common.Hash{}, uint64(0)
	var parentBlock *types.Block

	if cbft.state.HighestQCBlock().NumberU64() < number {
		parentBlock = cbft.state.HighestQCBlock()
		baseBlockHash, baseBlockNumber = parentBlock.Hash(), parentBlock.NumberU64()
	} else if cbft.state.HighestQCBlock().NumberU64() == number {
		parentBlock = cbft.state.HighestLockBlock()
		baseBlockHash, baseBlockNumber = parentBlock.Hash(), parentBlock.NumberU64()
	} else {
		cbft.log.Trace("No suitable block need to request")
		return
	}

	match := func(msg ctypes.Message) bool {
		_, ok := msg.(*protocols.QCBlockList)
		return ok
	}

	executor := func(msg ctypes.Message) {
		defer func() {
			cbft.log.Debug("Close fetching")
			utils.SetFalse(&cbft.fetching)
		}()
		if blockList, ok := msg.(*protocols.QCBlockList); ok {
			// Execution block
			for i, block := range blockList.Blocks {
				if err := cbft.verifyPrepareQC(block.NumberU64(), blockList.QC[i]); err != nil {
					cbft.log.Error("Verify block prepare qc failed", "hash", block.Hash(), "number", block.NumberU64(), "error", err)
					return
				}
				start := time.Now()
				if err := cbft.blockCacheWriter.Execute(block, parentBlock); err != nil {
					cbft.log.Error("Execute block failed", "hash", block.Hash(), "number", block.NumberU64(), "error", err)
					return
				}
				blockExecutedTimer.UpdateSince(start)
				parentBlock = block
			}

			// Update the results to the CBFT state machine
			cbft.asyncCallCh <- func() {
				if err := cbft.OnInsertQCBlock(blockList.Blocks, blockList.QC); err != nil {
					cbft.log.Error("Insert block failed", "error", err)
				}
			}
		}
	}

	expire := func() {
		cbft.log.Debug("Fetch timeout, close fetching", "targetId", id, "baseBlockHash", baseBlockHash, "baseBlockNumber", baseBlockNumber)
		utils.SetFalse(&cbft.fetching)
	}

	cbft.log.Debug("Start fetching")

	utils.SetTrue(&cbft.fetching)
	cbft.fetcher.AddTask(id, match, executor, expire)
	cbft.network.Send(id, &protocols.GetQCBlockList{BlockHash: baseBlockHash, BlockNumber: baseBlockNumber})
}

// Obtain blocks that are not in the local according to the proposed block
func (cbft *Cbft) prepareBlockFetchRules(id string, pb *protocols.PrepareBlock) {
	if pb.Block.NumberU64() > cbft.state.HighestQCBlock().NumberU64() {
		for i := uint32(0); i < pb.BlockIndex; i++ {
			b, _ := cbft.state.ViewBlockAndQC(i)
			if b == nil {
				cbft.SyncPrepareBlock(id, cbft.state.Epoch(), cbft.state.ViewNumber(), i)
			}
		}
	}
}

// Get votes and blocks that are not available locally based on the height of the vote
func (cbft *Cbft) prepareVoteFetchRules(id string, vote *protocols.PrepareVote) {
	// Greater than QC+1 means the vote is behind
	if vote.BlockNumber > cbft.state.HighestQCBlock().NumberU64()+1 {
		for i := uint32(0); i < vote.BlockIndex; i++ {
			b, q := cbft.state.ViewBlockAndQC(i)
			if b == nil {
				cbft.SyncPrepareBlock(id, cbft.state.Epoch(), cbft.state.ViewNumber(), i)
			} else if q == nil {
				cbft.SyncBlockQuorumCert(id, b.NumberU64(), b.Hash())
			}
		}
	}
}

// OnGetPrepareBlock handles the  message type of GetPrepareBlockMsg.
func (cbft *Cbft) OnGetPrepareBlock(id string, msg *protocols.GetPrepareBlock) error {
	if msg.Epoch == cbft.state.Epoch() && msg.ViewNumber == cbft.state.ViewNumber() {
		prepareBlock := cbft.state.PrepareBlockByIndex(msg.BlockIndex)
		if prepareBlock != nil {
			cbft.log.Debug("Send PrepareBlock", "prepareBlock", prepareBlock.String())
			cbft.network.Send(id, prepareBlock)
		}
	}
	return nil
}

// OnGetBlockQuorumCert handles the message type of GetBlockQuorumCertMsg.
func (cbft *Cbft) OnGetBlockQuorumCert(id string, msg *protocols.GetBlockQuorumCert) error {
	_, qc := cbft.blockTree.FindBlockAndQC(msg.BlockHash, msg.BlockNumber)
	if qc != nil {
		cbft.network.Send(id, &protocols.BlockQuorumCert{BlockQC: qc})
	}
	return nil
}

// OnBlockQuorumCert handles the message type of BlockQuorumCertMsg.
func (cbft *Cbft) OnBlockQuorumCert(id string, msg *protocols.BlockQuorumCert) error {
	if msg.BlockQC.Epoch != cbft.state.Epoch() || msg.BlockQC.ViewNumber != cbft.state.ViewNumber() {
		cbft.log.Debug("Receive BlockQuorumCert response failed", "local.epoch", cbft.state.Epoch(), "local.viewNumber", cbft.state.ViewNumber(), "msg", msg.String())
		return fmt.Errorf("msg is not match current state")
	}

	if _, qc := cbft.blockTree.FindBlockAndQC(msg.BlockQC.BlockHash, msg.BlockQC.BlockNumber); qc != nil {
		cbft.log.Debug("Block has exist", "msg", msg.String())
		return fmt.Errorf("block already exists")
	}

	// If blockQC comes the block must exist
	block := cbft.state.ViewBlockByIndex(msg.BlockQC.BlockIndex)
	if block == nil {
		cbft.log.Debug("Block not exist", "msg", msg.String())
		return fmt.Errorf("Block not exist")
	}
	if err := cbft.verifyPrepareQC(block.NumberU64(), msg.BlockQC); err != nil {
		return &authFailedError{err}
	}

	cbft.insertPrepareQC(msg.BlockQC)
	return nil
}

// OnGetQCBlockList handles the message type of GetQCBlockListMsg.
func (cbft *Cbft) OnGetQCBlockList(id string, msg *protocols.GetQCBlockList) error {
	highestQC := cbft.state.HighestQCBlock()

	if highestQC.NumberU64() > msg.BlockNumber+3 ||
		(highestQC.Hash() == msg.BlockHash && highestQC.NumberU64() == msg.BlockNumber) {
		cbft.log.Debug(fmt.Sprintf("Receive GetQCBlockList failed, local.highestQC:%s,%d, msg:%s", highestQC.Hash().TerminalString(), highestQC.NumberU64(), msg.String()))
		return fmt.Errorf("peer state too low")
	}

	lock := cbft.state.HighestLockBlock()
	commit := cbft.state.HighestCommitBlock()

	qcs := make([]*ctypes.QuorumCert, 0)
	blocks := make([]*types.Block, 0)

	if commit.ParentHash() == msg.BlockHash {
		block, qc := cbft.blockTree.FindBlockAndQC(commit.Hash(), commit.NumberU64())
		qcs = append(qcs, qc)
		blocks = append(blocks, block)
	}

	if lock.ParentHash() == msg.BlockHash || commit.ParentHash() == msg.BlockHash {
		block, qc := cbft.blockTree.FindBlockAndQC(lock.Hash(), lock.NumberU64())
		qcs = append(qcs, qc)
		blocks = append(blocks, block)
	}
	if highestQC.ParentHash() == msg.BlockHash || lock.ParentHash() == msg.BlockHash || commit.ParentHash() == msg.BlockHash {
		block, qc := cbft.blockTree.FindBlockAndQC(highestQC.Hash(), highestQC.NumberU64())
		qcs = append(qcs, qc)
		blocks = append(blocks, block)
	}

	if len(qcs) != 0 {
		cbft.network.Send(id, &protocols.QCBlockList{QC: qcs, Blocks: blocks})
		cbft.log.Debug("Send QCBlockList", "len", len(qcs))
	}
	return nil
}

// OnGetPrepareVote is responsible for processing the business logic
// of the GetPrepareVote message. It will synchronously return a
// PrepareVotes message to the sender.
func (cbft *Cbft) OnGetPrepareVote(id string, msg *protocols.GetPrepareVote) error {
	cbft.log.Debug("Received message on OnGetPrepareVote", "from", id, "msgHash", msg.MsgHash(), "message", msg.String())
	if msg.Epoch == cbft.state.Epoch() && msg.ViewNumber == cbft.state.ViewNumber() {
		prepareVoteMap := cbft.state.AllPrepareVoteByIndex(msg.BlockIndex)
		// Defining an array for receiving PrepareVote.
		votes := make([]*protocols.PrepareVote, 0, len(prepareVoteMap))
		if prepareVoteMap != nil {
			for k, v := range prepareVoteMap {
				if !msg.KnownSet.GetIndex(k) {
					votes = append(votes, v)
				}
			}
		}
		if len(votes) > 0 {
			cbft.network.Send(id, &protocols.PrepareVotes{Epoch: msg.Epoch, ViewNumber: msg.ViewNumber, BlockIndex: msg.BlockIndex, Votes: votes})
			cbft.log.Debug("Send PrepareVotes", "peer", id, "epoch", msg.Epoch, "viewNumber", msg.ViewNumber, "blockIndex", msg.BlockIndex)
		}
	}
	return nil
}

// OnPrepareVotes handling response from GetPrepareVote response.
func (cbft *Cbft) OnPrepareVotes(id string, msg *protocols.PrepareVotes) error {
	cbft.log.Debug("Received message on OnPrepareVotes", "from", id, "msgHash", msg.MsgHash(), "message", msg.String())
	for _, vote := range msg.Votes {
		if err := cbft.OnPrepareVote(id, vote); err != nil {
			cbft.log.Error("OnPrepareVotes failed", "peer", id, "err", err)
			return err
		}
	}
	return nil
}

// OnGetLatestStatus hands GetLatestStatus messages.
//
// main logic:
// 1.Compare the blockNumber of the sending node with the local node,
// and if the blockNumber of local node is larger then reply LatestStatus message,
// the message contains the status information of the local node.
func (cbft *Cbft) OnGetLatestStatus(id string, msg *protocols.GetLatestStatus) error {
	cbft.log.Debug("Received message on OnGetLatestStatus", "from", id, "logicType", msg.LogicType, "msgHash", msg.MsgHash(), "message", msg.String())
	// Define a function that performs the send action.
	launcher := func(bType uint64, targetId string, blockNumber uint64, blockHash common.Hash) error {
		err := cbft.network.PeerSetting(targetId, bType, blockNumber)
		if err != nil {
			cbft.log.Error("GetPeer failed", "err", err, "peerId", targetId)
			return err
		}
		// Synchronize block data with fetchBlock.
		cbft.fetchBlock(targetId, blockHash, blockNumber)
		return nil
	}
	//
	if msg.LogicType == network.TypeForQCBn {
		localQCNum, localQCHash := cbft.state.HighestQCBlock().NumberU64(), cbft.state.HighestQCBlock().Hash()
		if localQCNum == msg.BlockNumber && localQCHash == msg.BlockHash {
			cbft.log.Debug("Local qcBn is equal the sender's qcBn", "remoteBn", msg.BlockNumber, "localBn", localQCNum, "remoteHash", msg.BlockHash, "localHash", localQCHash)
			return nil
		}
		if localQCNum < msg.BlockNumber || (localQCNum == msg.BlockNumber && localQCHash != msg.BlockHash) {
			cbft.log.Debug("Local qcBn is less than the sender's qcBn", "remoteBn", msg.BlockNumber, "localBn", localQCNum)
			return launcher(msg.LogicType, id, msg.BlockNumber, msg.BlockHash)
		}
		cbft.log.Debug("Local qcBn is larger than the sender's qcBn", "remoteBn", msg.BlockNumber, "localBn", localQCNum)
		cbft.network.Send(id, &protocols.LatestStatus{BlockNumber: localQCNum, BlockHash: localQCHash, LogicType: msg.LogicType})
	}
	return nil
}

// OnLatestStatus is used to process LatestStatus messages that received from peer.
func (cbft *Cbft) OnLatestStatus(id string, msg *protocols.LatestStatus) error {
	cbft.log.Debug("Received message on OnLatestStatus", "from", id, "msgHash", msg.MsgHash(), "message", msg.String())
	switch msg.LogicType {
	case network.TypeForQCBn:
		localQCBn, localQCHash := cbft.state.HighestQCBlock().NumberU64(), cbft.state.HighestQCBlock().Hash()
		if localQCBn < msg.BlockNumber || (localQCBn == msg.BlockNumber && localQCHash != msg.BlockHash) {
			err := cbft.network.PeerSetting(id, msg.LogicType, msg.BlockNumber)
			if err != nil {
				cbft.log.Error("PeerSetting failed", "err", err)
				return err
			}
			cbft.log.Debug("LocalQCBn is lower than sender's", "localBn", localQCBn, "remoteBn", msg.BlockNumber)
			cbft.fetchBlock(id, msg.BlockHash, msg.BlockNumber)
		}
	}
	return nil
}

// OnPrepareBlockHash responsible for handling PrepareBlockHash message.
//
// Note: After receiving the PrepareBlockHash message, it is determined whether the
// block information exists locally. If not, send a network request to get
// the block data.
func (cbft *Cbft) OnPrepareBlockHash(id string, msg *protocols.PrepareBlockHash) error {
	cbft.log.Debug("Received message on OnPrepareBlockHash", "from", id, "msgHash", msg.MsgHash(), "message", msg.String())
	if msg.Epoch == cbft.state.Epoch() && msg.ViewNumber == cbft.state.ViewNumber() {
		block := cbft.state.ViewBlockByIndex(msg.BlockIndex)
		if block == nil {
			cbft.SyncPrepareBlock(id, msg.Epoch, msg.ViewNumber, msg.BlockIndex)
		}
	}
	return nil
}

// OnGetViewChange responds to nodes that require viewChange.
//
// The Epoch and viewNumber of viewChange must be consistent
// with the state of the current node.
func (cbft *Cbft) OnGetViewChange(id string, msg *protocols.GetViewChange) error {
	cbft.log.Debug("Received message on OnGetViewChange", "from", id, "msgHash", msg.MsgHash(), "message", msg.String(), "local", cbft.state.ViewString())

	localEpoch, localViewNumber := cbft.state.Epoch(), cbft.state.ViewNumber()

	isEqualLocalView := func() bool {
		return msg.ViewNumber == localViewNumber && msg.Epoch == localEpoch
	}

	isNextView := func() bool {
		return msg.ViewNumber+1 == localViewNumber || (msg.Epoch+1 == localEpoch && localViewNumber == state.DefaultViewNumber)
	}

	if isEqualLocalView() {
		viewChanges := cbft.state.AllViewChange()

		vcs := &protocols.ViewChanges{}
		for k, v := range viewChanges {
			if msg.ViewChangeBits.GetIndex(k) {
				vcs.VCs = append(vcs.VCs, v)
			}
		}
		cbft.log.Debug("Send ViewChanges", "peer", id, "len", len(vcs.VCs))
		if len(vcs.VCs) != 0 {
			cbft.network.Send(id, vcs)
		}
		return nil
	}
	// Return view QC in the case of less than 1.
	if isNextView() {
		lastViewChangeQC := cbft.state.LastViewChangeQC()
		if lastViewChangeQC == nil {
			cbft.log.Error("Not found lastViewChangeQC")
			return nil
		}
		err := lastViewChangeQC.EqualAll(msg.Epoch, msg.ViewNumber)
		if err != nil {
			cbft.log.Error("Last view change is not equal msg.viewNumber", "err", err)
			return err
		}
		cbft.network.Send(id, &protocols.ViewChangeQuorumCert{
			ViewChangeQC: lastViewChangeQC,
		})
		return nil
	}

	return fmt.Errorf("request is not match local view, local:%s,msg:%s", cbft.state.ViewString(), msg.String())
}

// OnViewChangeQuorumCert handles the message type of ViewChangeQuorumCertMsg.
func (cbft *Cbft) OnViewChangeQuorumCert(id string, msg *protocols.ViewChangeQuorumCert) error {
	cbft.log.Debug("Received message on OnViewChangeQuorumCert", "from", id, "msgHash", msg.MsgHash(), "message", msg.String())
	viewChangeQC := msg.ViewChangeQC
	epoch, viewNumber, _, _, _, _ := viewChangeQC.MaxBlock()
	if cbft.state.Epoch() == epoch && cbft.state.ViewNumber() == viewNumber {
		if err := cbft.verifyViewChangeQC(msg.ViewChangeQC); err == nil {
			cbft.tryChangeViewByViewChange(msg.ViewChangeQC)
		} else {
			cbft.log.Debug("Verify ViewChangeQC failed", "err", err)
			return &authFailedError{err}
		}
	}
	return nil
}

// OnViewChanges handles the message type of ViewChangesMsg.
func (cbft *Cbft) OnViewChanges(id string, msg *protocols.ViewChanges) error {
	cbft.log.Debug("Received message on OnViewChanges", "from", id, "msgHash", msg.MsgHash(), "message", msg.String())
	for _, v := range msg.VCs {
		if err := cbft.OnViewChange(id, v); err != nil {
			cbft.log.Error("OnViewChanges failed", "peer", id, "err", err)
			return err
		}
	}
	return nil
}

// MissingViewChangeNodes returns the node ID of the missing vote.
//
// Notes:
// Use the channel to complete serial execution to prevent concurrency.
func (cbft *Cbft) MissingViewChangeNodes() (v *protocols.GetViewChange, err error) {
	result := make(chan struct{})

	cbft.asyncCallCh <- func() {
		defer func() { result <- struct{}{} }()
		allViewChange := cbft.state.AllViewChange()

		length := cbft.currentValidatorLen()
		vbits := utils.NewBitArray(uint32(length))

		// enough qc or did not reach deadline
		if len(allViewChange) >= cbft.threshold(length) || !cbft.state.IsDeadline() {
			v, err = nil, fmt.Errorf("no need sync viewchange")
			return
		}
		for i := uint32(0); i < vbits.Size(); i++ {
			if _, ok := allViewChange[i]; !ok {
				vbits.SetIndex(i, true)
			}
		}

		v, err = &protocols.GetViewChange{
			Epoch:          cbft.state.Epoch(),
			ViewNumber:     cbft.state.ViewNumber(),
			ViewChangeBits: vbits,
		}, nil
	}
	<-result
	return
}

// MissingPrepareVote returns missing vote.
func (cbft *Cbft) MissingPrepareVote() (v *protocols.GetPrepareVote, err error) {
	result := make(chan struct{})

	cbft.asyncCallCh <- func() {
		defer func() { result <- struct{}{} }()

		begin := cbft.state.MaxQCIndex() + 1
		end := cbft.state.NextViewBlockIndex()
		len := cbft.currentValidatorLen()

		for i := begin; i < end; i++ {
			size := cbft.state.PrepareVoteLenByIndex(i)
<<<<<<< HEAD
=======

>>>>>>> d62ca7b9
			if size < cbft.threshold(len) {
				knownVotes := cbft.state.AllPrepareVoteByIndex(i)
				knownSet := utils.NewBitArray(uint32(len))
				for i := uint32(0); i < knownSet.Size(); i++ {
					if _, ok := knownVotes[i]; ok {
						knownSet.SetIndex(i, true)
					}
				}

				v, err = &protocols.GetPrepareVote{
					Epoch:      cbft.state.Epoch(),
					ViewNumber: cbft.state.ViewNumber(),
					BlockIndex: i,
					KnownSet:   knownSet,
				}, nil
			}
		}
	}
	<-result
	return
}

// OnPong is used to receive the average delay time.
func (cbft *Cbft) OnPong(nodeID string, netLatency int64) error {
	cbft.log.Trace("OnPong", "nodeID", nodeID, "netLatency", netLatency)
	cbft.netLatencyLock.Lock()
	defer cbft.netLatencyLock.Unlock()
	latencyList, exist := cbft.netLatencyMap[nodeID]
	if !exist {
		cbft.netLatencyMap[nodeID] = list.New()
		cbft.netLatencyMap[nodeID].PushBack(netLatency)
	} else {
		if latencyList.Len() > 5 {
			e := latencyList.Front()
			cbft.netLatencyMap[nodeID].Remove(e)
		}
		cbft.netLatencyMap[nodeID].PushBack(netLatency)
	}
	return nil
}

// BlockExists is used to query whether the specified block exists in this node.
func (cbft *Cbft) BlockExists(blockNumber uint64, blockHash common.Hash) error {
	result := make(chan error, 1)
	cbft.asyncCallCh <- func() {
		if (blockHash == common.Hash{}) {
			result <- fmt.Errorf("invalid blockHash")
			return
		}
		block := cbft.blockTree.FindBlockByHash(blockHash)
		if block = cbft.blockChain.GetBlock(blockHash, blockNumber); block == nil {
			result <- fmt.Errorf("not found block by hash:%s, number:%d", blockHash.TerminalString(), blockNumber)
			return
		}
		if block.Hash() != blockHash || blockNumber != block.NumberU64() {
			result <- fmt.Errorf("not match from block, hash:%s, number:%d, queriedHash:%s, queriedNumber:%d",
				blockHash.TerminalString(), blockNumber,
				block.Hash().TerminalString(), block.NumberU64())
			return
		}
		result <- nil
	}
	return <-result
}

// AvgLatency returns the average delay time of the specified node.
//
// The average is the average delay between the current
// node and all consensus nodes.
// Return value unit: milliseconds.
func (cbft *Cbft) AvgLatency() time.Duration {
	cbft.netLatencyLock.Lock()
	defer cbft.netLatencyLock.Unlock()
	// The intersection of peerSets and consensusNodes.
	target, _ := cbft.network.AliveConsensusNodeIDs()
	var (
		avgSum     int64
		result     int64
		validCount int64
	)
	// Take 2/3 nodes from the target.
	var pair utils.KeyValuePairList
	for _, v := range target {
		if latencyList, exist := cbft.netLatencyMap[v]; exist {
			avg := calAverage(latencyList)
			pair.Push(utils.KeyValuePair{Key: v, Value: avg})
		}
	}
	sort.Sort(pair)
	if pair.Len() == 0 {
		return time.Duration(0)
	}
	validCount = int64(pair.Len() * 2 / 3)
	if validCount == 0 {
		validCount = 1
	}
	for _, v := range pair[:validCount] {
		avgSum += v.Value
	}

	result = avgSum / validCount
	cbft.log.Debug("Get avg latency", "avg", result)
	return time.Duration(result) * time.Millisecond
}

// DefaultAvgLatency returns the avg latency of default.
func (cbft *Cbft) DefaultAvgLatency() time.Duration {
	return time.Duration(protocols.DefaultAvgLatency) * time.Millisecond
}

func calAverage(latencyList *list.List) int64 {
	var (
		sum    int64
		counts int64
	)
	for e := latencyList.Front(); e != nil; e = e.Next() {
		if latency, ok := e.Value.(int64); ok {
			counts++
			sum += latency
		}
	}
	if counts > 0 {
		return sum / counts
	}
	return 0
}

func (cbft *Cbft) SyncPrepareBlock(id string, epoch uint64, viewNumber uint64, blockIndex uint32) {
	msg := &protocols.GetPrepareBlock{Epoch: epoch, ViewNumber: viewNumber, BlockIndex: blockIndex}
	if cbft.limitFetcher.AddTask(msg.MsgHash()) {
		cbft.network.Send(id, msg)
		cbft.log.Debug("Send GetPrepareBlock", "peer", id, "msg", msg.String())
	}
}

func (cbft *Cbft) SyncBlockQuorumCert(id string, blockNumber uint64, blockHash common.Hash) {
	msg := &protocols.GetBlockQuorumCert{BlockHash: blockHash, BlockNumber: blockNumber}
	if cbft.limitFetcher.AddTask(msg.MsgHash()) {
		cbft.network.Send(id, msg)
		cbft.log.Debug("Send GetBlockQuorumCert", "peer", id, "msg", msg.String())
	}
}<|MERGE_RESOLUTION|>--- conflicted
+++ resolved
@@ -434,10 +434,7 @@
 
 		for i := begin; i < end; i++ {
 			size := cbft.state.PrepareVoteLenByIndex(i)
-<<<<<<< HEAD
-=======
-
->>>>>>> d62ca7b9
+
 			if size < cbft.threshold(len) {
 				knownVotes := cbft.state.AllPrepareVoteByIndex(i)
 				knownSet := utils.NewBitArray(uint32(len))
