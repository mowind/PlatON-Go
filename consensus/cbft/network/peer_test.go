package network

import (
	"crypto/rand"
	"encoding/json"
	"fmt"
	"math/big"
	"sync"
	"testing"
	"time"

	"github.com/PlatONnetwork/PlatON-Go/consensus/cbft/types"

	"github.com/PlatONnetwork/PlatON-Go/consensus/cbft/protocols"

	"github.com/PlatONnetwork/PlatON-Go/common"

	"github.com/stretchr/testify/assert"

	"github.com/PlatONnetwork/PlatON-Go/p2p"
	"github.com/PlatONnetwork/PlatON-Go/p2p/discover"
)

func Test_NewPeer(t *testing.T) {
	version := 1
	name := "test"
	p, id := newPeer(version, name)
	if p.version != 1 {
		t.Fatalf("version not equal. expect:{1}, actual:{%d}", p.version)
	}
	if p.Name() != name {
		t.Fatalf("name not equal. expect:{1}, actual:{%d}", p.version)
	}
	assert.Equal(t, id.TerminalString(), p.PeerID())

	// test markMessageHash
	for i := 0; i < maxKnownMessageHash+2; i++ {
		p.MarkMessageHash(common.BytesToHash(common.Uint64ToBytes(uint64(i))))
	}
	if !p.ContainsMessageHash(common.BytesToHash(common.Uint64ToBytes(1))) {
		t.Fatalf("does not contain a specified hash")
	}
	if p.ContainsMessageHash(common.BytesToHash(common.Uint64ToBytes(maxKnownMessageHash + 2))) {
		t.Fatalf("should not contain a specified hash")
	}

	// test SetQcBn/QCBn/SetLockedBn/LockedBN/SetCommitBn/CommitBn
	qcBn := new(big.Int).SetUint64(100)
	p.SetQcBn(qcBn)
	assert.Equal(t, qcBn.Uint64(), p.QCBn())

	lockedBn := new(big.Int).SetUint64(200)
	p.SetLockedBn(lockedBn)
	assert.Equal(t, lockedBn.Uint64(), p.LockedBn())

	commitBn := new(big.Int).SetUint64(300)
	p.SetCommitdBn(commitBn)
	assert.Equal(t, commitBn.Uint64(), p.CommitBn())

	// test PeerInfo
	peerInfo := p.Info()
	json, err := json.Marshal(peerInfo)
	if err != nil {
		t.Error(err)
	}
	t.Log(string(json))
	assert.Contains(t, string(json), "{")

}

func Test_PeerSet_Register(t *testing.T) {
	ps := NewPeerSet()
	p1, _ := newPeer(1, "ps1")
	p2, _ := newPeer(1, "ps2")
	//p3, _ := newPeer(1, "ps3")

	// for the function of Register.
	err := ps.Register(p1)
	if err != nil {
		t.Error("err should not be nil")
	}
	err = ps.Register(p1)
	assert.Equal(t, err.Error(), errAlreadyRegistered.Error())
	ps.Close()
	err = ps.Register(p2)
	assert.Equal(t, err.Error(), errClosed.Error())
}

func Test_PeerSet_Unregister(t *testing.T) {
	// Create new peerSet and do some initialization.
	ps := NewPeerSet()
	p1, _ := newPeer(1, "ps1")
	p2, _ := newPeer(1, "ps2")
	p3, _ := newPeer(1, "ps3")
	ps.Register(p1)
	ps.Register(p2)

<<<<<<< HEAD
	// Verify the number of successful registrations.
	len := ps.Len()
	assert.Equal(t, 2, len)

	rp, err := ps.Get(p1.id)
	if err != nil {
		t.Error("Get peer should not be return nil")
	}
	assert.Equal(t, p1.id, rp.id)

	// unregister
	err = ps.Unregister(p1.id)
=======
	// unregister
	err := ps.Unregister(p1.id)
>>>>>>> cd1063fa
	if err != nil {
		t.Error("err should not be nil")
	}
	// Try to destroy a peer that does not exist,
	// match the expected error.
	err = ps.Unregister(p3.id)
	assert.Equal(t, err.Error(), errNotRegistered.Error())

<<<<<<< HEAD
	_, err = ps.Get(p3.id)
	assert.Equal(t, err.Error(), errNotRegistered.Error())
}

func Test_PeerSet_Peers(t *testing.T) {
	// Randomly generate a batch of nodes.
	// Init the node of consensus.
	// Init the node of peerSet.
	ps := NewPeerSet()
	var peers []*peer
	var ids []discover.NodeID
	for i := 0; i < 11; i++ {
		p, id := newPeer(1, fmt.Sprintf("%d", i))
		peers = append(peers, p)
		// The id is oddly set to the consensus node.
		if i%2 != 0 {
			ids = append(ids, id)
			p.SetQcBn(new(big.Int).SetUint64(uint64(i) * 100))
			p.SetLockedBn(new(big.Int).SetUint64(uint64(i) * 100))
			p.SetCommitdBn(new(big.Int).SetUint64(uint64(i) * 100))
		}
		ps.Register(p)
	}

	// test PeersWithoutConsensus.
	pwoc := ps.PeersWithoutConsensus(ids)
	assert.Equal(t, len(peers)-len(ids), len(pwoc))

	// test PeersWithConsensus
	pwc := ps.PeersWithConsensus(ids)
	assert.Equal(t, len(ids), len(pwc))

	// test peers
	pees := ps.Peers()
	assert.Equal(t, len(peers), len(pees))

	// test PeersWithHighestQCBn, i(1/3/5/7/9) * 100 (i is an odd number).
	// If qcNumber is 700, then the count of results is 1.
	pwhqb := ps.PeersWithHighestQCBn(700)
	assert.Equal(t, 1, len(pwhqb))

	// If lockedNumber is 700, then the count of results is 1.
	pwhlb := ps.PeersWithHighestLockedBn(500)
	assert.Equal(t, 2, len(pwhlb))

	// If lockedNumber is 700, then the count of results is 1.
	pwhmb := ps.PeersWithHighestCommitBn(300)
	assert.Equal(t, 3, len(pwhmb))

	// Print node information.
	go ps.printPeers()
	var wg sync.WaitGroup
	wg.Add(1)
	time.AfterFunc(time.Second*2, func() {
		ps.Close()
		wg.Done()
	})
	wg.Wait()
}

func Test_Peer_Handshake(t *testing.T) {
	exec := func(close chan<- struct{}, inStatus, outStatus *protocols.CbftStatusData, wantErr error) {
		in, out := p2p.MsgPipe()
		var id discover.NodeID
		rand.Read(id[:])
		me := NewPeer(1, p2p.NewPeer(id, "me", nil), in)
		you := NewPeer(1, p2p.NewPeer(id, "you", nil), out)
		go func() {
			err := me.Handshake(inStatus)
			if err != nil && wantErr != nil {
				assert.Contains(t, err.Error(), wantErr.Error())
				t.Log(err.Error())
				t.Log(wantErr.Error())
			} else {
				assert.Equal(t, outStatus.QCBn.Uint64(), me.QCBn())
				assert.Equal(t, outStatus.LockBn.Uint64(), me.LockedBn())
				assert.Equal(t, outStatus.CmtBn.Uint64(), me.CommitBn())
			}
			close <- struct{}{}
			t.Log("handshake done to me")
		}()
		go func() {
			err := you.Handshake(outStatus)
			if err != nil && wantErr != nil {
				t.Log(err.Error())
				t.Log(wantErr.Error())
				assert.Contains(t, err.Error(), wantErr.Error())
			} else {
				assert.Equal(t, inStatus.QCBn.Uint64(), you.QCBn())
				assert.Equal(t, inStatus.LockBn.Uint64(), you.LockedBn())
				assert.Equal(t, inStatus.CmtBn.Uint64(), you.CommitBn())
			}
			close <- struct{}{}
			t.Log("handshake done to you")
		}()
	}
	// test suite
	testCase := []struct {
		in      *protocols.CbftStatusData
		out     *protocols.CbftStatusData
		wantErr error
	}{
		{
			in:      &protocols.CbftStatusData{1, big.NewInt(1), common.Hash{}, big.NewInt(2), common.Hash{}, big.NewInt(3), common.Hash{}},
			out:     &protocols.CbftStatusData{1, big.NewInt(2), common.Hash{}, big.NewInt(3), common.Hash{}, big.NewInt(4), common.Hash{}},
			wantErr: nil,
		},
		{
			in:      &protocols.CbftStatusData{1, big.NewInt(1), common.Hash{}, big.NewInt(2), common.Hash{}, big.NewInt(3), common.Hash{}},
			out:     &protocols.CbftStatusData{2, big.NewInt(9), common.Hash{}, big.NewInt(8), common.Hash{}, big.NewInt(7), common.Hash{}},
			wantErr: types.ErrResp(types.ErrCbftProtocolVersionMismatch, "%s", ""),
		},
	}
	for _, v := range testCase {
		close := make(chan struct{}, 2)
		exec(close, v.in, v.out, v.wantErr)
		timeout := time.NewTicker(handshakeTimeout)
		defer timeout.Stop()
		for i := 0; i < 2; i++ {
			select {
			case <-close:
			case <-timeout.C:
				t.Error("handshake test timeout")
			}
		}
	}

=======
	//
	rp, _ := ps.Get(p1.id)
	assert.Equal(t, p1, rp)
>>>>>>> cd1063fa
}<|MERGE_RESOLUTION|>--- conflicted
+++ resolved
@@ -95,7 +95,6 @@
 	ps.Register(p1)
 	ps.Register(p2)
 
-<<<<<<< HEAD
 	// Verify the number of successful registrations.
 	len := ps.Len()
 	assert.Equal(t, 2, len)
@@ -108,10 +107,6 @@
 
 	// unregister
 	err = ps.Unregister(p1.id)
-=======
-	// unregister
-	err := ps.Unregister(p1.id)
->>>>>>> cd1063fa
 	if err != nil {
 		t.Error("err should not be nil")
 	}
@@ -120,7 +115,6 @@
 	err = ps.Unregister(p3.id)
 	assert.Equal(t, err.Error(), errNotRegistered.Error())
 
-<<<<<<< HEAD
 	_, err = ps.Get(p3.id)
 	assert.Equal(t, err.Error(), errNotRegistered.Error())
 }
@@ -247,10 +241,4 @@
 			}
 		}
 	}
-
-=======
-	//
-	rp, _ := ps.Get(p1.id)
-	assert.Equal(t, p1, rp)
->>>>>>> cd1063fa
 }