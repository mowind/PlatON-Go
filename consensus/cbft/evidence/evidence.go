package evidence

import (
	"math/big"
	"sort"
	"strconv"
	"strings"
)

const (
	// IdentityLength is the expected length of the identity
	IdentityLength = 20
)

type NumberOrderPrepareBlock []*EvidencePrepare
type NumberOrderPrepareVote []*EvidenceVote
type NumberOrderViewChange []*EvidenceView

type Identity string

type PrepareBlockEvidence map[Identity]NumberOrderPrepareBlock
type PrepareVoteEvidence map[Identity]NumberOrderPrepareVote
type ViewChangeEvidence map[Identity]NumberOrderViewChange

// Bytes gets the string representation of the underlying identity.
func (id Identity) Bytes() []byte { return []byte(id) }

<<<<<<< HEAD
// Add tries to add prepare block to PrepareBlockEvidence.
// if the return error is DuplicatePrepareBlockEvidence instructions the prepare is duplicated
func (e PrepareBlockEvidence) Add(pb *EvidencePrepare, id Identity) error {
=======
func (pbe PrepareBlockEvidence) Add(pb *EvidencePrepare, id Identity) error {
>>>>>>> 71193479
	var l NumberOrderPrepareBlock

	if l = pbe[id]; l == nil {
		l = make(NumberOrderPrepareBlock, 0)
	}
	err := l.Add(pb)
	pbe[id] = l
	return err
}

// Clear tries to clear stale intermediate prepare
func (pbe PrepareBlockEvidence) Clear(epoch uint64, viewNumber uint64) {
	for k := range pbe {
		s := strings.Split(string(k), "|")
		e, _ := strconv.ParseUint(s[0], 10, 64)
		v, _ := strconv.ParseUint(s[1], 10, 64)

		if e < epoch || e == epoch && v <= viewNumber {
			delete(pbe, k)
		}
	}
}

func (pbe PrepareBlockEvidence) Size() int {
	size := 0
	for _, v := range pbe {
		size = size + v.Len()
	}
	return size
}

func (opb *NumberOrderPrepareBlock) Add(pb *EvidencePrepare) error {
	if ev := opb.find(pb.Epoch, pb.ViewNumber, pb.BlockNumber); ev != nil {
		if ev.BlockHash != pb.BlockHash {
			a, b := pb, ev
			ha := new(big.Int).SetBytes(pb.BlockHash.Bytes())
			hb := new(big.Int).SetBytes(ev.BlockHash.Bytes())

			if ha.Cmp(hb) > 0 {
				a, b = ev, pb
			}
			return &DuplicatePrepareBlockEvidence{
				PrepareA: a,
				PrepareB: b,
			}
		}
	} else {
		*opb = append(*opb, pb)
		sort.Sort(*opb)
	}
	return nil
}

// find tries to find the same prepare evidence
// the same epoch,viewNumber,blockNumber,node address and different blockHash
func (opb NumberOrderPrepareBlock) find(epoch uint64, viewNumber uint64, blockNumber uint64) *EvidencePrepare {
	for _, v := range opb {
		if v.Epoch == epoch && v.ViewNumber == viewNumber && v.BlockNumber == blockNumber {
			return v
		}
	}
	return nil
}

func (opb NumberOrderPrepareBlock) Len() int {
	return len(opb)
}

func (opb NumberOrderPrepareBlock) Less(i, j int) bool {
	return opb[i].ViewNumber < opb[j].ViewNumber
}

func (opb NumberOrderPrepareBlock) Swap(i, j int) {
	opb[i], opb[j] = opb[j], opb[i]
}

<<<<<<< HEAD
// Add tries to add prepare vote to PrepareVoteEvidence.
// if the return error is DuplicatePrepareVoteEvidence instructions the vote is duplicated
func (e PrepareVoteEvidence) Add(pv *EvidenceVote, id Identity) error {
=======
func (pve PrepareVoteEvidence) Add(pv *EvidenceVote, id Identity) error {
>>>>>>> 71193479
	var l NumberOrderPrepareVote

	if l = pve[id]; l == nil {
		l = make(NumberOrderPrepareVote, 0)
	}
	err := l.Add(pv)
	pve[id] = l
	return err
}

// Clear tries to clear stale intermediate vote
func (pve PrepareVoteEvidence) Clear(epoch uint64, viewNumber uint64) {
	for k := range pve {
		s := strings.Split(string(k), "|")
		e, _ := strconv.ParseUint(s[0], 10, 64)
		v, _ := strconv.ParseUint(s[1], 10, 64)

		if e < epoch || e == epoch && v <= viewNumber {
			delete(pve, k)
		}
	}
}

func (pve PrepareVoteEvidence) Size() int {
	size := 0
	for _, v := range pve {
		size = size + v.Len()
	}
	return size
}

func (opv *NumberOrderPrepareVote) Add(pv *EvidenceVote) error {
	if ev := opv.find(pv.Epoch, pv.ViewNumber, pv.BlockNumber); ev != nil {
		if ev.BlockHash != pv.BlockHash {
			a, b := pv, ev
			ha := new(big.Int).SetBytes(pv.BlockHash.Bytes())
			hb := new(big.Int).SetBytes(ev.BlockHash.Bytes())

			if ha.Cmp(hb) > 0 {
				a, b = ev, pv
			}
			return &DuplicatePrepareVoteEvidence{
				VoteA: a,
				VoteB: b,
			}
		}
	} else {
		*opv = append(*opv, pv)
		sort.Sort(*opv)
	}
	return nil
}

// find tries to find the same vote evidence
// the same epoch,viewNumber,blockNumber,node address and different blockHash
func (opv NumberOrderPrepareVote) find(epoch uint64, viewNumber uint64, blockNumber uint64) *EvidenceVote {
	for _, v := range opv {
		if v.Epoch == epoch && v.ViewNumber == viewNumber && v.BlockNumber == blockNumber {
			return v
		}
	}
	return nil
}

func (opv NumberOrderPrepareVote) Len() int {
	return len(opv)
}

func (opv NumberOrderPrepareVote) Less(i, j int) bool {
	return opv[i].ViewNumber < opv[j].ViewNumber
}

func (opv NumberOrderPrepareVote) Swap(i, j int) {
	opv[i], opv[j] = opv[j], opv[i]
}

<<<<<<< HEAD
// Add tries to add view to ViewChangeEvidence.
// if the return error is DuplicateViewChangeEvidence instructions the view is duplicated
func (e ViewChangeEvidence) Add(vc *EvidenceView, id Identity) error {
=======
func (vce ViewChangeEvidence) Add(vc *EvidenceView, id Identity) error {
>>>>>>> 71193479
	var l NumberOrderViewChange

	if l = vce[id]; l == nil {
		l = make(NumberOrderViewChange, 0)
	}
	err := l.Add(vc)
	vce[id] = l
	return err
}

// Clear tries to clear stale intermediate view
func (vce ViewChangeEvidence) Clear(epoch uint64, viewNumber uint64) {
	for k := range vce {
		s := strings.Split(string(k), "|")
		e, _ := strconv.ParseUint(s[0], 10, 64)
		v, _ := strconv.ParseUint(s[1], 10, 64)

		if e < epoch || e == epoch && v <= viewNumber {
			delete(vce, k)
		}
	}
}

func (vce ViewChangeEvidence) Size() int {
	size := 0
	for _, v := range vce {
		size = size + v.Len()
	}
	return size
}

func (ovc *NumberOrderViewChange) Add(vc *EvidenceView) error {
	if ev := ovc.find(vc.Epoch, vc.ViewNumber, vc.BlockNumber); ev != nil {
		if ev.BlockHash != vc.BlockHash {
			a, b := vc, ev
			ha := new(big.Int).SetBytes(vc.BlockHash.Bytes())
			hb := new(big.Int).SetBytes(ev.BlockHash.Bytes())

			if ha.Cmp(hb) > 0 {
				a, b = ev, vc
			}
			return &DuplicateViewChangeEvidence{
				ViewA: a,
				ViewB: b,
			}
		}
	} else {
		*ovc = append(*ovc, vc)
		sort.Sort(*ovc)
	}
	return nil
}

// find tries to find the same view evidence
// the same epoch,viewNumber,blockNumber,node address and different blockHash
func (ovc NumberOrderViewChange) find(epoch uint64, viewNumber uint64, blockNumber uint64) *EvidenceView {
	for _, v := range ovc {
		if v.Epoch == epoch && v.ViewNumber == viewNumber && v.BlockNumber == blockNumber {
			return v
		}
	}
	return nil
}

func (ovc NumberOrderViewChange) Len() int {
	return len(ovc)
}

func (ovc NumberOrderViewChange) Less(i, j int) bool {
	return ovc[i].ViewNumber < ovc[j].ViewNumber
}

func (ovc NumberOrderViewChange) Swap(i, j int) {
	ovc[i], ovc[j] = ovc[j], ovc[i]
}<|MERGE_RESOLUTION|>--- conflicted
+++ resolved
@@ -25,13 +25,9 @@
 // Bytes gets the string representation of the underlying identity.
 func (id Identity) Bytes() []byte { return []byte(id) }
 
-<<<<<<< HEAD
 // Add tries to add prepare block to PrepareBlockEvidence.
 // if the return error is DuplicatePrepareBlockEvidence instructions the prepare is duplicated
-func (e PrepareBlockEvidence) Add(pb *EvidencePrepare, id Identity) error {
-=======
 func (pbe PrepareBlockEvidence) Add(pb *EvidencePrepare, id Identity) error {
->>>>>>> 71193479
 	var l NumberOrderPrepareBlock
 
 	if l = pbe[id]; l == nil {
@@ -108,13 +104,9 @@
 	opb[i], opb[j] = opb[j], opb[i]
 }
 
-<<<<<<< HEAD
 // Add tries to add prepare vote to PrepareVoteEvidence.
 // if the return error is DuplicatePrepareVoteEvidence instructions the vote is duplicated
-func (e PrepareVoteEvidence) Add(pv *EvidenceVote, id Identity) error {
-=======
 func (pve PrepareVoteEvidence) Add(pv *EvidenceVote, id Identity) error {
->>>>>>> 71193479
 	var l NumberOrderPrepareVote
 
 	if l = pve[id]; l == nil {
@@ -191,13 +183,9 @@
 	opv[i], opv[j] = opv[j], opv[i]
 }
 
-<<<<<<< HEAD
 // Add tries to add view to ViewChangeEvidence.
 // if the return error is DuplicateViewChangeEvidence instructions the view is duplicated
-func (e ViewChangeEvidence) Add(vc *EvidenceView, id Identity) error {
-=======
 func (vce ViewChangeEvidence) Add(vc *EvidenceView, id Identity) error {
->>>>>>> 71193479
 	var l NumberOrderViewChange
 
 	if l = vce[id]; l == nil {
