package validator

import (
	"errors"
	"fmt"
	"sync"

	"github.com/PlatONnetwork/PlatON-Go/core/state"

	"github.com/PlatONnetwork/PlatON-Go/consensus/cbft/utils"

	"github.com/PlatONnetwork/PlatON-Go/common"
	cvm "github.com/PlatONnetwork/PlatON-Go/common/vm"
	"github.com/PlatONnetwork/PlatON-Go/consensus"
	"github.com/PlatONnetwork/PlatON-Go/core"
	"github.com/PlatONnetwork/PlatON-Go/core/cbfttypes"
	"github.com/PlatONnetwork/PlatON-Go/core/types"
	"github.com/PlatONnetwork/PlatON-Go/core/vm"
	"github.com/PlatONnetwork/PlatON-Go/crypto"
	"github.com/PlatONnetwork/PlatON-Go/crypto/bls"
	"github.com/PlatONnetwork/PlatON-Go/event"
	"github.com/PlatONnetwork/PlatON-Go/log"
	"github.com/PlatONnetwork/PlatON-Go/p2p/discover"
	"github.com/PlatONnetwork/PlatON-Go/params"
	"github.com/PlatONnetwork/PlatON-Go/rlp"
)

func newValidators(nodes []params.CbftNode, validBlockNumber uint64) *cbfttypes.Validators {
	vds := &cbfttypes.Validators{
		Nodes:            make(cbfttypes.ValidateNodeMap, len(nodes)),
		ValidBlockNumber: validBlockNumber,
	}

	for i, node := range nodes {
		pubkey, err := node.Node.ID.Pubkey()
		if err != nil {
			panic(err)
		}

		blsPubKey := node.BlsPubKey

		vds.Nodes[node.Node.ID] = &cbfttypes.ValidateNode{
			Index:     uint32(i),
			Address:   crypto.PubkeyToAddress(*pubkey),
			PubKey:    pubkey,
			NodeID:    node.Node.ID,
			BlsPubKey: &blsPubKey,
		}
	}
	return vds
}

type StaticAgency struct {
	consensus.Agency

	validators *cbfttypes.Validators
}

func NewStaticAgency(nodes []params.CbftNode) consensus.Agency {
	return &StaticAgency{
		validators: newValidators(nodes, 0),
	}
}

func (d *StaticAgency) Flush(header *types.Header) error {
	return nil
}

func (d *StaticAgency) Sign(interface{}) error {
	return nil
}

func (d *StaticAgency) VerifySign(interface{}) error {
	return nil
}

func (d *StaticAgency) VerifyHeader(header *types.Header, statedb *state.StateDB) error {
	return nil
}

func (d *StaticAgency) GetLastNumber(blockNumber uint64) uint64 {
	return 0
}

func (d *StaticAgency) GetValidator(uint64) (*cbfttypes.Validators, error) {
	return d.validators, nil
}

func (d *StaticAgency) IsCandidateNode(nodeID discover.NodeID) bool {
	return false
}

type InnerAgency struct {
	consensus.Agency

	blocksPerNode         uint64
	defaultBlocksPerRound uint64
	offset                uint64
	blockchain            *core.BlockChain
	defaultValidators     *cbfttypes.Validators
}

func NewInnerAgency(nodes []params.CbftNode, chain *core.BlockChain, blocksPerNode, offset int) consensus.Agency {
	return &InnerAgency{
		blocksPerNode:         uint64(blocksPerNode),
		defaultBlocksPerRound: uint64(len(nodes) * blocksPerNode),
		offset:                uint64(offset),
		blockchain:            chain,
		defaultValidators:     newValidators(nodes, 1),
	}
}

func (ia *InnerAgency) Flush(header *types.Header) error {
	return nil
}

func (ia *InnerAgency) Sign(interface{}) error {
	return nil
}

func (ia *InnerAgency) VerifySign(interface{}) error {
	return nil
}

func (ia *InnerAgency) VerifyHeader(header *types.Header, stateDB *state.StateDB) error {
	return nil
}

func (ia *InnerAgency) GetLastNumber(blockNumber uint64) uint64 {
	var lastBlockNumber uint64
	if blockNumber <= ia.defaultBlocksPerRound {
		lastBlockNumber = ia.defaultBlocksPerRound
	} else {
		vds, err := ia.GetValidator(blockNumber)
		if err != nil {
			log.Error("Get validator fail", "blockNumber", blockNumber)
			return 0
		}

		if vds.ValidBlockNumber == 0 && blockNumber%ia.defaultBlocksPerRound == 0 {
			return blockNumber
		}

		// lastNumber = vds.ValidBlockNumber + ia.blocksPerNode * vds.Len() - 1
		lastBlockNumber = vds.ValidBlockNumber + ia.blocksPerNode*uint64(vds.Len()) - 1

		// May be `CurrentValidators ` had not updated, so we need to calcuate `lastBlockNumber`
		// via `blockNumber`.
		if lastBlockNumber < blockNumber {
			blocksPerRound := ia.blocksPerNode * uint64(vds.Len())
			if blockNumber%blocksPerRound == 0 {
				lastBlockNumber = blockNumber
			} else {
				baseNum := blockNumber - (blockNumber % blocksPerRound)
				lastBlockNumber = baseNum + blocksPerRound
			}
		}
	}
	//log.Debug("Get last block number", "blockNumber", blockNumber, "lastBlockNumber", lastBlockNumber)
	return lastBlockNumber
}

func (ia *InnerAgency) GetValidator(blockNumber uint64) (v *cbfttypes.Validators, err error) {
	defaultValidators := *ia.defaultValidators
	baseNumber := blockNumber
	if blockNumber == 0 {
		baseNumber = 1
	}
	defaultValidators.ValidBlockNumber = ((baseNumber-1)/ia.defaultBlocksPerRound)*ia.defaultBlocksPerRound + 1
	if blockNumber <= ia.defaultBlocksPerRound {
		return &defaultValidators, nil
	}

	// Otherwise, get validators from inner contract.
	vdsCftNum := blockNumber - ia.offset - 1
	block := ia.blockchain.GetBlockByNumber(vdsCftNum)
	if block == nil {
		log.Error("Get the block fail, use default validators", "number", vdsCftNum)
		return &defaultValidators, nil
	}
	state, err := ia.blockchain.StateAt(block.Root())
	if err != nil {
		log.Error("Get the state fail, use default validators", "number", block.Number(), "hash", block.Hash(), "error", err)
		return &defaultValidators, nil
	}
	b := state.GetState(cvm.ValidatorInnerContractAddr, []byte(vm.CurrentValidatorKey))
	if len(b) == 0 {
		return &defaultValidators, nil
	}
	var vds vm.Validators
	err = rlp.DecodeBytes(b, &vds)
	if err != nil {
		log.Error("RLP decode fail, use default validators", "number", block.Number(), "error", err)
		return &defaultValidators, nil
	}
	var validators cbfttypes.Validators
	validators.Nodes = make(cbfttypes.ValidateNodeMap, len(vds.ValidateNodes))
	for _, node := range vds.ValidateNodes {
		pubkey, _ := node.NodeID.Pubkey()
		blsPubKey := node.BlsPubKey
		validators.Nodes[node.NodeID] = &cbfttypes.ValidateNode{
			Index:     uint32(node.Index),
			Address:   node.Address,
			PubKey:    pubkey,
			NodeID:    node.NodeID,
			BlsPubKey: &blsPubKey,
		}
	}
	validators.ValidBlockNumber = vds.ValidBlockNumber
	return &validators, nil
}

func (ia *InnerAgency) IsCandidateNode(nodeID discover.NodeID) bool {
	return true
}

// ValidatorPool a pool storing validators.
type ValidatorPool struct {
	agency consensus.Agency

	lock sync.RWMutex

	// Current node's public key
	nodeID discover.NodeID

	// A block number which validators switch point.
	switchPoint uint64
	lastNumber  uint64

	epoch uint64

	prevValidators    *cbfttypes.Validators // Previous validators
	currentValidators *cbfttypes.Validators // Current validators

}

// NewValidatorPool new a validator pool.
func NewValidatorPool(agency consensus.Agency, blockNumber uint64, epoch uint64, nodeID discover.NodeID) *ValidatorPool {
	pool := &ValidatorPool{
		agency: agency,
		nodeID: nodeID,
		epoch:  epoch,
	}
	// FIXME: Check `GetValidator` return error
	if agency.GetLastNumber(blockNumber) == blockNumber {
		pool.prevValidators, _ = agency.GetValidator(blockNumber)
		pool.currentValidators, _ = agency.GetValidator(NextRound(blockNumber))
		pool.lastNumber = agency.GetLastNumber(NextRound(blockNumber))
	} else {
		pool.currentValidators, _ = agency.GetValidator(blockNumber)
		pool.prevValidators = pool.currentValidators
		pool.lastNumber = agency.GetLastNumber(blockNumber)
	}
	// When validator mode is `static`, the `ValidatorBlockNumber` always 0,
	// means we are using static validators. Otherwise, represent use current
	// validators validate start from `ValidatorBlockNumber` block,
	// so `ValidatorBlockNumber` - 1 is the switch point.
	if pool.currentValidators.ValidBlockNumber > 0 {
		pool.switchPoint = pool.currentValidators.ValidBlockNumber - 1
	}
	return pool
}

// ShouldSwitch check if should switch validators at the moment.
func (vp *ValidatorPool) ShouldSwitch(blockNumber uint64) bool {
	if blockNumber == 0 {
		return false
	}
	if blockNumber == vp.switchPoint {
		return true
	}
	return blockNumber == vp.lastNumber
}

// EqualSwitchPoint returns boolean which representment the switch point
// equal the inputs number.
func (vp *ValidatorPool) EqualSwitchPoint(number uint64) bool {
	return vp.switchPoint > 0 && vp.switchPoint == number
}

func (vp *ValidatorPool) EnableVerifyEpoch(epoch uint64) error {
	if epoch+1 == vp.epoch || epoch == vp.epoch {
		return nil
	}
	return fmt.Errorf("enable verify epoch:%d,:%d, request:%d", vp.epoch-1, vp.epoch, epoch)
}

// Update switch validators.
func (vp *ValidatorPool) Update(blockNumber uint64, epoch uint64, eventMux *event.TypeMux) error {
	vp.lock.Lock()
	defer vp.lock.Unlock()

	// Only updated once
	if blockNumber <= vp.switchPoint {
		log.Debug("Already update validator before", "blockNumber", blockNumber, "switchPoint", vp.switchPoint)
		return errors.New("already updated before")
	}

	nds, err := vp.agency.GetValidator(NextRound(blockNumber))
	if err != nil {
		log.Error("Get validator error", "blockNumber", blockNumber, "err", err)
		return err
	}
	vp.prevValidators = vp.currentValidators
	vp.currentValidators = nds
<<<<<<< HEAD
	vp.switchPoint = blockNumber
	vp.lastNumber = vp.agency.GetLastNumber(NextRound(blockNumber))
=======
	vp.switchPoint = nds.ValidBlockNumber - 1
>>>>>>> d933e259
	vp.epoch = epoch
	log.Debug("Update validator", "validators", nds.String(), "switchpoint", vp.switchPoint, "epoch", vp.epoch)

	isValidatorBefore := vp.isValidator(epoch-1, vp.nodeID)

	isValidatorAfter := vp.isValidator(epoch, vp.nodeID)

	if isValidatorBefore {
		// If we are still a consensus node, that adding
		// new validators as consensus peer, and removing
		// validators. Added as consensus peersis because
		// we need to keep connect with other validators
		// in the consensus stages. Also we are not needed
		// to keep connect with old validators.
		if isValidatorAfter {
			for _, nodeID := range vp.currentValidators.NodeList() {
				if node, _ := vp.prevValidators.FindNodeByID(nodeID); node == nil {
					eventMux.Post(cbfttypes.AddValidatorEvent{NodeID: nodeID})
					log.Trace("Post AddValidatorEvent", "nodeID", nodeID.String())
				}
			}

			for _, nodeID := range vp.prevValidators.NodeList() {
				if node, _ := vp.currentValidators.FindNodeByID(nodeID); node == nil {
					eventMux.Post(cbfttypes.RemoveValidatorEvent{NodeID: nodeID})
					log.Trace("Post RemoveValidatorEvent", "nodeID", nodeID.String())
				}
			}
		} else {
			for _, nodeID := range vp.prevValidators.NodeList() {
				eventMux.Post(cbfttypes.RemoveValidatorEvent{NodeID: nodeID})
				log.Trace("Post RemoveValidatorEvent", "nodeID", nodeID.String())
			}
		}
	} else {
		// We are become a consensus node, that adding all
		// validators as consensus peer except us. Added as
		// consensus peers is because we need to keep connecting
		// with other validators in the consensus stages.
		if isValidatorAfter {
			for _, nodeID := range vp.currentValidators.NodeList() {
				if vp.nodeID == nodeID {
					// Ignore myself
					continue
				}

				eventMux.Post(cbfttypes.AddValidatorEvent{NodeID: nodeID})
				log.Trace("Post AddValidatorEvent", "nodeID", nodeID.String())
			}
		}

		// We are still not a consensus node, just update validator list.
	}

	return nil
}

// GetValidatorByNodeID get the validator by node id.
func (vp *ValidatorPool) GetValidatorByNodeID(epoch uint64, nodeID discover.NodeID) (*cbfttypes.ValidateNode, error) {
	vp.lock.RLock()
	defer vp.lock.RUnlock()
	return vp.getValidatorByNodeID(epoch, nodeID)
}

func (vp *ValidatorPool) getValidatorByNodeID(epoch uint64, nodeID discover.NodeID) (*cbfttypes.ValidateNode, error) {
	if vp.epochToBlockNumber(epoch) <= vp.switchPoint {
		return vp.prevValidators.FindNodeByID(nodeID)
	}
	return vp.currentValidators.FindNodeByID(nodeID)
}

// GetValidatorByAddr get the validator by address.
func (vp *ValidatorPool) GetValidatorByAddr(epoch uint64, addr common.Address) (*cbfttypes.ValidateNode, error) {
	vp.lock.RLock()
	defer vp.lock.RUnlock()

	return vp.getValidatorByAddr(epoch, addr)
}

func (vp *ValidatorPool) getValidatorByAddr(epoch uint64, addr common.Address) (*cbfttypes.ValidateNode, error) {
	if vp.epochToBlockNumber(epoch) <= vp.switchPoint {
		return vp.prevValidators.FindNodeByAddress(addr)
	}
	return vp.currentValidators.FindNodeByAddress(addr)
}

// GetValidatorByIndex get the validator by index.
func (vp *ValidatorPool) GetValidatorByIndex(epoch uint64, index uint32) (*cbfttypes.ValidateNode, error) {
	vp.lock.RLock()
	defer vp.lock.RUnlock()

	return vp.getValidatorByIndex(epoch, index)
}

func (vp *ValidatorPool) getValidatorByIndex(epoch uint64, index uint32) (*cbfttypes.ValidateNode, error) {
	if vp.epochToBlockNumber(epoch) <= vp.switchPoint {
		return vp.prevValidators.FindNodeByIndex(int(index))
	}
	return vp.currentValidators.FindNodeByIndex(int(index))
}

// GetNodeIDByIndex get the node id by index.
func (vp *ValidatorPool) GetNodeIDByIndex(epoch uint64, index int) discover.NodeID {
	vp.lock.RLock()
	defer vp.lock.RUnlock()

	return vp.getNodeIDByIndex(epoch, index)
}

func (vp *ValidatorPool) getNodeIDByIndex(epoch uint64, index int) discover.NodeID {
	if vp.epochToBlockNumber(epoch) <= vp.switchPoint {
		return vp.prevValidators.NodeID(index)
	}
	return vp.currentValidators.NodeID(index)
}

// GetIndexByNodeID get the index by node id.
func (vp *ValidatorPool) GetIndexByNodeID(epoch uint64, nodeID discover.NodeID) (uint32, error) {
	vp.lock.RLock()
	defer vp.lock.RUnlock()

	return vp.getIndexByNodeID(epoch, nodeID)
}

func (vp *ValidatorPool) getIndexByNodeID(epoch uint64, nodeID discover.NodeID) (uint32, error) {
	if vp.epochToBlockNumber(epoch) <= vp.switchPoint {
		return vp.prevValidators.Index(nodeID)
	}
	return vp.currentValidators.Index(nodeID)
}

// ValidatorList get the validator list.
func (vp *ValidatorPool) ValidatorList(epoch uint64) []discover.NodeID {
	vp.lock.RLock()
	defer vp.lock.RUnlock()

	return vp.validatorList(epoch)
}

func (vp *ValidatorPool) validatorList(epoch uint64) []discover.NodeID {
	if vp.epochToBlockNumber(epoch) <= vp.switchPoint {
		return vp.prevValidators.NodeList()
	}
	return vp.currentValidators.NodeList()
}

func (vp *ValidatorPool) Validators(epoch uint64) *cbfttypes.Validators {
	if vp.epochToBlockNumber(epoch) <= vp.switchPoint {
		return vp.prevValidators
	}
	return vp.currentValidators
}

// VerifyHeader verify block's header.
func (vp *ValidatorPool) VerifyHeader(header *types.Header) error {
	_, err := crypto.Ecrecover(header.SealHash().Bytes(), header.Signature())
	if err != nil {
		return err
	}
	// todo: need confirmed.
	return vp.agency.VerifyHeader(header, nil)
}

// IsValidator check if the node is validator.
func (vp *ValidatorPool) IsValidator(epoch uint64, nodeID discover.NodeID) bool {
	vp.lock.RLock()
	defer vp.lock.RUnlock()

	return vp.isValidator(epoch, nodeID)
}

func (vp *ValidatorPool) isValidator(epoch uint64, nodeID discover.NodeID) bool {
	_, err := vp.getValidatorByNodeID(epoch, nodeID)
	return err == nil
}

// IsCandidateNode check if the node is candidate node.
func (vp *ValidatorPool) IsCandidateNode(nodeID discover.NodeID) bool {
	return vp.agency.IsCandidateNode(nodeID)
}

// Len return number of validators.
func (vp *ValidatorPool) Len(epoch uint64) int {
	vp.lock.RLock()
	defer vp.lock.RUnlock()

	if vp.epochToBlockNumber(epoch) <= vp.switchPoint {
		return vp.prevValidators.Len()
	}
	return vp.currentValidators.Len()
}

// Verify verifies signature using the specified validator's bls public key.
func (vp *ValidatorPool) Verify(epoch uint64, validatorIndex uint32, msg, signature []byte) error {
	validator, err := vp.GetValidatorByIndex(epoch, validatorIndex)
	if err != nil {
		return err
	}
	return validator.Verify(msg, signature)
}

// VerifyAggSig verifies aggregation signature using the specified validators' public keys.
func (vp *ValidatorPool) VerifyAggSig(epoch uint64, validatorIndexes []uint32, msg, signature []byte) bool {
	vp.lock.RLock()
	validators := vp.currentValidators
	if vp.epochToBlockNumber(epoch) <= vp.switchPoint {
		validators = vp.prevValidators
	}

	nodeList, err := validators.NodeListByIndexes(validatorIndexes)
	if err != nil {
		vp.lock.RUnlock()
		return false
	}
	vp.lock.RUnlock()

	var pub bls.PublicKey
	for _, node := range nodeList {
		pub.Add(node.BlsPubKey)
	}

	var sig bls.Sign
	err = sig.Deserialize(signature)
	if err != nil {
		return false
	}
	return sig.Verify(&pub, string(msg))
}

func (vp *ValidatorPool) VerifyAggSigByBA(epoch uint64, vSet *utils.BitArray, msg, signature []byte) error {
	vp.lock.RLock()
	validators := vp.currentValidators
	if vp.epochToBlockNumber(epoch) <= vp.switchPoint {
		validators = vp.prevValidators
	}

	nodeList, err := validators.NodeListByBitArray(vSet)
	if err != nil || len(nodeList) == 0 {
		vp.lock.RUnlock()
		return fmt.Errorf("not found validators: %v", err)
	}
	vp.lock.RUnlock()

	var pub bls.PublicKey
	pub.Deserialize(nodeList[0].BlsPubKey.Serialize())
	for i := 1; i < len(nodeList); i++ {
		pub.Add(nodeList[i].BlsPubKey)
	}

	var sig bls.Sign
	err = sig.Deserialize(signature)
	if err != nil {
		return err
	}
	if !sig.Verify(&pub, string(msg)) {
		return errors.New("bls verifies signature fail")
	}
	return nil
}

func (vp *ValidatorPool) epochToBlockNumber(epoch uint64) uint64 {
	if epoch > vp.epoch {
		panic(fmt.Sprintf("get unknown epoch, current:%d, request:%d", vp.epoch, epoch))
	}
	if epoch+1 == vp.epoch {
		return vp.switchPoint
	}
	return vp.switchPoint + 1
}
func (vp *ValidatorPool) Flush(header *types.Header) error {
	return vp.agency.Flush(header)
}

func NextRound(blockNumber uint64) uint64 {
	return blockNumber + 1
}<|MERGE_RESOLUTION|>--- conflicted
+++ resolved
@@ -303,12 +303,8 @@
 	}
 	vp.prevValidators = vp.currentValidators
 	vp.currentValidators = nds
-<<<<<<< HEAD
-	vp.switchPoint = blockNumber
+	vp.switchPoint = nds.ValidBlockNumber - 1
 	vp.lastNumber = vp.agency.GetLastNumber(NextRound(blockNumber))
-=======
-	vp.switchPoint = nds.ValidBlockNumber - 1
->>>>>>> d933e259
 	vp.epoch = epoch
 	log.Debug("Update validator", "validators", nds.String(), "switchpoint", vp.switchPoint, "epoch", vp.epoch)
 
