--- conflicted
+++ resolved
@@ -132,9 +132,6 @@
 //CBFT synchronize blocks that have reached qc
 type QCBlockList struct {
 	QC     []*ctypes.QuorumCert
-<<<<<<< HEAD
-	blocks []*types.Block
-=======
 	Blocks []*types.Block
 }
 
@@ -149,5 +146,4 @@
 
 func (s *QCBlockList) BHash() common.Hash {
 	return common.Hash{}
->>>>>>> 74c801cd
 }