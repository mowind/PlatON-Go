package cbft

import (
	"encoding/json"
	"fmt"
	"math/big"
	"testing"
	"time"

	"github.com/PlatONnetwork/PlatON-Go/common"
	"github.com/PlatONnetwork/PlatON-Go/common/vm"
	"github.com/PlatONnetwork/PlatON-Go/consensus/cbft/protocols"
	"github.com/PlatONnetwork/PlatON-Go/consensus/cbft/state"
	ctypes "github.com/PlatONnetwork/PlatON-Go/consensus/cbft/types"
	"github.com/PlatONnetwork/PlatON-Go/consensus/cbft/validator"
	"github.com/PlatONnetwork/PlatON-Go/core"
	"github.com/PlatONnetwork/PlatON-Go/core/types"
	cvm "github.com/PlatONnetwork/PlatON-Go/core/vm"
	"github.com/PlatONnetwork/PlatON-Go/crypto/bls"
	"github.com/PlatONnetwork/PlatON-Go/p2p/discover"
	"github.com/PlatONnetwork/PlatON-Go/params"
	"github.com/PlatONnetwork/PlatON-Go/rlp"
	"github.com/stretchr/testify/assert"
)

func init() {
	bls.Init(bls.CurveFp254BNb)
}
func TestThreshold(t *testing.T) {
	f := &Cbft{}
	assert.Equal(t, 1, f.threshold(1))
	assert.Equal(t, 2, f.threshold(2))
	assert.Equal(t, 3, f.threshold(3))
	assert.Equal(t, 3, f.threshold(4))
	assert.Equal(t, 4, f.threshold(5))
	assert.Equal(t, 5, f.threshold(6))
	assert.Equal(t, 5, f.threshold(7))

}

func TestBls(t *testing.T) {
	bls.Init(bls.CurveFp254BNb)
	num := 4
	pk, sk := GenerateKeys(num)
	owner := sk[0]
	nodes := make([]params.CbftNode, num)
	for i := 0; i < num; i++ {

		nodes[i].Node = *discover.NewNode(discover.PubkeyID(&pk[i].PublicKey), nil, 0, 0)
		nodes[i].BlsPubKey = *sk[i].GetPublicKey()
	}

	agency := validator.NewStaticAgency(nodes)

	cbft := &Cbft{
		validatorPool: validator.NewValidatorPool(agency, 0, nodes[0].Node.ID),
		config: ctypes.Config{
			Option: &ctypes.OptionsConfig{
				BlsPriKey: owner,
			},
		},
	}

	pb := &protocols.PrepareVote{}
	cbft.signMsgByBls(pb)
	msg, _ := pb.CannibalizeBytes()
	assert.True(t, cbft.validatorPool.Verify(0, 0, msg, pb.Sign()))
}
func TestAgg(t *testing.T) {
	num := 4
	pk, sk := GenerateKeys(num)
	nodes := make([]params.CbftNode, num)
	for i := 0; i < num; i++ {
		nodes[i].Node = *discover.NewNode(discover.PubkeyID(&pk[i].PublicKey), nil, 0, 0)
		nodes[i].BlsPubKey = *sk[i].GetPublicKey()
	}

	agency := validator.NewStaticAgency(nodes[0:num])

	cnode := make([]*Cbft, num)

	for i := 0; i < num; i++ {
		cnode[i] = &Cbft{
			validatorPool: validator.NewValidatorPool(agency, 0, nodes[0].Node.ID),
			config: ctypes.Config{
				Option: &ctypes.OptionsConfig{
					BlsPriKey: sk[i],
				},
			},
			state: state.NewViewState(),
		}

		cnode[i].state.SetHighestQCBlock(NewBlock(common.Hash{}, 1))
	}

	testPrepareQC(t, cnode)
	testViewChangeQC(t, cnode)
}

func testPrepareQC(t *testing.T, cnode []*Cbft) {
	pbs := make(map[uint32]*protocols.PrepareVote, 0)

	for i := 0; i < len(cnode); i++ {
		pb := &protocols.PrepareVote{ValidatorIndex: uint32(i)}
		assert.NotNil(t, cnode[i])
		cnode[i].signMsgByBls(pb)
		pbs[uint32(i)] = pb
	}
	qc := cnode[0].generatePrepareQC(pbs)

	assert.Nil(t, cnode[0].verifyPrepareQC(qc))
	qc.ValidatorSet = nil
	assert.NotNil(t, cnode[0].verifyPrepareQC(qc))

}
func testViewChangeQC(t *testing.T, cnode []*Cbft) {
	pbs := make(map[uint32]*protocols.ViewChange, 0)

	for i := 0; i < len(cnode); i++ {
		pb := &protocols.ViewChange{BlockHash: common.BigToHash(big.NewInt(int64(i))), BlockNumber: uint64(i), ValidatorIndex: uint32(i)}
		assert.NotNil(t, cnode[i])
		cnode[i].signMsgByBls(pb)
		pbs[uint32(i)] = pb
	}
	qc := cnode[0].generateViewChangeQC(pbs)
	assert.Len(t, qc.QCs, len(cnode))
	_, _, _, num := qc.MaxBlock()
	assert.Equal(t, uint64(len(cnode)-1), num)

	assert.Nil(t, cnode[0].verifyViewChangeQC(qc))
}

func TestNode(t *testing.T) {
	pk, sk, nodes := GenerateCbftNode(4)
	node := MockNode(pk[0], sk[0], nodes, 10000, 10)
	node2 := MockNode(pk[1], sk[1], nodes, 10000, 10)
	assert.Nil(t, node.Start())
	assert.Nil(t, node2.Start())

	testSeal(t, node, node2)
	testPrepare(t, node, node2)
	testTimeout(t, node, node2)
}

func testSeal(t *testing.T, node, node2 *TestCBFT) {
	block := NewBlock(node.chain.Genesis().Hash(), 1)

	result := make(chan *types.Block, 1)

	node.engine.OnSeal(block, result, nil)

	select {
	case b := <-result:
		assert.NotNil(t, b)
	}
}

func testPrepare(t *testing.T, node, node2 *TestCBFT) {
	pb := node.engine.state.PrepareBlockByIndex(0)
	assert.NotNil(t, pb)
	assert.Nil(t, node2.engine.OnPrepareBlock("id", pb))
	pb2 := node2.engine.state.PrepareBlockByIndex(0)
	assert.NotNil(t, pb2)
	_, err := node.engine.verifyConsensusMsg(pb)
	assert.Nil(t, err)
	_, err = node2.engine.verifyConsensusMsg(pb)
	assert.Nil(t, err)
}
func testTimeout(t *testing.T, node, node2 *TestCBFT) {
	time.Sleep(10 * time.Second)
	pb := node.engine.state.PrepareBlockByIndex(0)
	assert.Len(t, node.engine.state.AllViewChange(), 1)
	assert.NotNil(t, node2.engine.OnPrepareBlock(node.engine.config.Option.NodeID.TerminalString(), pb))
	assert.Nil(t, node.engine.OnViewChange(node.engine.config.Option.NodeID.TerminalString(), node.engine.state.AllViewChange()[0]))
	assert.Nil(t, node2.engine.OnViewChange(node.engine.config.Option.NodeID.TerminalString(), node.engine.state.AllViewChange()[0]))
}

func TestExecuteBlock(t *testing.T) {
	pk, sk, cbftnodes := GenerateCbftNode(4)
	nodes := make([]*TestCBFT, 0)
	for i := 0; i < 4; i++ {
		node := MockNode(pk[i], sk[i], cbftnodes, 10000, 10)
		assert.Nil(t, node.Start())

		nodes = append(nodes, node)
		fmt.Println(i, node.engine.config.Option.NodeID.TerminalString())
	}

	result := make(chan *types.Block, 1)

	parent := nodes[0].chain.Genesis()
	for i := 0; i < 8; i++ {
		block := NewBlock(parent.Hash(), parent.NumberU64()+1)
		assert.True(t, nodes[0].engine.state.HighestExecutedBlock().Hash() == block.ParentHash())
		nodes[0].engine.OnSeal(block, result, nil)

		_, qc := nodes[0].engine.blockTree.FindBlockAndQC(parent.Hash(), parent.NumberU64())
		select {
		case b := <-result:
			assert.NotNil(t, b)
			assert.Equal(t, uint32(i-1), nodes[0].engine.state.MaxQCIndex())
			for j := 1; j < 4; j++ {
				msg := &protocols.PrepareVote{
					Epoch:          nodes[0].engine.state.Epoch(),
					ViewNumber:     nodes[0].engine.state.ViewNumber(),
					BlockIndex:     uint32(i),
					BlockHash:      b.Hash(),
					BlockNumber:    b.NumberU64(),
					ValidatorIndex: uint32(j),
					ParentQC:       qc,
				}
				pb := nodes[0].engine.state.PrepareBlockByIndex(uint32(i))
				assert.NotNil(t, pb)
				fmt.Println("block:", uint32(i))
				assert.Nil(t, nodes[j].engine.OnPrepareBlock("id", pb))
				time.Sleep(50 * time.Millisecond)
				index, finish := nodes[j].engine.state.Executing()
				assert.True(t, index == uint32(i) && finish, fmt.Sprintf("%d,%v", index, finish))
				assert.Nil(t, nodes[j].engine.signMsgByBls(msg))
				assert.Nil(t, nodes[0].engine.OnPrepareVote("id", msg), fmt.Sprintf("number:%d", b.NumberU64()))
				assert.Nil(t, nodes[1].engine.OnPrepareVote("id", msg), fmt.Sprintf("number:%d", b.NumberU64()))
			}
			parent = b
		}
	}
	assert.Equal(t, uint64(8), nodes[0].engine.state.HighestQCBlock().NumberU64())
	assert.Equal(t, uint64(8), nodes[1].engine.state.HighestQCBlock().NumberU64())

	//assert.Equal(t, uint64(2), nodes[0].engine.state.ViewNumber())

}

func TestChangeView(t *testing.T) {
	pk, sk, cbftnodes := GenerateCbftNode(4)
	nodes := make([]*TestCBFT, 0)
	for i := 0; i < 4; i++ {
		node := MockNode(pk[i], sk[i], cbftnodes, 10000, 10)
		assert.Nil(t, node.Start())

		nodes = append(nodes, node)
	}

	result := make(chan *types.Block, 1)

	parent := nodes[0].chain.Genesis()
	for i := 0; i < 10; i++ {
		block := NewBlock(parent.Hash(), parent.NumberU64()+1)
		assert.True(t, nodes[0].engine.state.HighestExecutedBlock().Hash() == block.ParentHash())
		nodes[0].engine.OnSeal(block, result, nil)

		_, qc := nodes[0].engine.blockTree.FindBlockAndQC(parent.Hash(), parent.NumberU64())
		select {
		case b := <-result:
			assert.NotNil(t, b)
			assert.Equal(t, uint32(i-1), nodes[0].engine.state.MaxQCIndex())
			for j := 1; j < 3; j++ {
				msg := &protocols.PrepareVote{
					Epoch:          nodes[0].engine.state.Epoch(),
					ViewNumber:     nodes[0].engine.state.ViewNumber(),
					BlockIndex:     uint32(i),
					BlockHash:      b.Hash(),
					BlockNumber:    b.NumberU64(),
					ValidatorIndex: uint32(j),
					ParentQC:       qc,
				}
				assert.Nil(t, nodes[j].engine.signMsgByBls(msg))
				assert.Nil(t, nodes[0].engine.OnPrepareVote("id", msg), fmt.Sprintf("number:%d", b.NumberU64()))
			}
			parent = b
		}
	}
	assert.Equal(t, uint64(2), nodes[0].engine.state.ViewNumber())
<<<<<<< HEAD

}

func TestValidatorSwitch(t *testing.T) {
	pk, sk, cbftnodes := GenerateCbftNode(4)
	nodes := make([]*TestCBFT, 0)
	for i := 0; i < 4; i++ {
		node := MockValidator(pk[i], sk[i], cbftnodes, 10000, 10)
		assert.Nil(t, node.Start())

		nodes = append(nodes, node)
	}

	switchNode, switchCbftNode := func() (*TestCBFT, params.CbftNode) {
		pk, sk, ns := GenerateCbftNode(1)
		node := MockValidator(pk[0], sk[0], cbftnodes, 10000, 10)
		assert.Nil(t, node.Start())
		return node, ns[0]
	}()

	result := make(chan *types.Block, 1)

	parent := nodes[0].chain.Genesis()
	for i := 0; i < 4; i++ {
		for j := 0; j < 10; j++ {
			block := NewBlock(parent.Hash(), parent.NumberU64()+1)
			if i == 1 && j == 0 {
				newUpdateValidatorTx(t, parent, block, cbftnodes, switchCbftNode, nodes[i])
			}
			assert.True(t, nodes[i].engine.state.HighestExecutedBlock().Hash() == block.ParentHash())
			nodes[i].engine.OnSeal(block, result, nil)

			_, qc := nodes[i].engine.blockTree.FindBlockAndQC(parent.Hash(), parent.NumberU64())
			switchNode.engine.InsertChain(parent)
			select {
			case b := <-result:
				assert.NotNil(t, b)
				assert.Equal(t, uint32(j-1), nodes[i].engine.state.MaxQCIndex())
				for k := 0; k < 4; k++ {
					if k == i {
						continue
					}

					msgPrepare := &protocols.PrepareBlock{
						Epoch:         nodes[i].engine.state.Epoch(),
						ViewNumber:    nodes[i].engine.state.ViewNumber(),
						Block:         block,
						BlockIndex:    uint32(j),
						ProposalIndex: uint32(i),
					}
					if j == 0 {
						msgPrepare.PrepareQC = qc
					}
					assert.Nil(t, nodes[i].engine.signMsgByBls(msgPrepare))
					assert.Nil(t, nodes[k].engine.OnPrepareBlock(fmt.Sprintf("%d", i), msgPrepare))

					msg := &protocols.PrepareVote{
						Epoch:          nodes[i].engine.state.Epoch(),
						ViewNumber:     nodes[i].engine.state.ViewNumber(),
						BlockIndex:     uint32(j),
						BlockHash:      b.Hash(),
						BlockNumber:    b.NumberU64(),
						ValidatorIndex: uint32(k),
						ParentQC:       qc,
					}
					assert.Nil(t, nodes[k].engine.signMsgByBls(msg))
					for kk := 0; kk < 4; kk++ {
						if kk == k {
							continue
						}
						assert.Nil(t, nodes[kk].engine.OnPrepareVote(fmt.Sprintf("%d", i), msg), fmt.Sprintf("number: %d", b.NumberU64()))
					}
				}
				parent = b
			}
		}
	}
	switchNode.engine.InsertChain(parent)

	assert.False(t, switchNode.engine.IsConsensusNode())

	nodes = append(nodes, nodes[:3]...)
	nodes = append(nodes, switchNode)

	block := NewBlock(parent.Hash(), parent.NumberU64()+1)
	assert.True(t, nodes[0].engine.state.HighestExecutedBlock().Hash() == block.ParentHash())
	nodes[0].engine.OnSeal(block, result, nil)
	_, qc := nodes[0].engine.blockTree.FindBlockAndQC(parent.Hash(), parent.NumberU64())
	select {
	case b := <-result:
		assert.NotNil(t, b)
		//assert.Equal(t, , nodes[0].engine.state.MaxQCIndex())
		for i := 1; i < 4; i++ {
			if i == 2 {
				continue
			}
			msg := &protocols.PrepareVote{
				Epoch:          nodes[0].engine.state.Epoch(),
				ViewNumber:     nodes[0].engine.state.ViewNumber(),
				BlockIndex:     0,
				BlockHash:      b.Hash(),
				BlockNumber:    b.NumberU64(),
				ValidatorIndex: uint32(0),
				ParentQC:       qc,
			}
			assert.Nil(t, nodes[i].engine.signMsgByBls(msg))
			assert.Nil(t, nodes[0].engine.OnPrepareVote("id", msg), fmt.Sprintf("number: %d", block.NumberU64()))
			assert.Nil(t, nodes[3].engine.OnPrepareVote("id", msg), fmt.Sprintf("number: %d", block.NumberU64()))
		}
	}
	qcBlock0, _ := nodes[0].engine.blockTree.FindBlockAndQC(block.Hash(), block.NumberU64())
	qcBlock1, _ := nodes[3].engine.blockTree.FindBlockAndQC(block.Hash(), block.NumberU64())
	assert.NotNil(t, qcBlock0)
	assert.NotNil(t, qcBlock1)
	assert.Equal(t, qcBlock0.NumberU64(), qcBlock1.NumberU64())
	assert.Equal(t, qcBlock1.Hash(), qcBlock1.Hash())
}

func newUpdateValidatorTx(t *testing.T, parent, block *types.Block, nodes []params.CbftNode, switchNode params.CbftNode, mineNode *TestCBFT) *types.Block {
	type Vd struct {
		Index     uint            `json:"index"`
		NodeID    discover.NodeID `json:"nodeID"`
		BlsPubKey bls.PublicKey   `json:"blsPubKey"`
	}
	type VdList struct {
		NodeList []*Vd `json:"validateNode"`
	}

	vdl := &VdList{
		NodeList: make([]*Vd, 0),
	}

	for i := 0; i < 3; i++ {
		vdl.NodeList = append(vdl.NodeList, &Vd{
			Index:     uint(i),
			NodeID:    nodes[i].Node.ID,
			BlsPubKey: nodes[i].BlsPubKey,
		})
	}
	vdl.NodeList = append(vdl.NodeList, &Vd{
		Index:     3,
		NodeID:    switchNode.Node.ID,
		BlsPubKey: switchNode.BlsPubKey,
	})

	buf, _ := json.Marshal(vdl)

	param := [][]byte{
		common.Int64ToBytes(2000),
		[]byte("UpdateValidators"),
		buf,
	}
	data, err := rlp.EncodeToBytes(param)
	assert.Nil(t, err)
	signer := types.NewEIP155Signer(chainConfig.ChainID)
	tx, err := types.SignTx(
		types.NewTransaction(
			0,
			vm.ValidatorInnerContractAddr,
			big.NewInt(1000),
			3000*3000,
			big.NewInt(3000),
			data),
		signer,
		testKey)
	assert.Nil(t, err)

	statedb, err := mineNode.chain.StateAt(parent.Root())
	assert.Nil(t, err)
	statedb.Prepare(tx.Hash(), common.Hash{}, 1)
	receipt, _, err := core.ApplyTransaction(chainConfig, nil, &block.Header().Coinbase, nil, statedb, block.Header(), tx, &block.Header().GasUsed, cvm.Config{})
	block, err = mineNode.engine.Finalize(mineNode.chain, block.Header(), statedb, []*types.Transaction{tx}, []*types.Receipt{receipt})
	assert.Nil(t, err)
	return block
=======
>>>>>>> 0233a1f5
}<|MERGE_RESOLUTION|>--- conflicted
+++ resolved
@@ -270,8 +270,6 @@
 		}
 	}
 	assert.Equal(t, uint64(2), nodes[0].engine.state.ViewNumber())
-<<<<<<< HEAD
-
 }
 
 func TestValidatorSwitch(t *testing.T) {
@@ -445,6 +443,4 @@
 	block, err = mineNode.engine.Finalize(mineNode.chain, block.Header(), statedb, []*types.Transaction{tx}, []*types.Receipt{receipt})
 	assert.Nil(t, err)
 	return block
-=======
->>>>>>> 0233a1f5
 }