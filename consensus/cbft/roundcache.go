--- conflicted
+++ resolved
@@ -85,10 +85,6 @@
 	}
 	// delete index out of BaseIrrCount
 	// But doesn't delete genesis NodeCache
-<<<<<<< HEAD
-	//baseIrrCountNum := num - 2*common.BaseIrrCount
-=======
->>>>>>> f4aed08f
 	baseIrrCountNum := num - common.PPosNodeCacheSize
 	if baseIrrCountNum > 0 && baseIrrCountNum < num {
 		delete(r, baseIrrCountNum)
