package cbft

import (
	"fmt"
	"time"

	"github.com/PlatONnetwork/PlatON-Go/consensus/cbft/evidence"

	"github.com/PlatONnetwork/PlatON-Go/log"

	"github.com/PlatONnetwork/PlatON-Go/common"
	"github.com/PlatONnetwork/PlatON-Go/common/math"
	"github.com/PlatONnetwork/PlatON-Go/consensus/cbft/executor"
	"github.com/PlatONnetwork/PlatON-Go/consensus/cbft/protocols"
	"github.com/PlatONnetwork/PlatON-Go/consensus/cbft/state"
	ctypes "github.com/PlatONnetwork/PlatON-Go/consensus/cbft/types"
	"github.com/PlatONnetwork/PlatON-Go/core/cbfttypes"
	"github.com/PlatONnetwork/PlatON-Go/core/types"
)

// Perform security rule verification，store in blockTree, Whether to start synchronization
func (cbft *Cbft) OnPrepareBlock(id string, msg *protocols.PrepareBlock) error {
	cbft.log.Debug("Receive PrepareBlock", "id", id, "msg", msg.String())
	if err := cbft.safetyRules.PrepareBlockRules(msg); err != nil {
		blockCheckFailureMeter.Mark(1)
		if err.Fetch() {
			cbft.fetchBlock(id, msg.Block.Hash(), msg.Block.NumberU64())
			return err
		} else if err.NewView() {
			var block *types.Block
			var qc *ctypes.QuorumCert
			if msg.ViewChangeQC != nil {
				_, _, hash, number := msg.ViewChangeQC.MaxBlock()
				block, qc = cbft.blockTree.FindBlockAndQC(hash, number)
			} else {
				block, qc = cbft.blockTree.FindBlockAndQC(msg.Block.ParentHash(), msg.Block.NumberU64()-1)
			}
			cbft.log.Debug("Receive new view's block, change view", "newEpoch", msg.Epoch, "newView", msg.ViewNumber)
			cbft.changeView(msg.Epoch, msg.ViewNumber, block, qc, msg.ViewChangeQC)
		} else {
			cbft.log.Error("Prepare block rules fail", "number", msg.Block.Number(), "hash", msg.Block.Hash(), "err", err)
			return err
		}
	}

	if _, err := cbft.verifyConsensusMsg(msg); err != nil {
		signatureCheckFailureMeter.Mark(1)
		return err
	}

	if err := cbft.evPool.AddPrepareBlock(msg); err != nil {
		if _, ok := err.(*evidence.DuplicatePrepareBlockEvidence); ok {
			cbft.log.Warn("Receive DuplicatePrepareBlockEvidence msg", "err", err.Error())
			return err
		}
	}

	// The new block is notified by the PrepareBlockHash to the nodes in the network.
	cbft.state.AddPrepareBlock(msg)
	cbft.prepareBlockFetchRules(id, msg)
	cbft.findExecutableBlock()
	return nil
}

// Perform security rule verification，store in blockTree, Whether to start synchronization
func (cbft *Cbft) OnPrepareVote(id string, msg *protocols.PrepareVote) error {
	if err := cbft.safetyRules.PrepareVoteRules(msg); err != nil {
		if err.Fetch() {
			cbft.fetchBlock(id, msg.BlockHash, msg.BlockNumber)
		}
		return err
	}

	cbft.prepareVoteFetchRules(id, msg)

	var node *cbfttypes.ValidateNode
	var err error
	if node, err = cbft.verifyConsensusMsg(msg); err != nil {
		return err
	}

	if err := cbft.evPool.AddPrepareVote(msg); err != nil {
		if _, ok := err.(*evidence.DuplicatePrepareVoteEvidence); ok {
			cbft.log.Warn("Receive DuplicatePrepareVoteEvidence msg", "err", err.Error())
			return err
		}
	}

	cbft.insertPrepareQC(msg.ParentQC)

	cbft.state.AddPrepareVote(uint32(node.Index), msg)

	cbft.findQCBlock()
	return nil
}

// Perform security rule verification, view switching
func (cbft *Cbft) OnViewChange(id string, msg *protocols.ViewChange) error {
	if err := cbft.safetyRules.ViewChangeRules(msg); err != nil {
		if err.Fetch() {
			cbft.fetchBlock(id, msg.BlockHash, msg.BlockNumber)
		}
		return err
	}

	var node *cbfttypes.ValidateNode
	var err error
	if node, err = cbft.verifyConsensusMsg(msg); err != nil {
		return err
	}

	if err := cbft.evPool.AddViewChange(msg); err != nil {
		if _, ok := err.(*evidence.DuplicateViewChangeEvidence); ok {
			cbft.log.Warn("Receive DuplicateViewChangeEvidence msg", "err", err.Error())
			return err
		}
	}

	cbft.state.AddViewChange(uint32(node.Index), msg)
	cbft.log.Debug("Receive new viewchange", "index", node.Index, "total", cbft.state.ViewChangeLen())
	// It is possible to achieve viewchangeQC every time you add viewchange
	cbft.tryChangeView()
	return nil
}

func (cbft *Cbft) OnViewTimeout() {
	cbft.log.Info("Current view timeout", "view", cbft.state.ViewString())
	node, err := cbft.validatorPool.GetValidatorByNodeID(cbft.state.HighestQCBlock().NumberU64(), cbft.config.Option.NodeID)
	if err != nil {
		cbft.log.Error("ViewTimeout local node is not validator")
		return
	}
	hash, number := cbft.state.HighestQCBlock().Hash(), cbft.state.HighestQCBlock().NumberU64()
	_, qc := cbft.blockTree.FindBlockAndQC(hash, number)

	viewChange := &protocols.ViewChange{
		Epoch:          cbft.state.Epoch(),
		ViewNumber:     cbft.state.ViewNumber(),
		BlockHash:      hash,
		BlockNumber:    number,
		ValidatorIndex: uint32(node.Index),
		PrepareQC:      qc,
	}

	if err := cbft.signMsgByBls(viewChange); err != nil {
		cbft.log.Error("Sign ViewChange failed", "err", err)
		return
	}

	// write sendViewChange info to wal
	if !cbft.isLoading() {
		cbft.bridge.SendViewChange(viewChange)
	}

	cbft.state.AddViewChange(uint32(node.Index), viewChange)
	cbft.log.Debug("Local add viewchange", "index", node.Index, "total", cbft.state.ViewChangeLen())

	cbft.network.Broadcast(viewChange)
	cbft.tryChangeView()
}

//Perform security rule verification, view switching
func (cbft *Cbft) OnInsertQCBlock(blocks []*types.Block, qcs []*ctypes.QuorumCert) error {
	if len(blocks) != len(qcs) {
		return fmt.Errorf("block")
	}
	//todo insert tree, update view
	for i := 0; i < len(blocks); i++ {
		block, qc := blocks[i], qcs[i]
		//todo verify qc

		if err := cbft.safetyRules.QCBlockRules(block, qc); err != nil {
			if err.NewView() {
				cbft.changeView(qc.Epoch, qc.ViewNumber, block, qc, nil)
			} else {
				return err
			}
		}
		cbft.insertQCBlock(block, qc)
		cbft.log.Debug("Insert QC block success", "hash", qc.BlockHash, "number", qc.BlockNumber)

	}

	return nil
}

// Update blockTree, try commit new block
func (cbft *Cbft) insertQCBlock(block *types.Block, qc *ctypes.QuorumCert) {
	cbft.log.Debug("Insert QC block", "qc", qc.String())
	if cbft.insertBlockQCHook != nil {
		// test hook
		cbft.insertBlockQCHook(block, qc)
	}
	if cbft.state.Epoch() == qc.Epoch && cbft.state.ViewNumber() == qc.ViewNumber {
		cbft.state.AddQC(qc)
	}
	cbft.txPool.Reset(block)

	lock, commit := cbft.blockTree.InsertQCBlock(block, qc)
	cbft.state.SetHighestQCBlock(block)
	cbft.tryCommitNewBlock(lock, commit)
	cbft.tryChangeView()
}

func (cbft *Cbft) insertPrepareQC(qc *ctypes.QuorumCert) {
	if qc != nil {
		block := cbft.state.ViewBlockByIndex(qc.BlockIndex)

		linked := func(blockNumber uint64) bool {
			if block != nil {
				parent, _ := cbft.blockTree.FindBlockAndQC(block.ParentHash(), block.NumberU64()-1)
				return parent != nil && cbft.state.HighestQCBlock().NumberU64()+1 == blockNumber
			}
			return false
		}
		hasExecuted := func() bool {
			if cbft.validatorPool.IsValidator(qc.BlockNumber, cbft.config.Option.NodeID) {
				return cbft.state.HadSendPrepareVote().Had(qc.BlockIndex) && linked(qc.BlockNumber)
			} else if cbft.validatorPool.IsCandidateNode(cbft.config.Option.NodeID) {
				blockIndex, finish := cbft.state.Executing()
				return blockIndex != math.MaxUint32 && (qc.BlockIndex < blockIndex || (qc.BlockIndex == blockIndex && finish)) && linked(qc.BlockNumber)
			}
			return false
		}

		if block != nil && hasExecuted() {
			cbft.insertQCBlock(block, qc)
		}
	}
}

// Asynchronous execution block callback function
func (cbft *Cbft) onAsyncExecuteStatus(s *executor.BlockExecuteStatus) {
	cbft.log.Debug("Async Execute Block", "hash", s.Hash, "number", s.Number)
	if s.Err != nil {
		cbft.log.Error("Execute block failed", "err", s.Err, "hash", s.Hash, "number", s.Number)
		return
	}
	index, finish := cbft.state.Executing()
	if !finish {
		block := cbft.state.ViewBlockByIndex(index)
		if block != nil {
			if block.Hash() == s.Hash {
				if cbft.executeFinishHook != nil {
					cbft.executeFinishHook(index)
				}
				cbft.state.SetExecuting(index, true)
				if err := cbft.signBlock(block.Hash(), block.NumberU64(), index); err != nil {
					cbft.log.Error("Sign block failed", "err", err, "hash", s.Hash, "number", s.Number)
					return
				}
				cbft.log.Debug("Sign block", "hash", s.Hash, "number", s.Number)
			}
		}
	}
	cbft.findQCBlock()
	cbft.findExecutableBlock()
}

// Sign the block that has been executed
// Every time try to trigger a send PrepareVote
func (cbft *Cbft) signBlock(hash common.Hash, number uint64, index uint32) error {
	// todo sign vote
	// parentQC added when sending
	node, err := cbft.validatorPool.GetValidatorByNodeID(number, cbft.config.Option.NodeID)
	if err != nil {
		return err
	}
	prepareVote := &protocols.PrepareVote{
		Epoch:          cbft.state.Epoch(),
		ViewNumber:     cbft.state.ViewNumber(),
		BlockHash:      hash,
		BlockNumber:    number,
		BlockIndex:     index,
		ValidatorIndex: uint32(node.Index),
	}

	if err := cbft.signMsgByBls(prepareVote); err != nil {
		return err
	}
	cbft.state.PendingPrepareVote().Push(prepareVote)
	// Record the number of participating consensus
	consensusCounter.Inc(1)

	cbft.trySendPrepareVote()
	return nil
}

// Send a signature,
// obtain a signature from the pending queue,
// determine whether the parent block has reached QC,
// and send a signature if it is reached, otherwise exit the sending logic.
func (cbft *Cbft) trySendPrepareVote() {
	pending := cbft.state.PendingPrepareVote()
	hadSend := cbft.state.HadSendPrepareVote()

	for !pending.Empty() {
		p := pending.Top()
		if err := cbft.voteRules.AllowVote(p); err != nil {
			cbft.log.Debug("Not allow send vote", "err", err, "msg", p.String())
			break
		}

		block := cbft.state.ViewBlockByIndex(p.BlockIndex)
		// The executed block has a signature.
		// Only when the view is switched, the block is cleared but the vote is also cleared.
		// If there is no block, the consensus process is abnormal and should not run.
		if block == nil {
			cbft.log.Crit("Try send PrepareVote failed", "err", "vote corresponding block not found", "view", cbft.state.ViewString(), p.String())
		}
		if b, qc := cbft.blockTree.FindBlockAndQC(block.ParentHash(), block.NumberU64()-1); b != nil || block.NumberU64() == 0 {
			p.ParentQC = qc
			hadSend.Push(p)
			node, _ := cbft.validatorPool.GetValidatorByNodeID(p.BlockNum(), cbft.config.Option.NodeID)
			cbft.state.AddPrepareVote(uint32(node.Index), p)
			pending.Pop()

			// write sendPrepareVote info to wal
			if !cbft.isLoading() {
				cbft.bridge.SendPrepareVote(block, p)
			}

			cbft.network.Broadcast(p)
		} else {
			break
		}
	}
}

// Every time there is a new block or a new executed block result will enter this judgment, find the next executable block
func (cbft *Cbft) findExecutableBlock() {
	blockIndex, finish := cbft.state.Executing()
	if blockIndex == math.MaxUint32 {
		block := cbft.state.ViewBlockByIndex(blockIndex + 1)
		if block != nil {
			parent, _ := cbft.blockTree.FindBlockAndQC(block.ParentHash(), block.NumberU64()-1)
			if parent == nil {
				cbft.log.Error(fmt.Sprintf("Find executable block's parent failed :[%d,%d,%s]", blockIndex, block.NumberU64(), block.Hash()))
				return
			}

			cbft.log.Debug("Find Executable Block", "hash", block.Hash(), "number", block.NumberU64())
			if err := cbft.asyncExecutor.Execute(block, parent); err != nil {
				cbft.log.Error("Async Execute block failed", "error", err)
			}
			cbft.state.SetExecuting(0, false)
		}
	}

	if finish {
		block := cbft.state.ViewBlockByIndex(blockIndex + 1)
		if block != nil {
			parent := cbft.state.ViewBlockByIndex(blockIndex)
			if parent == nil {
				cbft.log.Error(fmt.Sprintf("Find executable block's parent failed :[%d,%d,%s]", blockIndex, block.NumberU64(), block.Hash()))
				return
			}

			if err := cbft.asyncExecutor.Execute(block, parent); err != nil {
				cbft.log.Error("Async Execute block failed", "error", err)
			}
			cbft.state.SetExecuting(blockIndex+1, false)
		}
	}
}

// Each time a new vote is triggered, a new QC Block will be triggered, and a new one can be found by the commit block.
func (cbft *Cbft) findQCBlock() {
	index := cbft.state.MaxQCIndex()
	next := index + 1
	size := cbft.state.PrepareVoteLenByIndex(next)

	prepareQC := func() bool {
		return size >= cbft.threshold(cbft.validatorPool.Len(cbft.state.HighestQCBlock().NumberU64())) && cbft.state.HadSendPrepareVote().Had(next)
	}

	if prepareQC() {
		block := cbft.state.ViewBlockByIndex(next)
		qc := cbft.generatePrepareQC(cbft.state.AllPrepareVoteByIndex(next))
		cbft.insertQCBlock(block, qc)
		cbft.network.Broadcast(&protocols.BlockQuorumCert{BlockQC: qc})
		// metrics
		blockQCCollectedTimer.UpdateSince(time.Unix(block.Time().Int64(), 0))
	}

	cbft.tryChangeView()
}

// Try commit a new block
func (cbft *Cbft) tryCommitNewBlock(lock *types.Block, commit *types.Block) {
	if lock == nil || commit == nil {
		cbft.log.Warn("Try commit failed", "hadLock", lock != nil, "hadCommit", commit != nil)
		return
	}
	highestqc := cbft.state.HighestQCBlock()
	_, oldCommit := cbft.state.HighestLockBlock(), cbft.state.HighestCommitBlock()

	// Incremental commit block
	if oldCommit.NumberU64()+1 == commit.NumberU64() {
		_, qc := cbft.blockTree.FindBlockAndQC(commit.Hash(), commit.NumberU64())
		cbft.commitBlock(commit, qc, lock, highestqc)
		cbft.state.SetHighestLockBlock(lock)
		cbft.state.SetHighestCommitBlock(commit)
		//cbft.bridge.UpdateChainState(highestqc, lock, commit)
		cbft.blockTree.PruneBlock(commit.Hash(), commit.NumberU64(), nil)
		cbft.blockTree.NewRoot(commit)
		// metrics
		blockNumberGauage.Update(int64(commit.NumberU64()))
		highestQCNumberGauage.Update(int64(highestqc.NumberU64()))
		highestLockedNumberGauage.Update(int64(lock.NumberU64()))
		highestCommitNumberGauage.Update(int64(commit.NumberU64()))
		blockConfirmedMeter.Mark(1)
	} else {
		qcBlock, qcQC := cbft.blockTree.FindBlockAndQC(highestqc.Hash(), highestqc.NumberU64())
		cbft.bridge.UpdateChainState(&protocols.State{qcBlock, qcQC}, nil, nil)
	}
}

// According to the current view QC situation, try to switch view
func (cbft *Cbft) tryChangeView() {
	// Had receive all qcs of current view
	block, qc := cbft.blockTree.FindBlockAndQC(cbft.state.HighestQCBlock().Hash(), cbft.state.HighestQCBlock().NumberU64())

	increasing := func() uint64 {
		return cbft.state.ViewNumber() + 1
	}

	enough := func() bool {
		return cbft.state.MaxQCIndex()+1 == cbft.config.Sys.Amount
	}()

	if cbft.validatorPool.ShouldSwitch(block.NumberU64()) {
		if err := cbft.validatorPool.Update(block.NumberU64(), cbft.eventMux); err == nil {
			cbft.log.Debug("Update validator success", "number", block.NumberU64())
		}
	}

	if enough {
		cbft.log.Debug("Produce enough blocks, change view", "view", cbft.state.ViewString())
		// If current has produce enough blocks, then change view immediately.
		// Otherwise, waiting for view's timeout.
		if cbft.validatorPool.EqualSwitchPoint(block.NumberU64()) {
			cbft.changeView(cbft.state.Epoch()+1, state.DefaultViewNumber, block, qc, nil)
		} else {
			cbft.changeView(cbft.state.Epoch(), increasing(), block, qc, nil)
		}
		return
	}

	viewChangeQC := func() bool {
		if cbft.state.ViewChangeLen() >= cbft.threshold(cbft.validatorPool.Len(cbft.state.HighestQCBlock().NumberU64())) {
			return true
		}
		cbft.log.Debug("Try change view failed, had receive viewchange", "len", cbft.state.ViewChangeLen(), "view", cbft.state.ViewString())
		return false
	}

	if viewChangeQC() {
		viewChangeQC := cbft.generateViewChangeQC(cbft.state.AllViewChange())
<<<<<<< HEAD
		_, _, _, number := viewChangeQC.MaxBlock()
		block, qc := cbft.blockTree.FindBlockAndQC(cbft.state.HighestQCBlock().Hash(), cbft.state.HighestQCBlock().NumberU64())
		if block.NumberU64() != 0 && (number > qc.BlockNumber) {
			//fixme get qc block
			cbft.log.Warn("Local node is behind other validators", "blockState", cbft.state.HighestBlockString(), "viewChangeQC", viewChangeQC.String())
			return
		}
		if cbft.validatorPool.EqualSwitchPoint(number) && qc.Epoch == cbft.state.Epoch() {
			// Validator already switch, new epoch
			cbft.changeView(cbft.state.Epoch()+1, state.DefaultViewNumber, block, qc, viewChangeQC)
		} else {
			cbft.changeView(cbft.state.Epoch(), increasing(), block, qc, viewChangeQC)
		}
		cbft.log.Debug("Receive Enough viewChange, change view", "newEpoch", cbft.state.Epoch(), "newView", cbft.state.ViewNumber())
	}
=======
		cbft.tryChangeViewByViewChange(viewChangeQC)
	}

}

func (cbft *Cbft) tryChangeViewByViewChange(viewChangeQC *ctypes.ViewChangeQC) {
	increasing := func() uint64 {
		return cbft.state.ViewNumber() + 1
	}

	_, _, hash, number := viewChangeQC.MaxBlock()
	block, qc := cbft.blockTree.FindBlockAndQC(cbft.state.HighestQCBlock().Hash(), cbft.state.HighestQCBlock().NumberU64())
	_, hc := cbft.blockTree.FindBlockAndQC(hash, number)
	if block.NumberU64() != 0 && (number > qc.BlockNumber) && hc == nil {
		//fixme get qc block
		cbft.log.Warn("Local node is behind other validators", "blockState", cbft.state.HighestBlockString(), "viewChangeQC", viewChangeQC.String())
		return
	}
	cbft.changeView(cbft.state.Epoch(), increasing(), block, qc, viewChangeQC)
>>>>>>> 57d1f99a
}

// change view
func (cbft *Cbft) changeView(epoch, viewNumber uint64, block *types.Block, qc *ctypes.QuorumCert, viewChangeQC *ctypes.ViewChangeQC) {
	interval := func() uint64 {
		if block.NumberU64() == 0 || qc.ViewNumber+1 != viewNumber {
			return 1
		} else {
			return uint64(cbft.config.Sys.Amount - qc.BlockIndex)
		}
	}
	cbft.state.ResetView(epoch, viewNumber)
	cbft.state.SetViewTimer(interval())
	cbft.state.SetLastViewChangeQC(viewChangeQC)

	// metrics.
	viewNumberGauage.Update(int64(viewNumber))
	epochNumberGauage.Update(int64(epoch))
	viewChangedTimer.UpdateSince(time.Unix(block.Time().Int64(), 0))

	// write confirmed viewChange info to wal
	if !cbft.isLoading() {
		cbft.bridge.ConfirmViewChange(epoch, viewNumber, block, qc, viewChangeQC)
	}
	cbft.clearInvalidBlocks(block)
	cbft.evPool.Clear(epoch, viewNumber)
	cbft.log = log.New("epoch", cbft.state.Epoch(), "view", cbft.state.ViewNumber())
	cbft.log.Debug(fmt.Sprintf("Current view deadline:%v", cbft.state.Deadline()))
}

// Clean up invalid blocks in the previous view
func (cbft *Cbft) clearInvalidBlocks(newBlock *types.Block) {
	var rollback []*types.Block
	newHead := newBlock.Header()
	for _, p := range cbft.state.HadSendPrepareVote().Peek() {
		if p.BlockNumber > newBlock.NumberU64() {
			block := cbft.state.ViewBlockByIndex(p.BlockIndex)
			rollback = append(rollback, block)
			cbft.blockCacheWriter.ClearCache(block)
		}
	}
	for _, p := range cbft.state.PendingPrepareVote().Peek() {
		if p.BlockNumber > newBlock.NumberU64() {
			block := cbft.state.ViewBlockByIndex(p.BlockIndex)
			rollback = append(rollback, block)
			cbft.blockCacheWriter.ClearCache(block)
		}
	}

	//todo proposer is myself
	cbft.txPool.ForkedReset(newHead, rollback)
}<|MERGE_RESOLUTION|>--- conflicted
+++ resolved
@@ -457,23 +457,6 @@
 
 	if viewChangeQC() {
 		viewChangeQC := cbft.generateViewChangeQC(cbft.state.AllViewChange())
-<<<<<<< HEAD
-		_, _, _, number := viewChangeQC.MaxBlock()
-		block, qc := cbft.blockTree.FindBlockAndQC(cbft.state.HighestQCBlock().Hash(), cbft.state.HighestQCBlock().NumberU64())
-		if block.NumberU64() != 0 && (number > qc.BlockNumber) {
-			//fixme get qc block
-			cbft.log.Warn("Local node is behind other validators", "blockState", cbft.state.HighestBlockString(), "viewChangeQC", viewChangeQC.String())
-			return
-		}
-		if cbft.validatorPool.EqualSwitchPoint(number) && qc.Epoch == cbft.state.Epoch() {
-			// Validator already switch, new epoch
-			cbft.changeView(cbft.state.Epoch()+1, state.DefaultViewNumber, block, qc, viewChangeQC)
-		} else {
-			cbft.changeView(cbft.state.Epoch(), increasing(), block, qc, viewChangeQC)
-		}
-		cbft.log.Debug("Receive Enough viewChange, change view", "newEpoch", cbft.state.Epoch(), "newView", cbft.state.ViewNumber())
-	}
-=======
 		cbft.tryChangeViewByViewChange(viewChangeQC)
 	}
 
@@ -492,8 +475,13 @@
 		cbft.log.Warn("Local node is behind other validators", "blockState", cbft.state.HighestBlockString(), "viewChangeQC", viewChangeQC.String())
 		return
 	}
-	cbft.changeView(cbft.state.Epoch(), increasing(), block, qc, viewChangeQC)
->>>>>>> 57d1f99a
+
+		if cbft.validatorPool.EqualSwitchPoint(number) && qc.Epoch == cbft.state.Epoch() {
+			// Validator already switch, new epoch
+			cbft.changeView(cbft.state.Epoch()+1, state.DefaultViewNumber, block, qc, viewChangeQC)
+		} else {
+			cbft.changeView(cbft.state.Epoch(), increasing(), block, qc, viewChangeQC)
+		}
 }
 
 // change view
