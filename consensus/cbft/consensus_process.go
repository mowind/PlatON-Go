--- conflicted
+++ resolved
@@ -513,30 +513,18 @@
 
 	_, _, blockEpoch, blockView, hash, number := viewChangeQC.MaxBlock()
 	block, qc := cbft.blockTree.FindBlockAndQC(cbft.state.HighestQCBlock().Hash(), cbft.state.HighestQCBlock().NumberU64())
-<<<<<<< HEAD
 	b, q := cbft.blockTree.FindBlockAndQC(hash, number)
 	if block.NumberU64() != 0 {
 		if number > qc.BlockNumber || !qc.HigherBlockView(blockEpoch, blockView) {
 			if q == nil {
-=======
-	b, hc := cbft.blockTree.FindBlockAndQC(hash, number)
-	if block.NumberU64() != 0 {
-		if (number > qc.BlockNumber) || (blockEpoch > qc.Epoch || blockEpoch == qc.Epoch && blockView > qc.ViewNumber) {
-			if hc == nil {
->>>>>>> 44a2ad9e
 				//fixme get qc block
 				cbft.log.Warn("Local node is behind other validators", "blockState", cbft.state.HighestBlockString(), "viewChangeQC", viewChangeQC.String())
 				return
 			}
-<<<<<<< HEAD
 			block = b
 			qc = q
 			cbft.state.SetHighestQCBlock(block)
 		} else if number < qc.BlockNumber || qc.HigherBlockView(blockEpoch, blockView) {
-=======
-			cbft.state.SetHighestQCBlock(b)
-		} else if (number < qc.BlockNumber) || (blockEpoch < qc.Epoch || blockEpoch == qc.Epoch && blockView < qc.ViewNumber) {
->>>>>>> 44a2ad9e
 			cbft.log.Debug("Local node is ahead other validators", "blockState", cbft.state.HighestBlockString(), "viewChangeQC", viewChangeQC.String())
 			cert, err := cbft.generateViewChangeQuorumCert(qc)
 			cbft.log.Debug("New viewChange quorumCert", "cert", cert.String())
