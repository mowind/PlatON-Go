package cbft

import (
	"fmt"
	"github.com/PlatONnetwork/PlatON-Go/common"
	"github.com/PlatONnetwork/PlatON-Go/common/math"
	"github.com/PlatONnetwork/PlatON-Go/consensus/cbft/executor"
	"github.com/PlatONnetwork/PlatON-Go/consensus/cbft/protocols"
	ctypes "github.com/PlatONnetwork/PlatON-Go/consensus/cbft/types"
	"github.com/PlatONnetwork/PlatON-Go/core/types"
)

// Perform security rule verification，store in blockTree, Whether to start synchronization
func (cbft *Cbft) OnPrepareBlock(id string, msg *protocols.PrepareBlock) error {
	if err := cbft.safetyRules.PrepareBlockRules(msg); err != nil {
		if err.Fetch() {
			cbft.fetchBlock(id, msg.Block.Hash(), msg.Block.NumberU64())
			//todo fetch block
		}
	}
	cbft.state.AddPrepareBlock(msg)

	cbft.prepareBlockFetchRules(id, msg)

	cbft.findExecutableBlock()
	return nil
}

// Perform security rule verification，store in blockTree, Whether to start synchronization
func (cbft *Cbft) OnPrepareVote(id string, msg *protocols.PrepareVote) error {
	if err := cbft.safetyRules.PrepareVoteRules(msg); err != nil {
		if err.Fetch() {
			//todo fetch block
		}
	}

	cbft.prepareVoteFetchRules(id, msg)
	//todo parse pubkey as id
	cbft.state.AddPrepareVote(id, msg)

	cbft.findQCBlock()
	return nil
}

// Perform security rule verification, view switching
func (cbft *Cbft) OnViewChange(id string, msg *protocols.ViewChange) error {
	if err := cbft.safetyRules.ViewChangeRules(msg); err != nil {
		if err.Fetch() {
			cbft.fetchBlock(id, msg.BlockHash, msg.BlockNum)
		}
	}

	//todo parse pubkey as id
	cbft.state.AddViewChange("", msg)
	return nil
}

//Perform security rule verification, view switching
func (cbft *Cbft) OnInsertQCBlock(blocks []*types.Block, qcs []*ctypes.QuorumCert) error {
	//todo insert tree, update view
	return nil
}

// Asynchronous execution block callback function
func (cbft *Cbft) onAsyncExecuteStatus(s *executor.BlockExecuteStatus) {
	index, finish := cbft.state.Executing()
	if !finish {
		block := cbft.state.ViewBlockByIndex(index)
		if block != nil {
			if block.Hash() == s.Hash {
				cbft.state.SetExecuting(index, true)
				cbft.signBlock(block.Hash(), block.NumberU64(), index)
			}
		}
	}
	cbft.findExecutableBlock()
}

func (cbft *Cbft) signBlock(hash common.Hash, number uint64, index uint32) {
	//todo sign vote

	prepareVote := &protocols.PrepareVote{
		Epoch:       cbft.state.Epoch(),
		ViewNumber:  cbft.state.ViewNumber(),
		BlockHash:   hash,
		BlockNumber: number,
		BlockIndex:  index,
	}

	cbft.state.PendingPrepareVote().Push(prepareVote)

	cbft.sendPrepareVote()
}

// Send a signature,
// obtain a signature from the pending queue,
// determine whether the parent block has reached QC,
// and send a signature if it is reached, otherwise exit the sending logic.
func (cbft *Cbft) sendPrepareVote() {
	pending := cbft.state.PendingPrepareVote()
	hadSend := cbft.state.HadSendPrepareVote()

	for !pending.Empty() {
		p := pending.Top()
<<<<<<< HEAD
		if err := cbft.voteRules.AllowVote(p); err != nil {
			break
		}

=======
>>>>>>> c81845dc
		block := cbft.state.ViewBlockByIndex(p.BlockIndex)
		if b, qc := cbft.blockTree.FindBlockAndQC(block.ParentHash(), block.NumberU64()-1); b != nil {
			p.ParentQC = qc
			hadSend.Push(p)
			cbft.state.AddPrepareVote("", p)
			pending.Pop()
			//todo send prepareVote
		} else {
			break
		}
	}
}

// Every time there is a new block or a new executed block result will enter this judgment, find the next executable block
func (cbft *Cbft) findExecutableBlock() {
	blockIndex, finish := cbft.state.Executing()

	if blockIndex == math.MaxUint32 {
		block := cbft.state.ViewBlockByIndex(blockIndex + 1)
		if block != nil {
			parent, _ := cbft.blockTree.FindBlockAndQC(block.ParentHash(), block.NumberU64()-1)
			if parent == nil {
				cbft.log.Error(fmt.Sprintf("Find executable block's parent failed :[%d,%d,%s]", blockIndex, block.NumberU64(), block.Hash()))
			}

			if err := cbft.asyncExecutor.Execute(block, parent); err != nil {
				cbft.log.Error("Async Execute block failed", "error", err)
			}
			cbft.state.SetExecuting(0, false)
		}
	}

	if finish {
		block := cbft.state.ViewBlockByIndex(blockIndex + 1)
		if block != nil {
			parent := cbft.state.ViewBlockByIndex(blockIndex)
			if parent == nil {
				cbft.log.Error(fmt.Sprintf("Find executable block's parent failed :[%d,%d,%s]", blockIndex, block.NumberU64(), block.Hash()))
				return
			}

			if err := cbft.asyncExecutor.Execute(block, parent); err != nil {
				cbft.log.Error("Async Execute block failed", "error", err)
			}
		}
		cbft.state.SetExecuting(blockIndex+1, false)
	}
}

// Each time a new vote is triggered, a new QC Block will be triggered, and a new one can be found by the commit block.
func (cbft *Cbft) findQCBlock() {
	index := cbft.state.MaxQCIndex()
	next := index + 1
	size := cbft.state.PrepareVoteLenByIndex(next)

	prepareQC := func() bool {
		return size > 17 && cbft.state.HadSendPrepareVote().Had(next)
	}

	if prepareQC() {
		block := cbft.state.ViewBlockByIndex(next)
		//todo generation qc
		var qc *ctypes.QuorumCert
		lock, commit := cbft.blockTree.InsertQCBlock(block, qc)
		cbft.state.SetHighestQCBlock(block)
		cbft.tryCommitNewBlock(lock, commit)
	}
}

// Try commit a new block
func (cbft *Cbft) tryCommitNewBlock(lock *types.Block, commit *types.Block) {
	_, oldCommit := cbft.state.HighestLockBlock(), cbft.state.HighestCommitBlock()

	// Incremental commit block
	if oldCommit.NumberU64()+1 == commit.NumberU64() {
		_, qc := cbft.blockTree.FindBlockAndQC(commit.Hash(), commit.NumberU64())
		cbft.commitBlock(commit, qc)
	}
	cbft.state.SetHighestLockBlock(lock)
	cbft.state.SetHighestCommitBlock(commit)

}

// According to the current view QC situation, try to switch view
func (cbft *Cbft) tryChangeView() {
	// Had receive all qcs of current view
	if cbft.state.MaxQCIndex() == cbft.config.sys.Amount {
		//todo change view
	}

	viewChangeQC := func() bool {
		if cbft.state.ViewChangeLen() > 17 {
			return true
		}
		return false
	}
	if viewChangeQC() {
		//todo change view
	}
}

// Clean up invalid blocks in the previous view
func (cbft *Cbft) clearInvalidBlocks() {
	//todo reset txpool
}<|MERGE_RESOLUTION|>--- conflicted
+++ resolved
@@ -102,13 +102,10 @@
 
 	for !pending.Empty() {
 		p := pending.Top()
-<<<<<<< HEAD
 		if err := cbft.voteRules.AllowVote(p); err != nil {
 			break
 		}
-
-=======
->>>>>>> c81845dc
+    
 		block := cbft.state.ViewBlockByIndex(p.BlockIndex)
 		if b, qc := cbft.blockTree.FindBlockAndQC(block.ParentHash(), block.NumberU64()-1); b != nil {
 			p.ParentQC = qc
