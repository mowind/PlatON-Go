--- conflicted
+++ resolved
@@ -18,14 +18,9 @@
 	"github.com/PlatONnetwork/PlatON-Go/core/types"
 )
 
-<<<<<<< HEAD
 // OnPrepareBlock performs security rule verification，store in blockTree,
-// Whether to start synchronization.
-func (cbft *Cbft) OnPrepareBlock(id string, msg *protocols.PrepareBlock) (err error) {
-=======
-// Perform security rule verification，store in blockTree, Whether to start synchronization
+// Whether to start synchronization
 func (cbft *Cbft) OnPrepareBlock(id string, msg *protocols.PrepareBlock) HandleError {
->>>>>>> eb915ae9
 	cbft.log.Debug("Receive PrepareBlock", "id", id, "msg", msg.String())
 	if err := cbft.safetyRules.PrepareBlockRules(msg); err != nil {
 		blockCheckFailureMeter.Mark(1)
@@ -70,14 +65,9 @@
 	return nil
 }
 
-<<<<<<< HEAD
-// OnPrepareVote performs security rule verification，store in blockTree,
-// Whether to start synchronization.
-func (cbft *Cbft) OnPrepareVote(id string, msg *protocols.PrepareVote) (err error) {
-=======
-// Perform security rule verification，store in blockTree, Whether to start synchronization
+// OnPrepareVote perform security rule verification，store in blockTree,
+// Whether to start synchronization
 func (cbft *Cbft) OnPrepareVote(id string, msg *protocols.PrepareVote) HandleError {
->>>>>>> eb915ae9
 	if err := cbft.safetyRules.PrepareVoteRules(msg); err != nil {
 		if err.Fetch() {
 			cbft.fetchBlock(id, msg.BlockHash, msg.BlockNumber)
@@ -109,13 +99,8 @@
 	return nil
 }
 
-<<<<<<< HEAD
 // OnViewChange performs security rule verification, view switching.
-func (cbft *Cbft) OnViewChange(id string, msg *protocols.ViewChange) (err error) {
-=======
-// Perform security rule verification, view switching
 func (cbft *Cbft) OnViewChange(id string, msg *protocols.ViewChange) HandleError {
->>>>>>> eb915ae9
 	if err := cbft.safetyRules.ViewChangeRules(msg); err != nil {
 		if err.Fetch() {
 			cbft.fetchBlock(id, msg.BlockHash, msg.BlockNumber)
