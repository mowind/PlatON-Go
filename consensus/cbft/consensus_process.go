--- conflicted
+++ resolved
@@ -236,11 +236,7 @@
 			}
 		}
 		cbft.insertQCBlock(block, qc)
-<<<<<<< HEAD
 		cbft.log.Info("Insert QC block success", "qcBlock", qc.String())
-=======
-		cbft.log.Debug("Insert QC block success", "hash", qc.BlockHash, "number", qc.BlockNumber)
->>>>>>> 16ee7033
 	}
 
 	cbft.findExecutableBlock()
