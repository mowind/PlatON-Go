package cbft

import (
	"crypto/ecdsa"
<<<<<<< HEAD
	"fmt"
=======
	"github.com/PlatONnetwork/PlatON-Go/consensus/cbft/network"
>>>>>>> 8f2357fd
	"math/big"
	"time"

	"github.com/PlatONnetwork/PlatON-Go/consensus/cbft/network"

	"github.com/PlatONnetwork/PlatON-Go/common"
	"github.com/PlatONnetwork/PlatON-Go/common/hexutil"
	"github.com/PlatONnetwork/PlatON-Go/consensus"
	ctypes "github.com/PlatONnetwork/PlatON-Go/consensus/cbft/types"
	"github.com/PlatONnetwork/PlatON-Go/consensus/cbft/validator"
	"github.com/PlatONnetwork/PlatON-Go/core"
	"github.com/PlatONnetwork/PlatON-Go/core/types"
	"github.com/PlatONnetwork/PlatON-Go/core/vm"
	"github.com/PlatONnetwork/PlatON-Go/crypto"
	"github.com/PlatONnetwork/PlatON-Go/crypto/bls"
	"github.com/PlatONnetwork/PlatON-Go/ethdb"
	"github.com/PlatONnetwork/PlatON-Go/event"
	"github.com/PlatONnetwork/PlatON-Go/node"
	"github.com/PlatONnetwork/PlatON-Go/p2p/discover"
	"github.com/PlatONnetwork/PlatON-Go/params"
)

var (
	testKey, _  = crypto.HexToECDSA("b71c71a67e1177ad4e901695e1b4b9ee17ae16c6668d313eac2f96dbcda3f291")
	testAddress = crypto.PubkeyToAddress(testKey.PublicKey)

	chainConfig      = params.TestnetChainConfig
	testTxPoolConfig = core.DefaultTxPoolConfig
)

func NewBlock(parent common.Hash, number uint64) *types.Block {
	header := &types.Header{
		Number:      big.NewInt(int64(number)),
		ParentHash:  parent,
		Time:        big.NewInt(time.Now().UnixNano()),
		Extra:       make([]byte, 77),
		ReceiptHash: common.BytesToHash(hexutil.MustDecode("0x56e81f171bcc55a6ff8345e692c0f86e5b48e01b996cadc001622fb5e363b421")),
		Root:        common.BytesToHash(hexutil.MustDecode("0x56e81f171bcc55a6ff8345e692c0f86e5b48e01b996cadc001622fb5e363b421")),
		Coinbase:    common.Address{},
		GasLimit:    10000000000,
	}
	block := types.NewBlockWithHeader(header)
	return block
}

func GenerateKeys(num int) ([]*ecdsa.PrivateKey, []*bls.SecretKey) {
	pk := make([]*ecdsa.PrivateKey, 0)
	sk := make([]*bls.SecretKey, 0)

	for i := 0; i < num; i++ {
		var blsKey bls.SecretKey
		blsKey.SetByCSPRNG()
		ecdsaKey, _ := crypto.GenerateKey()
		pk = append(pk, ecdsaKey)
		sk = append(sk, &blsKey)
	}
	return pk, sk
}
func GenerateCbftNode(num int) ([]*ecdsa.PrivateKey, []*bls.SecretKey, []params.CbftNode) {
	pk, sk := GenerateKeys(num)
	nodes := make([]params.CbftNode, num)
	for i := 0; i < num; i++ {

		nodes[i].Node = *discover.NewNode(discover.PubkeyID(&pk[i].PublicKey), nil, 0, 0)
		nodes[i].BlsPubKey = *sk[i].GetPublicKey()
	}
	return pk, sk, nodes
}

func CreateCBFT(pk *ecdsa.PrivateKey, sk *bls.SecretKey, period uint64, amount uint32) *Cbft {

	sysConfig := &params.CbftConfig{
		Epoch:        1,
		Period:       period,
		Amount:       amount,
		InitialNodes: []params.CbftNode{},
	}

	optConfig := &ctypes.OptionsConfig{
		NodePriKey:     pk,
		NodeID:         discover.PubkeyID(&pk.PublicKey),
		BlsPriKey:      sk,
		MaxQueuesLimit: 1000,
	}

	ctx := node.NewServiceContext(&node.Config{DataDir: ""}, nil, new(event.TypeMux), nil)

	return New(sysConfig, optConfig, ctx.EventMux, ctx)
}

func CreateBackend(engine *Cbft, nodes []params.CbftNode) (*core.BlockChain, *core.BlockChainCache, *core.TxPool, consensus.Agency) {

	var (
		db    = ethdb.NewMemDatabase()
		gspec = core.Genesis{
			Config: chainConfig,
			Alloc:  core.GenesisAlloc{},
		}
	)
	gspec.MustCommit(db)

	chain, _ := core.NewBlockChain(db, nil, gspec.Config, engine, vm.Config{}, nil)
	cache := core.NewBlockChainCache(chain)
	txpool := core.NewTxPool(testTxPoolConfig, chainConfig, cache)

	return chain, cache, txpool, validator.NewStaticAgency(nodes)
}

func CreateValidatorBackend(engine *Cbft, nodes []params.CbftNode) (*core.BlockChain, *core.BlockChainCache, *core.TxPool, consensus.Agency) {
	var (
		db    = ethdb.NewMemDatabase()
		gspec = core.Genesis{
			Config: chainConfig,
			Alloc:  core.GenesisAlloc{},
		}
	)
	balanceBytes, _ := hexutil.Decode("0x2000000000000000000000000000000000000000000000000000000000000")
	balance := big.NewInt(0)
	gspec.Alloc[testAddress] = core.GenesisAccount{
		Code:    nil,
		Storage: nil,
		Balance: balance.SetBytes(balanceBytes),
		Nonce:   0,
	}
	gspec.MustCommit(db)

	chain, _ := core.NewBlockChain(db, nil, gspec.Config, engine, vm.Config{}, nil)
	cache := core.NewBlockChainCache(chain)
	txpool := core.NewTxPool(testTxPoolConfig, chainConfig, cache)

	return chain, cache, txpool, validator.NewInnerAgency(nodes, chain, int(engine.config.Sys.Amount), int(engine.config.Sys.Amount)*2)
}

type TestCBFT struct {
	engine *Cbft
	chain  *core.BlockChain
	cache  *core.BlockChainCache
	txpool *core.TxPool
	agency consensus.Agency
}

func (t *TestCBFT) Start() error {
	return t.engine.Start(t.chain, t.cache, t.txpool, t.agency)
}

func MockNode(pk *ecdsa.PrivateKey, sk *bls.SecretKey, nodes []params.CbftNode, period uint64, amount uint32) *TestCBFT {
	engine := CreateCBFT(pk, sk, period, amount)

	chain, cache, txpool, agency := CreateBackend(engine, nodes)
	return &TestCBFT{
		engine: engine,
		chain:  chain,
		cache:  cache,
		txpool: txpool,
		agency: agency,
	}
}

func MockValidator(pk *ecdsa.PrivateKey, sk *bls.SecretKey, nodes []params.CbftNode, period uint64, amount uint32) *TestCBFT {
	engine := CreateCBFT(pk, sk, period, amount)

	chain, cache, txpool, agency := CreateValidatorBackend(engine, nodes)
	return &TestCBFT{
		engine: engine,
		chain:  chain,
		cache:  cache,
		txpool: txpool,
		agency: agency,
	}
}

func NewEngineManager(cbfts []*TestCBFT) ([]*network.EngineManager, []discover.NodeID) {
	nodeids := make([]discover.NodeID, 0)
	engines := make([]*network.EngineManager, 0)
	for _, c := range cbfts {
		engines = append(engines, c.engine.network)
		nodeids = append(nodeids, c.engine.config.Option.NodeID)
	}
	return engines, nodeids
}

func Mock4NodePipe(start bool) []*TestCBFT {
	pk, sk, cbftnodes := GenerateCbftNode(4)
	nodes := make([]*TestCBFT, 0)
	for i := 0; i < 4; i++ {
		node := MockNode(pk[i], sk[i], cbftnodes, 20000, 10)

		nodes = append(nodes, node)
		//fmt.Println(i, node.engine.config.Option.NodeID.TerminalString())
		nodes[i].Start()
	}

	netHandler, nodeids := NewEngineManager(nodes)

	network.EnhanceEngineManager(nodeids, netHandler)
	if start {
		for i := 0; i < 4; i++ {
			netHandler[i].Testing()
		}
	}
	return nodes
}<|MERGE_RESOLUTION|>--- conflicted
+++ resolved
@@ -2,11 +2,6 @@
 
 import (
 	"crypto/ecdsa"
-<<<<<<< HEAD
-	"fmt"
-=======
-	"github.com/PlatONnetwork/PlatON-Go/consensus/cbft/network"
->>>>>>> 8f2357fd
 	"math/big"
 	"time"
 
