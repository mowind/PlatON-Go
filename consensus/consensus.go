// Copyright 2017 The go-ethereum Authors
// This file is part of the go-ethereum library.
//
// The go-ethereum library is free software: you can redistribute it and/or modify
// it under the terms of the GNU Lesser General Public License as published by
// the Free Software Foundation, either version 3 of the License, or
// (at your option) any later version.
//
// The go-ethereum library is distributed in the hope that it will be useful,
// but WITHOUT ANY WARRANTY; without even the implied warranty of
// MERCHANTABILITY or FITNESS FOR A PARTICULAR PURPOSE. See the
// GNU Lesser General Public License for more details.
//
// You should have received a copy of the GNU Lesser General Public License
// along with the go-ethereum library. If not, see <http://www.gnu.org/licenses/>.

// Package consensus implements different Ethereum consensus engines.
package consensus

import (
	"crypto/ecdsa"
	"time"

	"github.com/PlatONnetwork/PlatON-Go/common"
	"github.com/PlatONnetwork/PlatON-Go/core/state"
	"github.com/PlatONnetwork/PlatON-Go/core/types"
	"github.com/PlatONnetwork/PlatON-Go/p2p"
	"github.com/PlatONnetwork/PlatON-Go/p2p/discover"
	"github.com/PlatONnetwork/PlatON-Go/params"
	"github.com/PlatONnetwork/PlatON-Go/rpc"
)

// ChainReader defines a small collection of methods needed to access the local
// blockchain during header verification.
type ChainReader interface {
	// Config retrieves the blockchain's chain configuration.
	Config() *params.ChainConfig

	// CurrentHeader retrieves the current header from the local chain.
	CurrentHeader() *types.Header

	// GetHeader retrieves a block header from the database by hash and number.
	GetHeader(hash common.Hash, number uint64) *types.Header

	// GetHeaderByNumber retrieves a block header from the database by number.
	GetHeaderByNumber(number uint64) *types.Header

	// GetHeaderByHash retrieves a block header from the database by its hash.
	GetHeaderByHash(hash common.Hash) *types.Header

	// GetBlock retrieves a block from the database by hash and number.
	GetBlock(hash common.Hash, number uint64) *types.Block
}

// Engine is an algorithm agnostic consensus engine.
type Engine interface {
	// Author retrieves the Ethereum address of the account that minted the given
	// block, which may be different from the header's coinbase if a consensus
	// engine is based on signatures.
	Author(header *types.Header) (common.Address, error)

	// VerifyHeader checks whether a header conforms to the consensus rules of a
	// given engine. Verifying the seal may be done optionally here, or explicitly
	// via the VerifySeal method.
	VerifyHeader(chain ChainReader, header *types.Header, seal bool) error

	// VerifyHeaders is similar to VerifyHeader, but verifies a batch of headers
	// concurrently. The method returns a quit channel to abort the operations and
	// a results channel to retrieve the async verifications (the order is that of
	// the input slice).
	VerifyHeaders(chain ChainReader, headers []*types.Header, seals []bool) (chan<- struct{}, <-chan error)

	// VerifySeal checks whether the crypto seal on a header is valid according to
	// the consensus rules of the given engine.
	VerifySeal(chain ChainReader, header *types.Header) error

	// Prepare initializes the consensus fields of a block header according to the
	// rules of a particular engine. The changes are executed inline.
	Prepare(chain ChainReader, header *types.Header) error

	// Finalize runs any post-transaction state modifications (e.g. block rewards)
	// and assembles the final block.
	// Note: The block header and state database might be updated to reflect any
	// consensus rules that happen at finalization (e.g. block rewards).
	Finalize(chain ChainReader, header *types.Header, state *state.StateDB, txs []*types.Transaction,
		receipts []*types.Receipt) (*types.Block, error)

	// Seal generates a new sealing request for the given input block and pushes
	// the result into the given channel.
	//
	// Note, the method returns immediately and will send the result async. More
	// than one result may also be returned depending on the consensus algorithm.
	Seal(chain ChainReader, block *types.Block, results chan<- *types.Block, stop <-chan struct{}) error

	// SealHash returns the hash of a block prior to it being sealed.
	SealHash(header *types.Header) common.Hash

	// APIs returns the RPC APIs this consensus engine provides.
	APIs(chain ChainReader) []rpc.API

	Protocols() []p2p.Protocol

	NextBaseBlock() *types.Block

	InsertChain(block *types.Block, errCh chan error)

	HasBlock(hash common.Hash, number uint64) bool

<<<<<<< HEAD
	Status() string
=======
	GetBlockByHash(hash common.Hash) *types.Block

	CurrentBlock() *types.Block

	FastSyncCommitHead() <-chan error

>>>>>>> c22f90ea
	// Close terminates any background threads maintained by the consensus engine.
	Close() error
}

// PoW is a consensus engine based on proof-of-work.
type PoW interface {
	Engine

	// Hashrate returns the current mining hashrate of a PoW consensus engine.
	Hashrate() float64
}

type Bft interface {
	Engine

	// Returns the current consensus node address list.
	ConsensusNodes() ([]discover.NodeID, error)

	// Returns whether the current node is out of the block
	ShouldSeal(curTime int64) (bool, error)

	CalcBlockDeadline() (time.Time, error)
	CalcNextBlockTime() (time.Time, error)

	// Process the BFT signatures
	//OnNewBlock(chain ChainReader, block *types.Block) error

	// Process the BFT signatures
	OnPong(nodeID discover.NodeID, netLatency int64) error
	//
	//// Send a signal if a block synced from other peer.
	//OnBlockSynced()

	CheckConsensusNode(address common.Address) bool

	IsConsensusNode() bool

	// At present, the highest reasonable block, when the node is out of the block, it needs to generate the block based on the highest reasonable block.
	HighestLogicalBlock() *types.Block

	HighestConfirmedBlock() *types.Block

	GetBlock(hash common.Hash, number uint64) *types.Block

	GetBlockWithoutLock(hash common.Hash, number uint64) *types.Block

	SetPrivateKey(privateKey *ecdsa.PrivateKey)

	IsSignedBySelf(sealHash common.Hash, signature []byte) bool
}<|MERGE_RESOLUTION|>--- conflicted
+++ resolved
@@ -106,16 +106,13 @@
 
 	HasBlock(hash common.Hash, number uint64) bool
 
-<<<<<<< HEAD
 	Status() string
-=======
 	GetBlockByHash(hash common.Hash) *types.Block
 
 	CurrentBlock() *types.Block
 
 	FastSyncCommitHead() <-chan error
 
->>>>>>> c22f90ea
 	// Close terminates any background threads maintained by the consensus engine.
 	Close() error
 }
