--- conflicted
+++ resolved
@@ -180,13 +180,10 @@
 
 	TracingSwitch(flag int8)
 
-<<<<<<< HEAD
 	// NodeID is temporary.
 	NodeID() discover.NodeID
-=======
 	// Pause consensus
 	Pause()
 	// Resume consensus
 	Resume()
->>>>>>> d31293b6
 }