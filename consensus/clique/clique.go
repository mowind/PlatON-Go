// Copyright 2017 The go-ethereum Authors
// This file is part of the go-ethereum library.
//
// The go-ethereum library is free software: you can redistribute it and/or modify
// it under the terms of the GNU Lesser General Public License as published by
// the Free Software Foundation, either version 3 of the License, or
// (at your option) any later version.
//
// The go-ethereum library is distributed in the hope that it will be useful,
// but WITHOUT ANY WARRANTY; without even the implied warranty of
// MERCHANTABILITY or FITNESS FOR A PARTICULAR PURPOSE. See the
// GNU Lesser General Public License for more details.
//
// You should have received a copy of the GNU Lesser General Public License
// along with the go-ethereum library. If not, see <http://www.gnu.org/licenses/>.

// Package clique implements the proof-of-authority consensus engine.
package clique

import (
	"bytes"
	"errors"
	"math/big"
	"math/rand"
	"sync"
	"time"

	"Platon-go/accounts"
	"Platon-go/common"
	"Platon-go/common/hexutil"
	"Platon-go/consensus"
	"Platon-go/consensus/misc"
	"Platon-go/core/state"
	"Platon-go/core/types"
	"Platon-go/crypto"
	"Platon-go/crypto/sha3"
	"Platon-go/ethdb"
	"Platon-go/log"
	"Platon-go/params"
	"Platon-go/rlp"
	"Platon-go/rpc"
	lru "github.com/hashicorp/golang-lru"
)

const (
	checkpointInterval = 1024 // Number of blocks after which to save the vote snapshot to the database
	inmemorySnapshots  = 128  // Number of recent vote snapshots to keep in memory
	inmemorySignatures = 4096 // Number of recent block signatures to keep in memory

	wiggleTime = 500 * time.Millisecond // Random delay (per signer) to allow concurrent signers
)

// Clique proof-of-authority protocol constants.
var (
	epochLength = uint64(30000) // Default number of blocks after which to checkpoint and reset the pending votes

	extraVanity = 32 // Fixed number of extra-data prefix bytes reserved for signer vanity
	extraSeal   = 65 // Fixed number of extra-data suffix bytes reserved for signer seal

	nonceAuthVote = hexutil.MustDecode("0xffffffffffffffff") // Magic nonce number to vote on adding a new signer
	nonceDropVote = hexutil.MustDecode("0x0000000000000000") // Magic nonce number to vote on removing a signer.

	uncleHash = types.CalcUncleHash(nil) // Always Keccak256(RLP([])) as uncles are meaningless outside of PoW.

	diffInTurn = big.NewInt(2) // Block difficulty for in-turn signatures
	diffNoTurn = big.NewInt(1) // Block difficulty for out-of-turn signatures
)

// Various error messages to mark blocks invalid. These should be private to
// prevent engine specific errors from being referenced in the remainder of the
// codebase, inherently breaking if the engine is swapped out. Please put common
// error types into the consensus package.
var (
	// errUnknownBlock is returned when the list of signers is requested for a block
	// that is not part of the local blockchain.
	errUnknownBlock = errors.New("unknown block")

	// errInvalidCheckpointBeneficiary is returned if a checkpoint/epoch transition
	// block has a beneficiary set to non-zeroes.
	errInvalidCheckpointBeneficiary = errors.New("beneficiary in checkpoint block non-zero")

	// errInvalidVote is returned if a nonce value is something else that the two
	// allowed constants of 0x00..0 or 0xff..f.
	errInvalidVote = errors.New("vote nonce not 0x00..0 or 0xff..f")

	// errInvalidCheckpointVote is returned if a checkpoint/epoch transition block
	// has a vote nonce set to non-zeroes.
	errInvalidCheckpointVote = errors.New("vote nonce in checkpoint block non-zero")

	// errMissingVanity is returned if a block's extra-data section is shorter than
	// 32 bytes, which is required to store the signer vanity.
	errMissingVanity = errors.New("extra-data 32 byte vanity prefix missing")

	// errMissingSignature is returned if a block's extra-data section doesn't seem
	// to contain a 65 byte secp256k1 signature.
	errMissingSignature = errors.New("extra-data 65 byte signature suffix missing")

	// errExtraSigners is returned if non-checkpoint block contain signer data in
	// their extra-data fields.
	errExtraSigners = errors.New("non-checkpoint block contains extra signer list")

	// errInvalidCheckpointSigners is returned if a checkpoint block contains an
	// invalid list of signers (i.e. non divisible by 20 bytes).
	errInvalidCheckpointSigners = errors.New("invalid signer list on checkpoint block")

	// errMismatchingCheckpointSigners is returned if a checkpoint block contains a
	// list of signers different than the one the local node calculated.
	errMismatchingCheckpointSigners = errors.New("mismatching signer list on checkpoint block")

	// errInvalidMixDigest is returned if a block's mix digest is non-zero.
	errInvalidMixDigest = errors.New("non-zero mix digest")

	// errInvalidUncleHash is returned if a block contains an non-empty uncle list.
	errInvalidUncleHash = errors.New("non empty uncle hash")

	// errInvalidDifficulty is returned if the difficulty of a block neither 1 or 2.
	errInvalidDifficulty = errors.New("invalid difficulty")

	// errWrongDifficulty is returned if the difficulty of a block doesn't match the
	// turn of the signer.
	errWrongDifficulty = errors.New("wrong difficulty")

	// ErrInvalidTimestamp is returned if the timestamp of a block is lower than
	// the previous block's timestamp + the minimum block period.
	ErrInvalidTimestamp = errors.New("invalid timestamp")

	// errInvalidVotingChain is returned if an authorization list is attempted to
	// be modified via out-of-range or non-contiguous headers.
	errInvalidVotingChain = errors.New("invalid voting chain")

	// errUnauthorizedSigner is returned if a header is signed by a non-authorized entity.
	errUnauthorizedSigner = errors.New("unauthorized signer")

	// errRecentlySigned is returned if a header is signed by an authorized entity
	// that already signed a header recently, thus is temporarily not allowed to.
	errRecentlySigned = errors.New("recently signed")
)

// SignerFn is a signer callback function to request a hash to be signed by a
// backing account.
type SignerFn func(accounts.Account, []byte) ([]byte, error)

// sigHash returns the hash which is used as input for the proof-of-authority
// signing. It is the hash of the entire header apart from the 65 byte signature
// contained at the end of the extra data.
//
// Note, the method requires the extra data to be at least 65 bytes, otherwise it
// panics. This is done to avoid accidentally using both forms (signature present
// or not), which could be abused to produce different hashes for the same header.
func sigHash(header *types.Header) (hash common.Hash) {
	hasher := sha3.NewKeccak256()

	rlp.Encode(hasher, []interface{}{
		header.ParentHash,
		header.UncleHash,
		header.Coinbase,
		header.Root,
		header.TxHash,
		header.ReceiptHash,
		header.Bloom,
		header.Difficulty,
		header.Number,
		header.GasLimit,
		header.GasUsed,
		header.Time,
		header.Extra[:len(header.Extra)-65], // Yes, this will panic if extra is too short
		header.MixDigest,
		header.Nonce,
	})
	hasher.Sum(hash[:0])
	return hash
}

// ecrecover extracts the Ethereum account address from a signed header.
func ecrecover(header *types.Header, sigcache *lru.ARCCache) (common.Address, error) {
	// If the signature's already cached, return that
	hash := header.Hash()
	if address, known := sigcache.Get(hash); known {
		return address.(common.Address), nil
	}
	// Retrieve the signature from the header extra-data
	if len(header.Extra) < extraSeal {
		return common.Address{}, errMissingSignature
	}
	signature := header.Extra[len(header.Extra)-extraSeal:]

	// Recover the public key and the Ethereum address
	pubkey, err := crypto.Ecrecover(sigHash(header).Bytes(), signature)
	if err != nil {
		return common.Address{}, err
	}
	var signer common.Address
	copy(signer[:], crypto.Keccak256(pubkey[1:])[12:])

	sigcache.Add(hash, signer)
	return signer, nil
}

// Clique is the proof-of-authority consensus engine proposed to support the
// Ethereum testnet following the Ropsten attacks.
type Clique struct {
	config *params.CliqueConfig // Consensus engine configuration parameters
	db     ethdb.Database       // Database to store and retrieve snapshot checkpoints

	recents    *lru.ARCCache // Snapshots for recent block to speed up reorgs
	signatures *lru.ARCCache // Signatures of recent blocks to speed up mining

	proposals map[common.Address]bool // Current list of proposals we are pushing

	signer common.Address // Ethereum address of the signing key
	signFn SignerFn       // Signer function to authorize hashes with
	lock   sync.RWMutex   // Protects the signer fields

	// The fields below are for testing only
	fakeDiff bool // Skip difficulty verifications
}

// New creates a Clique proof-of-authority consensus engine with the initial
// signers set to the ones provided by the user.
func New(config *params.CliqueConfig, db ethdb.Database) *Clique {
	// Set any missing consensus parameters to their defaults
	conf := *config
	if conf.Epoch == 0 {
		conf.Epoch = epochLength
	}
	// Allocate the snapshot caches and create the engine
	recents, _ := lru.NewARC(inmemorySnapshots)
	signatures, _ := lru.NewARC(inmemorySignatures)

	return &Clique{
		config:     &conf,
		db:         db,
		recents:    recents,
		signatures: signatures,
		proposals:  make(map[common.Address]bool),
	}
}

// Author implements consensus.Engine, returning the Ethereum address recovered
// from the signature in the header's extra-data section.
func (c *Clique) Author(header *types.Header) (common.Address, error) {
	return ecrecover(header, c.signatures)
}

// VerifyHeader checks whether a header conforms to the consensus rules.
func (c *Clique) VerifyHeader(chain consensus.ChainReader, header *types.Header, seal bool) error {
	return c.verifyHeader(chain, header, nil)
}

// VerifyHeaders is similar to VerifyHeader, but verifies a batch of headers. The
// method returns a quit channel to abort the operations and a results channel to
// retrieve the async verifications (the order is that of the input slice).
func (c *Clique) VerifyHeaders(chain consensus.ChainReader, headers []*types.Header, seals []bool) (chan<- struct{}, <-chan error) {
	abort := make(chan struct{})
	results := make(chan error, len(headers))

	go func() {
		for i, header := range headers {
			err := c.verifyHeader(chain, header, headers[:i])

			select {
			case <-abort:
				return
			case results <- err:
			}
		}
	}()
	return abort, results
}

// verifyHeader checks whether a header conforms to the consensus rules.The
// caller may optionally pass in a batch of parents (ascending order) to avoid
// looking those up from the database. This is useful for concurrently verifying
// a batch of new headers.
func (c *Clique) verifyHeader(chain consensus.ChainReader, header *types.Header, parents []*types.Header) error {
	if header.Number == nil {
		return errUnknownBlock
	}
	number := header.Number.Uint64()

	// Don't waste time checking blocks from the future
	if header.Time.Cmp(big.NewInt(time.Now().Unix())) > 0 {
		return consensus.ErrFutureBlock
	}
	// Checkpoint blocks need to enforce zero beneficiary
	checkpoint := (number % c.config.Epoch) == 0
	if checkpoint && header.Coinbase != (common.Address{}) {
		return errInvalidCheckpointBeneficiary
	}
	// Nonces must be 0x00..0 or 0xff..f, zeroes enforced on checkpoints
	if !bytes.Equal(header.Nonce[:], nonceAuthVote) && !bytes.Equal(header.Nonce[:], nonceDropVote) {
		return errInvalidVote
	}
	if checkpoint && !bytes.Equal(header.Nonce[:], nonceDropVote) {
		return errInvalidCheckpointVote
	}
	// Check that the extra-data contains both the vanity and signature
	if len(header.Extra) < extraVanity {
		return errMissingVanity
	}
	if len(header.Extra) < extraVanity+extraSeal {
		return errMissingSignature
	}
	// Ensure that the extra-data contains a signer list on checkpoint, but none otherwise
	signersBytes := len(header.Extra) - extraVanity - extraSeal
	if !checkpoint && signersBytes != 0 {
		return errExtraSigners
	}
	if checkpoint && signersBytes%common.AddressLength != 0 {
		return errInvalidCheckpointSigners
	}
	// Ensure that the mix digest is zero as we don't have fork protection currently
	if header.MixDigest != (common.Hash{}) {
		return errInvalidMixDigest
	}
	// Ensure that the block doesn't contain any uncles which are meaningless in PoA
	if header.UncleHash != uncleHash {
		return errInvalidUncleHash
	}
	// Ensure that the block's difficulty is meaningful (may not be correct at this point)
	if number > 0 {
		if header.Difficulty == nil || (header.Difficulty.Cmp(diffInTurn) != 0 && header.Difficulty.Cmp(diffNoTurn) != 0) {
			return errInvalidDifficulty
		}
	}
	// If all checks passed, validate any special fields for hard forks
	if err := misc.VerifyForkHashes(chain.Config(), header, false); err != nil {
		return err
	}
	// All basic checks passed, verify cascading fields
	return c.verifyCascadingFields(chain, header, parents)
}

// verifyCascadingFields verifies all the header fields that are not standalone,
// rather depend on a batch of previous headers. The caller may optionally pass
// in a batch of parents (ascending order) to avoid looking those up from the
// database. This is useful for concurrently verifying a batch of new headers.
func (c *Clique) verifyCascadingFields(chain consensus.ChainReader, header *types.Header, parents []*types.Header) error {
	// The genesis block is the always valid dead-end
	number := header.Number.Uint64()
	if number == 0 {
		return nil
	}
	// Ensure that the block's timestamp isn't too close to it's parent
	var parent *types.Header
	if len(parents) > 0 {
		parent = parents[len(parents)-1]
	} else {
		parent = chain.GetHeader(header.ParentHash, number-1)
	}
	if parent == nil || parent.Number.Uint64() != number-1 || parent.Hash() != header.ParentHash {
		return consensus.ErrUnknownAncestor
	}
	if parent.Time.Uint64()+c.config.Period > header.Time.Uint64() {
		return ErrInvalidTimestamp
	}
	// Retrieve the snapshot needed to verify this header and cache it
	snap, err := c.snapshot(chain, number-1, header.ParentHash, parents)
	if err != nil {
		return err
	}
	// If the block is a checkpoint block, verify the signer list
	if number%c.config.Epoch == 0 {
		signers := make([]byte, len(snap.Signers)*common.AddressLength)
		for i, signer := range snap.signers() {
			copy(signers[i*common.AddressLength:], signer[:])
		}
		extraSuffix := len(header.Extra) - extraSeal
		if !bytes.Equal(header.Extra[extraVanity:extraSuffix], signers) {
			return errMismatchingCheckpointSigners
		}
	}
	// All basic checks passed, verify the seal and return
	return c.verifySeal(chain, header, parents)
}

// snapshot retrieves the authorization snapshot at a given point in time.
func (c *Clique) snapshot(chain consensus.ChainReader, number uint64, hash common.Hash, parents []*types.Header) (*Snapshot, error) {
	// Search for a snapshot in memory or on disk for checkpoints
	var (
		headers []*types.Header
		snap    *Snapshot
	)
	for snap == nil {
		// If an in-memory snapshot was found, use that
		if s, ok := c.recents.Get(hash); ok {
			snap = s.(*Snapshot)
			break
		}
		// If an on-disk checkpoint snapshot can be found, use that
		if number%checkpointInterval == 0 {
			if s, err := loadSnapshot(c.config, c.signatures, c.db, hash); err == nil {
				log.Trace("Loaded voting snapshot from disk", "number", number, "hash", hash)
				snap = s
				break
			}
		}
		// If we're at an checkpoint block, make a snapshot if it's known
		if number == 0 || (number%c.config.Epoch == 0 && chain.GetHeaderByNumber(number-1) == nil) {
			checkpoint := chain.GetHeaderByNumber(number)
			if checkpoint != nil {
				hash := checkpoint.Hash()

				signers := make([]common.Address, (len(checkpoint.Extra)-extraVanity-extraSeal)/common.AddressLength)
				for i := 0; i < len(signers); i++ {
					copy(signers[i][:], checkpoint.Extra[extraVanity+i*common.AddressLength:])
				}
				snap = newSnapshot(c.config, c.signatures, number, hash, signers)
				if err := snap.store(c.db); err != nil {
					return nil, err
				}
				log.Info("Stored checkpoint snapshot to disk", "number", number, "hash", hash)
				break
			}
		}
		// No snapshot for this header, gather the header and move backward
		var header *types.Header
		if len(parents) > 0 {
			// If we have explicit parents, pick from there (enforced)
			header = parents[len(parents)-1]
			if header.Hash() != hash || header.Number.Uint64() != number {
				return nil, consensus.ErrUnknownAncestor
			}
			parents = parents[:len(parents)-1]
		} else {
			// No explicit parents (or no more left), reach out to the database
			header = chain.GetHeader(hash, number)
			if header == nil {
				return nil, consensus.ErrUnknownAncestor
			}
		}
		headers = append(headers, header)
		number, hash = number-1, header.ParentHash
	}
	// Previous snapshot found, apply any pending headers on top of it
	for i := 0; i < len(headers)/2; i++ {
		headers[i], headers[len(headers)-1-i] = headers[len(headers)-1-i], headers[i]
	}
	snap, err := snap.apply(headers)
	if err != nil {
		return nil, err
	}
	c.recents.Add(snap.Hash, snap)

	// If we've generated a new checkpoint snapshot, save to disk
	if snap.Number%checkpointInterval == 0 && len(headers) > 0 {
		if err = snap.store(c.db); err != nil {
			return nil, err
		}
		log.Trace("Stored voting snapshot to disk", "number", snap.Number, "hash", snap.Hash)
	}
	return snap, err
}

// VerifyUncles implements consensus.Engine, always returning an error for any
// uncles as this consensus mechanism doesn't permit uncles.
func (c *Clique) VerifyUncles(chain consensus.ChainReader, block *types.Block) error {
	if len(block.Uncles()) > 0 {
		return errors.New("uncles not allowed")
	}
	return nil
}

// VerifySeal implements consensus.Engine, checking whether the signature contained
// in the header satisfies the consensus protocol requirements.
func (c *Clique) VerifySeal(chain consensus.ChainReader, header *types.Header) error {
	return c.verifySeal(chain, header, nil)
}

// verifySeal checks whether the signature contained in the header satisfies the
// consensus protocol requirements. The method accepts an optional list of parent
// headers that aren't yet part of the local blockchain to generate the snapshots
// from.
func (c *Clique) verifySeal(chain consensus.ChainReader, header *types.Header, parents []*types.Header) error {
	// Verifying the genesis block is not supported
	number := header.Number.Uint64()
	if number == 0 {
		return errUnknownBlock
	}
	// Retrieve the snapshot needed to verify this header and cache it
	snap, err := c.snapshot(chain, number-1, header.ParentHash, parents)
	if err != nil {
		return err
	}

	// Resolve the authorization key and check against signers
	signer, err := ecrecover(header, c.signatures)
	if err != nil {
		return err
	}
	if _, ok := snap.Signers[signer]; !ok {
		return errUnauthorizedSigner
	}
	for seen, recent := range snap.Recents {
		if recent == signer {
			// Signer is among recents, only fail if the current block doesn't shift it out
			if limit := uint64(len(snap.Signers)/2 + 1); seen > number-limit {
				return errRecentlySigned
			}
		}
	}
	// Ensure that the difficulty corresponds to the turn-ness of the signer
	if !c.fakeDiff {
		inturn := snap.inturn(header.Number.Uint64(), signer)
		if inturn && header.Difficulty.Cmp(diffInTurn) != 0 {
			return errWrongDifficulty
		}
		if !inturn && header.Difficulty.Cmp(diffNoTurn) != 0 {
			return errWrongDifficulty
		}
	}
	return nil
}

// Prepare implements consensus.Engine, preparing all the consensus fields of the
// header for running the transactions on top.
func (c *Clique) Prepare(chain consensus.ChainReader, header *types.Header) error {
	// If the block isn't a checkpoint, cast a random vote (good enough for now)
	header.Coinbase = common.Address{}
	header.Nonce = types.BlockNonce{}

	number := header.Number.Uint64()
	// Assemble the voting snapshot to check which votes make sense
	snap, err := c.snapshot(chain, number-1, header.ParentHash, nil)
	if err != nil {
		return err
	}
	if number%c.config.Epoch != 0 {
		c.lock.RLock()

		// Gather all the proposals that make sense voting on
		addresses := make([]common.Address, 0, len(c.proposals))
		for address, authorize := range c.proposals {
			if snap.validVote(address, authorize) {
				addresses = append(addresses, address)
			}
		}
		// If there's pending proposals, cast a vote on them
		if len(addresses) > 0 {
			header.Coinbase = addresses[rand.Intn(len(addresses))]
			if c.proposals[header.Coinbase] {
				copy(header.Nonce[:], nonceAuthVote)
			} else {
				copy(header.Nonce[:], nonceDropVote)
			}
		}
		c.lock.RUnlock()
	}
	// Set the correct difficulty
	header.Difficulty = CalcDifficulty(snap, c.signer)

	// Ensure the extra data has all it's components
	if len(header.Extra) < extraVanity {
		header.Extra = append(header.Extra, bytes.Repeat([]byte{0x00}, extraVanity-len(header.Extra))...)
	}
	header.Extra = header.Extra[:extraVanity]

	if number%c.config.Epoch == 0 {
		for _, signer := range snap.signers() {
			header.Extra = append(header.Extra, signer[:]...)
		}
	}
	header.Extra = append(header.Extra, make([]byte, extraSeal)...)

	// Mix digest is reserved for now, set to empty
	header.MixDigest = common.Hash{}

	// Ensure the timestamp has the correct delay
	parent := chain.GetHeader(header.ParentHash, number-1)
	if parent == nil {
		return consensus.ErrUnknownAncestor
	}
	header.Time = new(big.Int).Add(parent.Time, new(big.Int).SetUint64(c.config.Period))
	if header.Time.Int64() < time.Now().Unix() {
		header.Time = big.NewInt(time.Now().Unix())
	}
	return nil
}

// Finalize implements consensus.Engine, ensuring no uncles are set, nor block
// rewards given, and returns the final block.
func (c *Clique) Finalize(chain consensus.ChainReader, header *types.Header, state *state.StateDB, txs []*types.Transaction, uncles []*types.Header, receipts []*types.Receipt) (*types.Block, error) {
	// No block rewards in PoA, so the state remains as is and uncles are dropped
	header.Root = state.IntermediateRoot(chain.Config().IsEIP158(header.Number))
	header.UncleHash = types.CalcUncleHash(nil)

	// Assemble and return the final block for sealing
	return types.NewBlock(header, txs, nil, receipts), nil
}

// Authorize injects a private key into the consensus engine to mint new blocks
// with.
func (c *Clique) Authorize(signer common.Address, signFn SignerFn) {
	c.lock.Lock()
	defer c.lock.Unlock()

	c.signer = signer
	c.signFn = signFn
}

// Seal implements consensus.Engine, attempting to create a sealed block using
// the local signing credentials.
func (c *Clique) Seal(chain consensus.ChainReader, block *types.Block, results chan<- *types.Block, stop <-chan struct{}) error {
	header := block.Header()

	// Sealing the genesis block is not supported
	number := header.Number.Uint64()
	if number == 0 {
		return errUnknownBlock
	}
	// For 0-period chains, refuse to seal empty blocks (no reward but would spin sealing)
	if c.config.Period == 0 && len(block.Transactions()) == 0 {
		log.Info("Sealing paused, waiting for transactions")
		return nil
	}
	// Don't hold the signer fields for the entire sealing procedure
	c.lock.RLock()
	signer, signFn := c.signer, c.signFn
	c.lock.RUnlock()

	// Bail out if we're unauthorized to sign a block
	snap, err := c.snapshot(chain, number-1, header.ParentHash, nil)
	if err != nil {
		return err
	}
	if _, authorized := snap.Signers[signer]; !authorized {
		return errUnauthorizedSigner
	}
	// If we're amongst the recent signers, wait for the next block
	for seen, recent := range snap.Recents {
		if recent == signer {
			// Signer is among recents, only wait if the current block doesn't shift it out
			if limit := uint64(len(snap.Signers)/2 + 1); number < limit || seen > number-limit {
				log.Info("Signed recently, must wait for others")
				return nil
			}
		}
	}
	// Sweet, the protocol permits us to sign the block, wait for our time
	delay := time.Unix(header.Time.Int64(), 0).Sub(time.Now()) // nolint: gosimple
	if header.Difficulty.Cmp(diffNoTurn) == 0 {
		// It's not our turn explicitly to sign, delay it a bit
		wiggle := time.Duration(len(snap.Signers)/2+1) * wiggleTime
		delay += time.Duration(rand.Int63n(int64(wiggle)))

		log.Trace("Out-of-turn signing requested", "wiggle", common.PrettyDuration(wiggle))
	}
	// Sign all the things!
	sighash, err := signFn(accounts.Account{Address: signer}, sigHash(header).Bytes())
	if err != nil {
		return err
	}
	copy(header.Extra[len(header.Extra)-extraSeal:], sighash)
	// Wait until sealing is terminated or delay timeout.
	log.Trace("Waiting for slot to sign and propagate", "delay", common.PrettyDuration(delay))
	go func() {
		select {
		case <-stop:
			return
		case <-time.After(delay):
		}

		select {
		case results <- block.WithSeal(header):
		default:
			log.Warn("Sealing result is not read by miner", "sealhash", c.SealHash(header))
		}
	}()

	return nil
}

// CalcDifficulty is the difficulty adjustment algorithm. It returns the difficulty
// that a new block should have based on the previous blocks in the chain and the
// current signer.
func (c *Clique) CalcDifficulty(chain consensus.ChainReader, time uint64, parent *types.Header) *big.Int {
	snap, err := c.snapshot(chain, parent.Number.Uint64(), parent.Hash(), nil)
	if err != nil {
		return nil
	}
	return CalcDifficulty(snap, c.signer)
}

// CalcDifficulty is the difficulty adjustment algorithm. It returns the difficulty
// that a new block should have based on the previous blocks in the chain and the
// current signer.
func CalcDifficulty(snap *Snapshot, signer common.Address) *big.Int {
	if snap.inturn(snap.Number+1, signer) {
		return new(big.Int).Set(diffInTurn)
	}
	return new(big.Int).Set(diffNoTurn)
}

// SealHash returns the hash of a block prior to it being sealed.
func (c *Clique) SealHash(header *types.Header) common.Hash {
	return sigHash(header)
}

// Close implements consensus.Engine. It's a noop for clique as there is are no background threads.
func (c *Clique) Close() error {
	return nil
}

// APIs implements consensus.Engine, returning the user facing RPC API to allow
// controlling the signer voting.
func (c *Clique) APIs(chain consensus.ChainReader) []rpc.API {
	return []rpc.API{{
		Namespace: "clique",
		Version:   "1.0",
		Service:   &API{chain: chain, clique: c},
		Public:    false,
	}}
}

// modify by platon
func (c *Clique) ShouldSeal() (bool, error) {
	return false,nil
}
<<<<<<< HEAD

// modify by platon
func (c *Clique) OnBlockSignature(chain consensus.ChainReader, sig *types.BlockSignature) error {
	return nil
}

// modify by platon
=======
func (c *Clique) OnBlockSignature(chain consensus.ChainReader, sig *types.BlockSignature) error {
	return nil
}
>>>>>>> 1d288101
func (c *Clique) OnNewBlock(chain consensus.ChainReader, block *types.Block) error {
	return nil
}<|MERGE_RESOLUTION|>--- conflicted
+++ resolved
@@ -716,19 +716,11 @@
 func (c *Clique) ShouldSeal() (bool, error) {
 	return false,nil
 }
-<<<<<<< HEAD
-
-// modify by platon
+
 func (c *Clique) OnBlockSignature(chain consensus.ChainReader, sig *types.BlockSignature) error {
 	return nil
 }
 
-// modify by platon
-=======
-func (c *Clique) OnBlockSignature(chain consensus.ChainReader, sig *types.BlockSignature) error {
-	return nil
-}
->>>>>>> 1d288101
 func (c *Clique) OnNewBlock(chain consensus.ChainReader, block *types.Block) error {
 	return nil
 }