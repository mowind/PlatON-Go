package pposm

import (
	"bytes"
	"errors"
	"fmt"
	"github.com/PlatONnetwork/PlatON-Go/common"
	"github.com/PlatONnetwork/PlatON-Go/common/byteutil"
	"github.com/PlatONnetwork/PlatON-Go/common/hexutil"
	"github.com/PlatONnetwork/PlatON-Go/core/ppos_storage"
	"github.com/PlatONnetwork/PlatON-Go/core/types"
	"github.com/PlatONnetwork/PlatON-Go/core/vm"
	"github.com/PlatONnetwork/PlatON-Go/log"
	"github.com/PlatONnetwork/PlatON-Go/p2p/discover"
	"github.com/PlatONnetwork/PlatON-Go/params"
	"github.com/PlatONnetwork/PlatON-Go/rlp"
	"math/big"
	"sort"
	"strings"
	"sync"
)

var (
	TicketPoolNilErr      = errors.New("Ticket Insufficient quantity")
	TicketPoolOverflowErr = errors.New("Number of ticket pool overflow")
	EncodeTicketErr       = errors.New("Encode Ticket error")
	EncodePoolNumberErr   = errors.New("Encode SurplusQuantity error")
	DecodeTicketErr       = errors.New("Decode Ticket error")
	DecodePoolNumberErr   = errors.New("Decode SurplusQuantity error")
	RecordExpireTicketErr = errors.New("Record Expire Ticket error")
	CandidateNotFindErr   = errors.New("The Candidate not find")
	CandidateNilTicketErr = errors.New("This candidate has no ticket")
	TicketPoolBalanceErr  = errors.New("TicketPool not sufficient funds")
	TicketNotFindErr      = errors.New("The Ticket not find")
	HandleExpireTicketErr = errors.New("Failure to deal with expired tickets")
	GetCandidateAttachErr = errors.New("Get CandidateAttach error")
	SetCandidateAttachErr = errors.New("Update CandidateAttach error")
	VoteTicketErr         = errors.New("Voting failed")
)

type TicketPool struct {
	// Ticket price
	TicketPrice *big.Int
	// Maximum number of ticket pool
	MaxCount uint32
	// Reach expired quantity
	ExpireBlockNumber uint32
	lock              *sync.Mutex
}

//var ticketPool *TicketPool

// initialize the global ticket pool object
func NewTicketPool(configs *params.PposConfig) *TicketPool {
	//if nil != ticketPool {
	//	return ticketPool
	//}
	log.Debug("Build a New TicketPool Info ...")
	if "" == strings.TrimSpace(configs.TicketConfig.TicketPrice) {
		configs.TicketConfig.TicketPrice = "100000000000000000000"
	}
	var ticketPrice *big.Int
	if price, ok := new(big.Int).SetString(configs.TicketConfig.TicketPrice, 10); !ok {
		ticketPrice, _ = new(big.Int).SetString("100000000000000000000", 10)
	} else {
		ticketPrice = price
	}

	ticketPool := &TicketPool{
		TicketPrice:       ticketPrice,
		MaxCount:          configs.TicketConfig.MaxCount,
		ExpireBlockNumber: configs.TicketConfig.ExpireBlockNumber,
		lock:              &sync.Mutex{},
	}
	return ticketPool
}

func (t *TicketPool) VoteTicket(stateDB vm.StateDB, owner common.Address, voteNumber uint32, deposit *big.Int, nodeId discover.NodeID, blockNumber *big.Int) (uint32, error) {
	log.Debug("Call Voting", "statedb addr", fmt.Sprintf("%p", stateDB))
	log.Info("Start Voting,VoteTicket", "owner", owner.Hex(), "voteNumber", voteNumber, "price", deposit.Uint64(), "nodeId", nodeId.String(), "blockNumber", blockNumber.Uint64())
	successCount, err := t.voteTicket(stateDB, owner, voteNumber, deposit, nodeId, blockNumber)
	if nil != err {
		log.Error("Voting failed", "nodeId", nodeId.String(), "voteNumber", voteNumber, "successNum", successCount, "err", err)
		return successCount, err
	}
	// Voting completed, candidates reordered
	log.Debug("Successfully voted to start updating the list of candidates,VoteTicket", "successNum", successCount)
	if err := cContext.UpdateElectedQueue(stateDB, blockNumber, nodeId); nil != err {
		log.Error("Failed to Update candidate when voteTicket success", "err", err)
	}
	if successCount > 0 {
		t := &types.Ticket{
			owner,
			deposit,
			nodeId,
			blockNumber,
			0,
		}
		ppos_storage.PutTicket(stateDB.TxHash(), t)
	}
	log.Debug("Successful vote, candidate list updated successfully,VoteTicket", "successNum", successCount)
	return successCount, nil
}

func (t *TicketPool) voteTicket(stateDB vm.StateDB, owner common.Address, voteNumber uint32, deposit *big.Int, nodeId discover.NodeID, blockNumber *big.Int) (uint32, error) {
	t.lock.Lock()
	defer t.lock.Unlock()
	// check ticket pool count
	surplusQuantity := t.GetPoolNumber(stateDB)
	log.Debug("Execute voteTicket", "surplusQuantity", surplusQuantity, "voteNumber", voteNumber, "blockNumber", blockNumber.Uint64())
	if surplusQuantity == 0 {
		log.Error("Ticket Insufficient quantity")
		return 0, TicketPoolNilErr
	}
	if surplusQuantity < voteNumber {
		voteNumber = surplusQuantity
	}
	log.Debug("Start circular voting", "nodeId", nodeId.String(), "voteNumber", voteNumber)

	ticketId := stateDB.TxHash()
	//ticket := &types.Ticket{
	//	owner,
	//	deposit,
	//	nodeId,
	//	blockNumber,
	//	voteNumber,
	//}
	//t.recordExpireTicket(stateDB, blockNumber, ticketId)
	//log.Debug("Record the success of the ticket to expire, and start reducing the number of tickets", "blockNumber", blockNumber.Uint64(), "surplusQuantity", surplusQuantity, "ticketId", ticketId.Hex())
	t.setPoolNumber(stateDB, surplusQuantity-voteNumber)
	stateDB.GetPPOSCache().AppendTicket(nodeId, ticketId, voteNumber, deposit)
	log.Debug("Voting SUCCUESS !!!!!!  Reduce the remaining amount of the ticket pool successfully", "surplusQuantity", t.GetPoolNumber(stateDB), "nodeId", nodeId.String(), "blockNumber", blockNumber.Uint64(), "ticketId", ticketId.Hex())
	return voteNumber, nil
}

func (t *TicketPool) calcExpireBlockNumber(stateDB vm.StateDB, blockNumber *big.Int) (*big.Int, bool) {
	num := new(big.Int).SetUint64(0)
	if blockNumber.Cmp(new(big.Int).SetUint64(uint64(t.ExpireBlockNumber))) >= 0 {
		num.Sub(blockNumber, new(big.Int).SetUint64(uint64(t.ExpireBlockNumber)))
		return num, true
	}
	return num, false
}

/*func (t *TicketPool) GetExpireTicketIds(stateDB vm.StateDB, blockNumber *big.Int) []common.Hash {
	log.Debug("Call GetExpireTicketIds", "statedb addr", fmt.Sprintf("%p", stateDB))
	return stateDB.GetPPOSCache().GetExpireTicket(blockNumber)
}*/

func (t *TicketPool) GetExpireTicketIds(stateDB vm.StateDB, blockNumber *big.Int) []common.Hash {
	log.Debug("Call GetExpireTicketIds", "statedb addr", fmt.Sprintf("%p", stateDB))
	start := common.NewTimer()
	start.Begin()
	body := tContext.GetBody(blockNumber.Uint64())
	txs := make([]common.Hash, 0)
	for _, tx := range body.Transactions {
<<<<<<< HEAD
		if *tx.To() == common.TicketPoolAddr {
=======
		if tx.To() !=nil && *tx.To() == common.TicketPoolAddr {
>>>>>>> 2d93f17b
			txs = append(txs, tx.Hash())
		}
	}
	log.Debug("GetExpireTicketIds Time", "Time spent", fmt.Sprintf("%v ms", start.End()))
	return txs
}

// In the current block,
// the ticket id is placed in the value slice with the block height as the key to find the expired ticket.
func (t *TicketPool) recordExpireTicket(stateDB vm.StateDB, blockNumber *big.Int, ticketId common.Hash) {
	//stateDB.GetPPOSCache().SetExpireTicket(blockNumber, ticketId)
}

func (t *TicketPool) removeExpireTicket(stateDB vm.StateDB, blockNumber *big.Int, ticketId common.Hash) {
	//stateDB.GetPPOSCache().RemoveExpireTicket(blockNumber, ticketId)
}

func (t *TicketPool) handleExpireTicket(stateDB vm.StateDB, expireBlockNumber *big.Int, currentBlockNumber *big.Int) ([]discover.NodeID, error) {
	t.lock.Lock()
	defer t.lock.Unlock()
	ticketIdList := t.GetExpireTicketIds(stateDB, expireBlockNumber)
	if len(ticketIdList) == 0 {
		return nil, nil
	}
	log.Info("Pending ticket to be processed", "amount", len(ticketIdList), "expireBlockNumber", expireBlockNumber.Uint64(), "currentBlockNumber", currentBlockNumber.Uint64())
	candidateAttachMap := make(map[discover.NodeID]bool)
	changeNodeIdList := make([]discover.NodeID, 0)
	for _, ticketId := range ticketIdList {
		ticket := t.GetTicket(stateDB, ticketId)
		if ticket == nil {
			continue
		}
		_, ok := candidateAttachMap[ticket.CandidateId]
		if !ok {
			candidateAttachMap[ticket.CandidateId] = true
			changeNodeIdList = append(changeNodeIdList, ticket.CandidateId)
		}
		if _, err := t.releaseTxTicket(stateDB, ticket.CandidateId, ticketId, currentBlockNumber); nil != err {
			return changeNodeIdList, err
		}
	}
	return changeNodeIdList, nil
}

// Get ticket list
func (t *TicketPool) GetTicketList(stateDB vm.StateDB, ticketIds []common.Hash) []*types.Ticket {
	log.Debug("Call GetTickList", "statedb addr", fmt.Sprintf("%p", stateDB))
	var tickets []*types.Ticket
	for _, ticketId := range ticketIds {
		ticket := t.GetTicket(stateDB, ticketId)
		if ticket == nil {
			log.Error("find this ticket fail", "ticketId", ticketId.Hex())
			continue
		}
		tickets = append(tickets, ticket)
	}
	return tickets
}

// Get ticket details based on TicketId
func (t *TicketPool) GetTicket(stateDB vm.StateDB, txHash common.Hash) *types.Ticket {
	log.Debug("Call GetTicket", "statedb addr", fmt.Sprintf("%p", stateDB))

	start := common.NewTimer()
	start.Begin()

	if value := ppos_storage.GetTicket(txHash); nil != value {
		return value
	}

	startTx := common.NewTimer()
	startTx.Begin()
	tx, _, blockNumber,_ := tContext.FindTransaction(txHash)
<<<<<<< HEAD
	log.Debug("GetTicket Time Tx", "Time spent", fmt.Sprintf("%v ms", startTx.End()))
	if nil != tx {
=======
	log.Debug("GetTicket Time Tx",  "txHash", tx.Hash(), "Time spent", fmt.Sprintf("%v ms", startTx.End()))
	if nil != tx && len(tx.Data()) > 0 {
>>>>>>> 2d93f17b
		startDecode := common.NewTimer()
		startDecode.Begin()
		var source [][]byte
		if err := rlp.Decode(bytes.NewReader(tx.Data()), &source); nil != err {
			log.Error("Failed to GetTicket", "txHash", txHash.Hex(), "err", err.Error())
			return nil
		}
<<<<<<< HEAD
		if byteutil.BytesToString(source[1]) != "VoteTicket" {
=======
		if len(source) !=5  || len(source[1]) == 0 || len(source[4]) == 0 || byteutil.BytesToString(source[1]) != "VoteTicket" {
>>>>>>> 2d93f17b
			return nil
		}
		log.Debug("GetTicket Time Decode", "Time spent", fmt.Sprintf("%v ms", startDecode.End()))
		ticket := new(types.Ticket)
		startSigner := common.NewTimer()
		startSigner.Begin()
		signer := types.NewEIP155Signer(tContext.chainConfig.ChainID)
		if addr, err := signer.Sender(tx); nil != err {
			log.Error("Failed to GetTicket, get tx owner is empty !!!!", "tx", tx.Hash().Hex(), "err", err)
			return nil
		} else {
			ticket.Owner = addr
		}
		log.Debug("GetTicket Time startSigner", "Time spent", fmt.Sprintf("%v ms", startSigner.End()))
		//startGetHeader := common.NewTimer()
		//startGetHeader.Begin()
		//block := tContext.GetHeader(blockHash, blockNumber)
		//log.Debug("GetTicket Time startGetHeader", "Time spent", fmt.Sprintf("%v ms", startGetHeader.End()))
		//startGetNewStateDB := common.NewTimer()
		//startGetNewStateDB.Begin()
		//if oldState, err := tContext.GetNewStateDB(block.Root, new(big.Int).SetUint64(blockNumber), blockHash); nil != err {
		//	return nil
		//} else {
		//	ticket.Deposit = t.GetTicketPrice(oldState)
		//}
		//log.Debug("GetTicket Time startGetNewStateDB", "Time spent", fmt.Sprintf("%v ms", startGetNewStateDB.End()))
		ticket.Deposit = t.GetTicketPrice(stateDB)
<<<<<<< HEAD
=======
		if (discover.NodeID{}) == byteutil.BytesToNodeId(source[4]) {
			log.Error("Parse candidate ID error from Tx", "txHash", tx.Hash())
			return nil
		}
>>>>>>> 2d93f17b
		ticket.CandidateId = byteutil.BytesToNodeId(source[4])
		ticket.BlockNumber = new(big.Int).SetUint64(blockNumber)
		log.Debug("GetTicket Time", "Time spent", fmt.Sprintf("%v ms", start.End()))
		return ticket
	}else {
		log.Error("Failed to GetTicket, the tx is empty", "txHash", txHash.Hex())
	}
	return nil
}

func (t *TicketPool) GetTicketRemainByTxHash (stateDB vm.StateDB, txHash common.Hash) uint32 {
	return stateDB.GetPPOSCache().GetTicketRemainByTxHash(txHash)
}

//func (t *TicketPool) setTicket(stateDB vm.StateDB, ticketId common.Hash, ticket *types.Ticket) {
//	stateDB.GetPPOSCache().SetTicketInfo(ticketId, ticket)
//}

func (t *TicketPool) DropReturnTicket(stateDB vm.StateDB, blockNumber *big.Int, nodeIds ...discover.NodeID) error {
	t.lock.Lock()
	defer t.lock.Unlock()
	log.Debug("Call DropReturnTicket", "statedb addr", fmt.Sprintf("%p", stateDB))
	log.Info("Start processing tickets for the drop list on DropReturnTicket", "candidateNum", len(nodeIds), "blockNumber", blockNumber.Uint64())
	for _, nodeId := range nodeIds {
		if nodeId == (discover.NodeID{}) {
			continue
		}
		candidateTicketIds := t.GetCandidateTicketIds(stateDB, nodeId)
		if len(candidateTicketIds) == 0 {
			continue
		}
		//epoch := t.GetCandidateEpoch(stateDB, nodeId)
		ticketCount := t.GetCandidateTicketCount(stateDB, nodeId)
		surplusQuantity := t.GetPoolNumber(stateDB)
		log.Debug("Start reducing the number of tickets on DropReturnTicket", "surplusQuantity", surplusQuantity, "candidateTicketIds", ticketCount)
		t.setPoolNumber(stateDB, surplusQuantity+ticketCount)
		log.Debug("Start processing each invalid ticket on DropReturnTicket", "nodeId", nodeId.String(), "ticketSize", ticketCount)
		for _, ticketId := range candidateTicketIds {
			ticket := t.GetTicket(stateDB, ticketId)
			if ticket == nil {
				continue
			}
			if tinfo, err := stateDB.GetPPOSCache().RemoveTicket(nodeId, ticketId); err != nil {
				return err
			} else {
				ticket.Remaining = tinfo.Remaining
				ticket.Deposit = tinfo.Price
			}
			log.Debug("Start transfer on DropReturnTicket", "nodeId", nodeId.String(), "ticketId", ticketId.Hex(), "deposit", ticket.Deposit, "remaining", ticket.Remaining)
			if err := transfer(stateDB, common.TicketPoolAddr, ticket.Owner, ticket.TotalDeposit()); nil != err {
				return err
			}
			//t.removeExpireTicket(stateDB, ticket.BlockNumber, ticketId)
		}
		log.Debug("Delete candidate ticket collection on DropReturnTicket", "nodeId", nodeId.String(), "ticketSize", ticketCount)
		stateDB.GetPPOSCache().RemoveTicketDependency(nodeId)
	}
	log.Debug("End processing the list on DropReturnTicket")
	return nil
}

func (t *TicketPool) ReturnTicket(stateDB vm.StateDB, nodeId discover.NodeID, ticketId common.Hash, blockNumber *big.Int) error {
	log.Debug("Call ReturnTicket", "statedb addr", fmt.Sprintf("%p", stateDB))
	log.Info("Release the selected ticket on ReturnTicket", "nodeId", nodeId.String(), "ticketId", ticketId.Hex(), "blockNumber", blockNumber.Uint64())
	t.lock.Lock()
	defer t.lock.Unlock()
	if ticketId == (common.Hash{}) {
		return TicketNotFindErr
	}
	if nodeId == (discover.NodeID{}) {
		return CandidateNotFindErr
	}
	_, err := t.releaseTicket(stateDB, nodeId, ticketId, blockNumber)
	if nil != err {
		return err
	}
	return nil
}

func (t *TicketPool) releaseTicket(stateDB vm.StateDB, candidateId discover.NodeID, ticketId common.Hash, blockNumber *big.Int) (*types.Ticket, error) {
	log.Debug("Start executing releaseTicket", "nodeId", candidateId.String(), "ticketId", ticketId.Hex(), "blockNumber", blockNumber.Uint64())
	ticket := t.GetTicket(stateDB, ticketId)
	if ticket == nil {
		return nil, TicketNotFindErr
	}
	log.Debug("releaseTicket,Start Update", "nodeId", candidateId.String(), "ticketId", ticketId.Hex())
	if tinfo, err := stateDB.GetPPOSCache().SubTicket(candidateId, ticketId); err != nil {
		return ticket, err
	} else {
		ticket.Remaining = tinfo.Remaining
		ticket.Deposit = tinfo.Price
	}
	/*if ticket.Remaining == 0 {
		// Remove from pending expire tickets
		log.Debug("releaseTicket, Ticket has been used, deleted from waiting for expiration", "ticketId", ticketId.Hex(), "candidateId", candidateId.String(), "blockNumber", blockNumber.Uint64())
		t.removeExpireTicket(stateDB, ticket.BlockNumber, ticketId)
	}*/
	log.Debug("releaseTicket, end update", "nodeId", candidateId.String())
	surplusQuantity := t.GetPoolNumber(stateDB)
	log.Debug("releaseTicket, start to update the ticket pool", "surplusQuantity", surplusQuantity)
	if err := t.addPoolNumber(stateDB); err != nil {
		return ticket, err
	}
	surplusQuantity = t.GetPoolNumber(stateDB)
	log.Debug("releaseTicket, end the update ticket pool", "surplusQuantity", surplusQuantity)
	//epoch := t.GetCandidateEpoch(stateDB, candidateId)
	//log.Debug("releaseTicket, start updating the total epoch of candidates", "nodeId", candidateId.String(), "totalEpoch", epoch, "blockNumber", blockNumber.Uint64(), "ticketBlockNumber", ticket.BlockNumber.Uint64())
	//if err := t.subCandidateEpoch(stateDB, candidateId, ticket.CalcEpoch(blockNumber)); nil != err {
	//	return ticket, err
	//}
	//epoch = t.GetCandidateEpoch(stateDB, candidateId)
	//log.Debug("releaseTicket, the end of the update candidate total epoch", "nodeId", candidateId.String(), "totalEpoch", epoch, "blockNumber", blockNumber.Uint64(), "ticketBlockNumber", ticket.BlockNumber.Uint64())
	return ticket, transfer(stateDB, common.TicketPoolAddr, ticket.Owner, ticket.Deposit)
}

func (t *TicketPool) releaseTxTicket(stateDB vm.StateDB, candidateId discover.NodeID, ticketId common.Hash, blockNumber *big.Int) (*types.Ticket, error) {
	log.Debug("Start executing releaseTxTicket", "nodeId", candidateId.String(), "ticketId", ticketId.Hex(), "blockNumber", blockNumber.Uint64())
	ticket := t.GetTicket(stateDB, ticketId)
	if ticket == nil {
		return nil, TicketNotFindErr
	}
	log.Debug("releaseTxTicket,Start Update", "nodeId", candidateId.String(), "ticketId", ticketId.Hex())
	if tinfo, err := stateDB.GetPPOSCache().RemoveTicket(candidateId, ticketId); err != nil && err != ppos_storage.TicketNotFindErr {
		return ticket, err
	} else {
		if tinfo == nil {
			log.Warn("releaseTxTicket, Not find TicketId", "ticketId", ticketId.Hex(), "nodeId", candidateId.String(), "blockNumber", blockNumber.Uint64())
			return nil, nil
		}
		ticket.Remaining = tinfo.Remaining
		ticket.Deposit = tinfo.Price
	}
	log.Debug("releaseTxTicket, end update", "nodeId", candidateId.String())
	//t.removeExpireTicket(stateDB, ticket.BlockNumber, ticketId)
	surplusQuantity := t.GetPoolNumber(stateDB)
	log.Debug("releaseTxTicket, start to update the ticket pool", "surplusQuantity", surplusQuantity)
	t.setPoolNumber(stateDB, surplusQuantity + ticket.Remaining)
	surplusQuantity = t.GetPoolNumber(stateDB)
	log.Debug("releaseTxTicket, end the update ticket pool", "surplusQuantity", surplusQuantity)
	//epoch := t.GetCandidateEpoch(stateDB, candidateId)
	//log.Debug("releaseTicket, start updating the total epoch of candidates", "nodeId", candidateId.String(), "totalEpoch", epoch, "blockNumber", blockNumber.Uint64(), "ticketBlockNumber", ticket.BlockNumber.Uint64())
	//if err := t.subCandidateEpoch(stateDB, candidateId, ticket.TotalEpoch(blockNumber)); nil != err {
	//	return ticket, err
	//}
	//epoch = t.GetCandidateEpoch(stateDB, candidateId)
	//log.Debug("releaseTicket, the end of the update candidate total epoch", "nodeId", candidateId.String(), "totalEpoch", epoch, "blockNumber", blockNumber.Uint64(), "ticketBlockNumber", ticket.BlockNumber.Uint64())
	return ticket, transfer(stateDB, common.TicketPoolAddr, ticket.Owner, ticket.TotalDeposit())
}

func (t *TicketPool) Notify(stateDB vm.StateDB, blockNumber *big.Int) error {
	log.Debug("Call Notify", "statedb addr", fmt.Sprintf("%p", stateDB))
	// Check expired tickets

	//ticket := t.GetTicket(stateDB, common.HexToHash("0xafdd2a272c9af265410369bba200960229e6c90e044d8241cbcd6abf8a1706f8"))


	expireBlockNumber, ok := t.calcExpireBlockNumber(stateDB, blockNumber)
	log.Debug("Check expired tickets on Notify", "isOk", ok, "expireBlockNumber", expireBlockNumber.Uint64())
	if ok {
		if nodeIdList, err := t.handleExpireTicket(stateDB, expireBlockNumber, blockNumber); nil != err {
			log.Error("OutBlockNotice method handleExpireTicket error", "blockNumber", blockNumber.Uint64(), "err", err)
			return HandleExpireTicketErr
		} else {
			// Notify the candidate to update the list information after processing the expired ticket
			log.Debug("After processing the expired ticket, start updating the candidate list on Notify", "blockNumber", blockNumber.Uint64(), "nodeIdList", len(nodeIdList))
			if len(nodeIdList) > 0 {
				if err := cContext.UpdateElectedQueue(stateDB, blockNumber, nodeIdList...); nil != err {
					log.Error("Failed to Update candidate when handleExpireTicket success on Notify", "err", err)
				}
			}
		}
	}
	// Increase the total number of epoch for each candidate
	/*log.Debug("Increase the total number of epoch for each candidate on Notify", "blockNumber", blockNumber.Uint64())
	if err := t.calcCandidateEpoch(stateDB, blockNumber); nil != err {
		return err
	}*/
	return nil
}

/*func (t *TicketPool) calcCandidateEpoch(stateDB vm.StateDB, blockNumber *big.Int) error {
	t.lock.Lock()
	defer t.lock.Unlock()
	candidateList := cContext.GetCandidatePendArr(stateDB, 0)
	for _, candidate := range candidateList {
		epoch := t.GetCandidateEpoch(stateDB, candidate.CandidateId)
		// Get the total number of votes, increase the total epoch
		ticketCount := stateDB.GetPPOSCache().GetCandidateTicketCount(candidate.CandidateId)
		log.Debug("increase the total epoch", "candidateId", candidate.CandidateId.String(), "blockNumber", blockNumber.Uint64(), "ticketCount", ticketCount, "epoch", epoch)
		if ticketCount > 0 {
			t.addCandidateEpoch(stateDB, candidate.CandidateId, uint64(ticketCount))
			epoch = t.GetCandidateEpoch(stateDB, candidate.CandidateId)
			log.Debug("increase the total epoch success", "candidateId", candidate.CandidateId.String(), "blockNumber", blockNumber.Uint64(), "ticketCount", ticketCount, "epoch", epoch)
		}
	}
	return nil
}*/

// Simple version of the lucky ticket algorithm
// According to the previous block Hash,
// find the first ticket Id which is larger than the Hash. If not found, the last ticket Id is taken.
func (t *TicketPool) SelectionLuckyTicket(stateDB vm.StateDB, nodeId discover.NodeID, blockHash common.Hash) (common.Hash, error) {
	log.Debug("Call SelectionLuckyTicket", "statedb addr", fmt.Sprintf("%p", stateDB))
	candidateTicketIds := t.GetCandidateTicketIds(stateDB, nodeId)
	log.Debug("Start picking lucky tickets on SelectionLuckyTicket", "nodeId", nodeId.String(), "blockHash", blockHash.Hex(), "candidateTicketIds", len(candidateTicketIds))
	luckyTicketId := common.Hash{}
	if len(candidateTicketIds) == 0 {
		return luckyTicketId, nil
	}
	if len(candidateTicketIds) == 1 {
		return candidateTicketIds[0], nil
	}
	decList := make([]float64, 0)
	decMap := make(map[float64]common.Hash, 0)
	for _, ticketId := range candidateTicketIds {
		decNumber := hexutil.HexDec(ticketId.Hex()[2:])
		decList = append(decList, decNumber)
		decMap[decNumber] = ticketId
	}
	sort.Float64s(decList)
	index := findFirstMatch(decList, hexutil.HexDec(blockHash.Hex()[2:]))
	log.Debug("Pick out a lucky ticket on SelectionLuckyTicket", "index", index)
	luckyTicketId = decMap[decList[index]]
	log.Debug("End the selection of lucky tickets on SelectionLuckyTicket", "nodeId", nodeId.String(), "blockHash", blockHash.Hex(), "luckyTicketId", luckyTicketId.Hex(), "candidateTicketIds", len(candidateTicketIds))
	return luckyTicketId, nil
}

func (t *TicketPool) addPoolNumber(stateDB vm.StateDB) error {
	surplusQuantity := t.GetPoolNumber(stateDB)
	if surplusQuantity == t.MaxCount {
		return TicketPoolOverflowErr
	}
	surplusQuantity++
	t.setPoolNumber(stateDB, surplusQuantity)
	return nil
}

func (t *TicketPool) subPoolNumber(stateDB vm.StateDB) error {
	surplusQuantity := t.GetPoolNumber(stateDB)
	if surplusQuantity == 0 {
		return TicketPoolNilErr
	}
	surplusQuantity--
	t.setPoolNumber(stateDB, surplusQuantity)
	return nil
<<<<<<< HEAD
}

func (t *TicketPool) setPoolNumber(stateDB vm.StateDB, surplusQuantity uint32) {
	stateDB.GetPPOSCache().SetTotalRemain(int32(surplusQuantity))
}

=======
}

func (t *TicketPool) setPoolNumber(stateDB vm.StateDB, surplusQuantity uint32) {
	stateDB.GetPPOSCache().SetTotalRemain(int32(surplusQuantity))
}

>>>>>>> 2d93f17b
func (t *TicketPool) GetPoolNumber(stateDB vm.StateDB) uint32 {
	if val := stateDB.GetPPOSCache().GetTotalRemian(); val >= 0 {
		return uint32(val)
	} else {
		// Default initialization values
		return t.MaxCount
<<<<<<< HEAD
	}
}

/*func (t *TicketPool) subCandidateEpoch(stateDB vm.StateDB, nodeId discover.NodeID, epoch uint64) error {
	dependency := stateDB.GetPPOSCache().GetTicketDependency(nodeId)
	if nil == dependency {
		return CandidateNotFindErr
	}
	dependency.SubAge(epoch)
	return nil
}*/

/*func (t *TicketPool) addCandidateEpoch(stateDB vm.StateDB, nodeId discover.NodeID, epoch uint64) error {
	dependency := stateDB.GetPPOSCache().GetTicketDependency(nodeId)
	if nil == dependency {
		return CandidateNotFindErr
	}
	dependency.AddAge(epoch)
	return nil
}*/

=======
	}
}

/*func (t *TicketPool) subCandidateEpoch(stateDB vm.StateDB, nodeId discover.NodeID, epoch uint64) error {
	dependency := stateDB.GetPPOSCache().GetTicketDependency(nodeId)
	if nil == dependency {
		return CandidateNotFindErr
	}
	dependency.SubAge(epoch)
	return nil
}*/

/*func (t *TicketPool) addCandidateEpoch(stateDB vm.StateDB, nodeId discover.NodeID, epoch uint64) error {
	dependency := stateDB.GetPPOSCache().GetTicketDependency(nodeId)
	if nil == dependency {
		return CandidateNotFindErr
	}
	dependency.AddAge(epoch)
	return nil
}*/

>>>>>>> 2d93f17b
// Get the remaining number of ticket
func (t *TicketPool) GetTicketRemaining(stateDB vm.StateDB, ticketId common.Hash) uint32 {
	return t.GetTicketRemainByTxHash(stateDB, ticketId)
	/*if nil == ticket {
		return 0
	}
	return ticket.Remaining*/
}

// Get the batch remaining number of ticket
func (t *TicketPool) GetBatchTicketRemaining(stateDB vm.StateDB, ticketIds []common.Hash) map[common.Hash]uint32 {
	ticketsRemaining := make(map[common.Hash]uint32, len(ticketIds))
	var wg sync.WaitGroup
	wg.Add(len(ticketIds))

	type result struct {
		id 		common.Hash
		count 	uint32
<<<<<<< HEAD
	}
	resCh := make(chan *result, len(ticketIds))

	for _, ticketId := range ticketIds {
		/*remaining := t.GetTicketRemaining(stateDB, ticketId)
		ticketsRemaining[ticketId] = remaining*/
		go func(txHash common.Hash) {
			res := new(result)
			res.id = txHash
			res.count = t.GetTicketRemaining(stateDB, txHash)
			resCh <- res
			wg.Done()
		}(ticketId)
	}
	wg.Wait()
	close(resCh)
	for res := range resCh {
		ticketsRemaining[res.id] = res.count
	}
=======
	}
	resCh := make(chan *result, len(ticketIds))

	for _, ticketId := range ticketIds {
		/*remaining := t.GetTicketRemaining(stateDB, ticketId)
		ticketsRemaining[ticketId] = remaining*/
		go func(txHash common.Hash) {
			res := new(result)
			res.id = txHash
			res.count = t.GetTicketRemaining(stateDB, txHash)
			resCh <- res
			wg.Done()
		}(ticketId)
	}
	wg.Wait()
	close(resCh)
	for res := range resCh {
		ticketsRemaining[res.id] = res.count
	}
>>>>>>> 2d93f17b
	return ticketsRemaining
}

func (t *TicketPool) GetCandidateTicketIds(stateDB vm.StateDB, nodeId discover.NodeID) []common.Hash {
	log.Debug("Call GetCandidaieTicketIds", "statedb addr", fmt.Sprintf("%p", stateDB))
	return stateDB.GetPPOSCache().GetCandidateTxHashs(nodeId)
}

func (t *TicketPool) GetCandidatesTicketIds(stateDB vm.StateDB, nodeIds []discover.NodeID) map[discover.NodeID][]common.Hash {
	log.Debug("Call GetCandidateArrTicketIds", "statedb addr", fmt.Sprintf("%p", stateDB))
	result := make(map[discover.NodeID][]common.Hash)
	if nodeIds != nil {
		for _, nodeId := range nodeIds {
			ticketIds := t.GetCandidateTicketIds(stateDB, nodeId)
			if nil == ticketIds {
				continue
			}
			result[nodeId] = ticketIds
		}
	}
	return result
}

func (t *TicketPool) GetCandidateTicketCount(stateDB vm.StateDB, nodeId discover.NodeID) uint32 {
	return stateDB.GetPPOSCache().GetCandidateTicketCount(nodeId)
}

func (t *TicketPool) GetCandidatesTicketCount(stateDB vm.StateDB, nodeIds []discover.NodeID) map[discover.NodeID]uint32 {
	log.Debug("Call GetCandidatesTicketCount", "statedb addr", fmt.Sprintf("%p", stateDB))
	result := make(map[discover.NodeID]uint32)
	if nil != nodeIds {
		for _, nodeId := range nodeIds {
			result[nodeId] = stateDB.GetPPOSCache().GetCandidateTicketCount(nodeId)
		}
	}
	return result
}

func (t *TicketPool) setCandidateEpoch(stateDB vm.StateDB, nodeId discover.NodeID, age uint64) {
	stateDB.GetPPOSCache().SetCandidateTicketAge(nodeId, age)
}

func (t *TicketPool) GetCandidateEpoch(stateDB vm.StateDB, nodeId discover.NodeID) uint64 {
	log.Debug("Call GetCandidateEpoch", "statedb addr", fmt.Sprintf("%p", stateDB))
	return stateDB.GetPPOSCache().GetCandidateTicketAge(nodeId)
}

func (t *TicketPool) GetTicketPrice(stateDB vm.StateDB) *big.Int {
	return t.TicketPrice
}

// Save the hash value of the current state of the ticket pool
func (t *TicketPool) CommitHash(stateDB vm.StateDB, blockNumber *big.Int, blockHash common.Hash) error {
	//hash := common.Hash{}
	if hash, err := stateDB.GetPPOSCache().CalculateHash(blockNumber, blockHash); nil != err {
		return err
	}else {
		setTicketPoolState(stateDB, addCommonPrefix(TicketPoolHashKey), hash.Bytes())
		return nil
	}
}

//func GetTicketPtr() *TicketPool {
//	return ticketPool
//}

func checkBalance(stateDB vm.StateDB, addr common.Address, amount *big.Int) bool {
	if stateDB.GetBalance(addr).Cmp(amount) >= 0 {
		return true
	}
	return false
}

func transfer(stateDB vm.StateDB, from common.Address, to common.Address, amount *big.Int) error {
	if !checkBalance(stateDB, from, amount) {
		log.Error("TicketPool not sufficient funds", "from", from.Hex(), "to", to.Hex(), "money", amount.Uint64())
		return TicketPoolBalanceErr
	}
	stateDB.SubBalance(from, amount)
	stateDB.AddBalance(to, amount)
	return nil
}

func getTicketPoolState(stateDB vm.StateDB, key []byte, result interface{}) error {
	return getState(common.TicketPoolAddr, stateDB, key, result)
}

func getState(addr common.Address, stateDB vm.StateDB, key []byte, result interface{}) error {
	if val := stateDB.GetState(addr, key); len(val) > 0 {
		if err := rlp.DecodeBytes(val, result); nil != err {
			log.Error("Decode Data error", "key", string(key), "err", err)
			return err
		}
	}
	return nil
}

func setTicketPoolState(stateDB vm.StateDB, key []byte, val []byte) {
	stateDB.SetState(common.TicketPoolAddr, key, val)
}

func addCommonPrefix(key []byte) []byte {
	return append(common.TicketPoolAddr.Bytes(), key...)
}

func findFirstMatch(list []float64, key float64) int {
	left := 0
	right := len(list) - 1
	for left <= right {
		mid := (left + right) / 2
		if list[mid] >= key {
			right = mid - 1
		} else {
			left = mid + 1
		}
	}
	// If no match is found, the last subscript is returned by default.
	if left >= len(list) {
		return len(list) - 1
	}
	return left
}<|MERGE_RESOLUTION|>--- conflicted
+++ resolved
@@ -154,11 +154,7 @@
 	body := tContext.GetBody(blockNumber.Uint64())
 	txs := make([]common.Hash, 0)
 	for _, tx := range body.Transactions {
-<<<<<<< HEAD
-		if *tx.To() == common.TicketPoolAddr {
-=======
-		if tx.To() !=nil && *tx.To() == common.TicketPoolAddr {
->>>>>>> 2d93f17b
+		if tx.To() != nil && *tx.To() == common.TicketPoolAddr {
 			txs = append(txs, tx.Hash())
 		}
 	}
@@ -232,13 +228,8 @@
 	startTx := common.NewTimer()
 	startTx.Begin()
 	tx, _, blockNumber,_ := tContext.FindTransaction(txHash)
-<<<<<<< HEAD
-	log.Debug("GetTicket Time Tx", "Time spent", fmt.Sprintf("%v ms", startTx.End()))
-	if nil != tx {
-=======
 	log.Debug("GetTicket Time Tx",  "txHash", tx.Hash(), "Time spent", fmt.Sprintf("%v ms", startTx.End()))
 	if nil != tx && len(tx.Data()) > 0 {
->>>>>>> 2d93f17b
 		startDecode := common.NewTimer()
 		startDecode.Begin()
 		var source [][]byte
@@ -246,11 +237,7 @@
 			log.Error("Failed to GetTicket", "txHash", txHash.Hex(), "err", err.Error())
 			return nil
 		}
-<<<<<<< HEAD
-		if byteutil.BytesToString(source[1]) != "VoteTicket" {
-=======
 		if len(source) !=5  || len(source[1]) == 0 || len(source[4]) == 0 || byteutil.BytesToString(source[1]) != "VoteTicket" {
->>>>>>> 2d93f17b
 			return nil
 		}
 		log.Debug("GetTicket Time Decode", "Time spent", fmt.Sprintf("%v ms", startDecode.End()))
@@ -278,13 +265,10 @@
 		//}
 		//log.Debug("GetTicket Time startGetNewStateDB", "Time spent", fmt.Sprintf("%v ms", startGetNewStateDB.End()))
 		ticket.Deposit = t.GetTicketPrice(stateDB)
-<<<<<<< HEAD
-=======
 		if (discover.NodeID{}) == byteutil.BytesToNodeId(source[4]) {
 			log.Error("Parse candidate ID error from Tx", "txHash", tx.Hash())
 			return nil
 		}
->>>>>>> 2d93f17b
 		ticket.CandidateId = byteutil.BytesToNodeId(source[4])
 		ticket.BlockNumber = new(big.Int).SetUint64(blockNumber)
 		log.Debug("GetTicket Time", "Time spent", fmt.Sprintf("%v ms", start.End()))
@@ -530,28 +514,18 @@
 	surplusQuantity--
 	t.setPoolNumber(stateDB, surplusQuantity)
 	return nil
-<<<<<<< HEAD
 }
 
 func (t *TicketPool) setPoolNumber(stateDB vm.StateDB, surplusQuantity uint32) {
 	stateDB.GetPPOSCache().SetTotalRemain(int32(surplusQuantity))
 }
 
-=======
-}
-
-func (t *TicketPool) setPoolNumber(stateDB vm.StateDB, surplusQuantity uint32) {
-	stateDB.GetPPOSCache().SetTotalRemain(int32(surplusQuantity))
-}
-
->>>>>>> 2d93f17b
 func (t *TicketPool) GetPoolNumber(stateDB vm.StateDB) uint32 {
 	if val := stateDB.GetPPOSCache().GetTotalRemian(); val >= 0 {
 		return uint32(val)
 	} else {
 		// Default initialization values
 		return t.MaxCount
-<<<<<<< HEAD
 	}
 }
 
@@ -573,29 +547,6 @@
 	return nil
 }*/
 
-=======
-	}
-}
-
-/*func (t *TicketPool) subCandidateEpoch(stateDB vm.StateDB, nodeId discover.NodeID, epoch uint64) error {
-	dependency := stateDB.GetPPOSCache().GetTicketDependency(nodeId)
-	if nil == dependency {
-		return CandidateNotFindErr
-	}
-	dependency.SubAge(epoch)
-	return nil
-}*/
-
-/*func (t *TicketPool) addCandidateEpoch(stateDB vm.StateDB, nodeId discover.NodeID, epoch uint64) error {
-	dependency := stateDB.GetPPOSCache().GetTicketDependency(nodeId)
-	if nil == dependency {
-		return CandidateNotFindErr
-	}
-	dependency.AddAge(epoch)
-	return nil
-}*/
-
->>>>>>> 2d93f17b
 // Get the remaining number of ticket
 func (t *TicketPool) GetTicketRemaining(stateDB vm.StateDB, ticketId common.Hash) uint32 {
 	return t.GetTicketRemainByTxHash(stateDB, ticketId)
@@ -614,7 +565,6 @@
 	type result struct {
 		id 		common.Hash
 		count 	uint32
-<<<<<<< HEAD
 	}
 	resCh := make(chan *result, len(ticketIds))
 
@@ -634,27 +584,6 @@
 	for res := range resCh {
 		ticketsRemaining[res.id] = res.count
 	}
-=======
-	}
-	resCh := make(chan *result, len(ticketIds))
-
-	for _, ticketId := range ticketIds {
-		/*remaining := t.GetTicketRemaining(stateDB, ticketId)
-		ticketsRemaining[ticketId] = remaining*/
-		go func(txHash common.Hash) {
-			res := new(result)
-			res.id = txHash
-			res.count = t.GetTicketRemaining(stateDB, txHash)
-			resCh <- res
-			wg.Done()
-		}(ticketId)
-	}
-	wg.Wait()
-	close(resCh)
-	for res := range resCh {
-		ticketsRemaining[res.id] = res.count
-	}
->>>>>>> 2d93f17b
 	return ticketsRemaining
 }
 
