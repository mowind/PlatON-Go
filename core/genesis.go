// Copyright 2014 The go-ethereum Authors
// This file is part of the go-ethereum library.
//
// The go-ethereum library is free software: you can redistribute it and/or modify
// it under the terms of the GNU Lesser General Public License as published by
// the Free Software Foundation, either version 3 of the License, or
// (at your option) any later version.
//
// The go-ethereum library is distributed in the hope that it will be useful,
// but WITHOUT ANY WARRANTY; without even the implied warranty of
// MERCHANTABILITY or FITNESS FOR A PARTICULAR PURPOSE. See the
// GNU Lesser General Public License for more details.
//
// You should have received a copy of the GNU Lesser General Public License
// along with the go-ethereum library. If not, see <http://www.gnu.org/licenses/>.

package core

import (
	"bytes"
	"encoding/hex"
	"encoding/json"
	"errors"
	"fmt"
	"math/big"
	"os"
	"path"
	"strings"

	"github.com/PlatONnetwork/PlatON-Go/core/snapshotdb"

	"github.com/PlatONnetwork/PlatON-Go/common"
	"github.com/PlatONnetwork/PlatON-Go/common/hexutil"
	"github.com/PlatONnetwork/PlatON-Go/common/math"
	"github.com/PlatONnetwork/PlatON-Go/common/vm"
	"github.com/PlatONnetwork/PlatON-Go/core/rawdb"
	"github.com/PlatONnetwork/PlatON-Go/core/state"
	"github.com/PlatONnetwork/PlatON-Go/core/types"
	"github.com/PlatONnetwork/PlatON-Go/ethdb"
	"github.com/PlatONnetwork/PlatON-Go/log"
	"github.com/PlatONnetwork/PlatON-Go/params"
	"github.com/PlatONnetwork/PlatON-Go/rlp"
	"github.com/PlatONnetwork/PlatON-Go/x/xcom"
)

//go:generate gencodec -type Genesis -field-override genesisSpecMarshaling -out gen_genesis.go
//go:generate gencodec -type GenesisAccount -field-override genesisAccountMarshaling -out gen_genesis_account.go

var errGenesisNoConfig = errors.New("genesis has no chain configuration")

// Genesis specifies the header fields, state of a genesis block. It also defines hard
// fork switch-over blocks through the chain configuration.
type Genesis struct {
	Config        *params.ChainConfig `json:"config"`
	EconomicModel *xcom.EconomicModel `json:"EconomicModel"`
	Nonce         []byte              `json:"nonce"`
	Timestamp     uint64              `json:"timestamp"`
	ExtraData     []byte              `json:"extraData"`
	GasLimit      uint64              `json:"gasLimit"   gencodec:"required"`
	Coinbase      common.Address      `json:"coinbase"`
	Alloc         GenesisAlloc        `json:"alloc"      gencodec:"required"`

	// These fields are used for consensus tests. Please don't use them
	// in actual genesis blocks.
	Number     uint64      `json:"number"`
	GasUsed    uint64      `json:"gasUsed"`
	ParentHash common.Hash `json:"parentHash"`
}

// GenesisAlloc specifies the initial state that is part of the genesis block.
type GenesisAlloc map[common.Address]GenesisAccount

func (ga *GenesisAlloc) UnmarshalJSON(data []byte) error {
	m := make(map[common.UnprefixedAddress]GenesisAccount)
	if err := json.Unmarshal(data, &m); err != nil {
		return err
	}
	*ga = make(GenesisAlloc)
	for addr, a := range m {
		(*ga)[common.Address(addr)] = a
	}
	return nil
}

// GenesisAccount is an account in the state of the genesis block.
type GenesisAccount struct {
	Code       []byte                      `json:"code,omitempty"`
	Storage    map[common.Hash]common.Hash `json:"storage,omitempty"`
	Balance    *big.Int                    `json:"balance" gencodec:"required"`
	Nonce      uint64                      `json:"nonce,omitempty"`
	PrivateKey []byte                      `json:"secretKey,omitempty"` // for tests
}

// field type overrides for gencodec
type genesisSpecMarshaling struct {
	Nonce     hexutil.Bytes
	Timestamp math.HexOrDecimal64
	ExtraData hexutil.Bytes
	GasLimit  math.HexOrDecimal64
	GasUsed   math.HexOrDecimal64
	Number    math.HexOrDecimal64
	Alloc     map[common.UnprefixedAddress]GenesisAccount
}

type genesisAccountMarshaling struct {
	Code       hexutil.Bytes
	Balance    *math.HexOrDecimal256
	Nonce      math.HexOrDecimal64
	Storage    map[storageJSON]storageJSON
	PrivateKey hexutil.Bytes
}

// storageJSON represents a 256 bit byte array, but allows less than 256 bits when
// unmarshaling from hex.
type storageJSON common.Hash

func (h *storageJSON) UnmarshalText(text []byte) error {
	text = bytes.TrimPrefix(text, []byte("0x"))
	if len(text) > 64 {
		return fmt.Errorf("too many hex characters in storage key/value %q", text)
	}
	offset := len(h) - len(text)/2 // pad on the left
	if _, err := hex.Decode(h[offset:], text); err != nil {
		fmt.Println(err)
		return fmt.Errorf("invalid hex storage key/value %q", text)
	}
	return nil
}

func (h storageJSON) MarshalText() ([]byte, error) {
	return hexutil.Bytes(h[:]).MarshalText()
}

// GenesisMismatchError is raised when trying to overwrite an existing
// genesis block with an incompatible one.
type GenesisMismatchError struct {
	Stored, New common.Hash
}

func (e *GenesisMismatchError) Error() string {
	return fmt.Sprintf("database already contains an incompatible genesis block (have %x, new %x)", e.Stored[:8], e.New[:8])
}

// SetupGenesisBlock writes or updates the genesis block in db.
// The block that will be used is:
//
//                          genesis == nil       genesis != nil
//                       +------------------------------------------
//     db has no genesis |  main-net default  |  genesis
//     db has genesis    |  from DB           |  genesis (if compatible)
//
// The stored chain configuration will be updated if it is compatible (i.e. does not
// specify a fork block below the local head block). In case of a conflict, the
// error is a *params.ConfigCompatError and the new, unwritten config is returned.
//
// The returned chain configuration is never nil.
func SetupGenesisBlock(db ethdb.Database, snapshotPath string, genesis *Genesis) (*params.ChainConfig, common.Hash, error) {

	if genesis != nil && genesis.Config == nil {
		log.Error("Failed to SetupGenesisBlock, the config of genesis is nil")
		return params.AllEthashProtocolChanges, common.Hash{}, errGenesisNoConfig
	}

	// Just commit the new block if there is no stored genesis block.
	stored := rawdb.ReadCanonicalHash(db, 0)

	if (stored == common.Hash{}) {
		if genesis == nil {
			log.Info("Writing default main-net genesis block")
			genesis = DefaultGenesisBlock()
		} else {
			log.Info("Writing custom genesis block")
		}

		// check EconomicModel configuration
		if err := xcom.CheckEconomicModel(); nil != err {
			log.Error("Failed to check economic config", "err", err)
			return nil, common.Hash{}, err
		}
		var sdb snapshotdb.DB
		if snapshotPath != "" {
			os.RemoveAll(snapshotPath)
			sdb = snapshotdb.Instance()
			defer sdb.Close()
		}
		block, err := genesis.Commit(db, sdb)
		log.Debug("SetupGenesisBlock Hash", "Hash", block.Hash().Hex())
		return genesis.Config, block.Hash(), err
	}

	// Check whether the genesis block is already written.
	if genesis != nil {
		hash := genesis.ToBlock(nil, nil).Hash()
		if hash != stored {
			log.Error("Failed to compare the genesisHash and stored", "genesisHash", hash, "stored", stored)
			return genesis.Config, hash, &GenesisMismatchError{stored, hash}
		}
	}

	// Get the existing EconomicModel configuration.
	ecCfg := xcom.GetEc(xcom.DefaultMainNet)
	ecCfg = rawdb.ReadEconomicModel(db, stored, ecCfg)
	if nil == ecCfg {
		log.Warn("Found genesis block without EconomicModel config")
		rawdb.WriteEconomicModel(db, stored, xcom.GetEc(xcom.DefaultMainNet))
	}

	// Get the existing chain configuration.
	newcfg := genesis.configOrDefault(stored) // TODO this line Maybe delete
	storedcfg := rawdb.ReadChainConfig(db, stored)
	if storedcfg == nil {
		log.Warn("Found genesis block without chain config")
		rawdb.WriteChainConfig(db, stored, newcfg)
		return newcfg, stored, nil
	}

	// Sp ecial case: don't change the existing config of a non-mainnet chain if no new
	// config is supplied. These chains would get AllProtocolChanges (and a compat error)
	// if we just continued here.
	if genesis == nil && stored != params.MainnetGenesisHash {
		return storedcfg, stored, nil
	}

	// Check config compatibility and write the config. Compatibility errors
	// are returned to the caller unless we're already at block zero.
	height := rawdb.ReadHeaderNumber(db, rawdb.ReadHeadHeaderHash(db))
	if height == nil {
		log.Error("Failed to query header number by header hash", "headerHash", rawdb.ReadHeadHeaderHash(db))
		return newcfg, stored, fmt.Errorf("missing block number for head header hash")
	}
	compatErr := storedcfg.CheckCompatible(newcfg, *height)
	if compatErr != nil && *height != 0 && compatErr.RewindTo != 0 {
		log.Error("Failed to CheckCompatible", "height", *height, "err", compatErr)
		return newcfg, stored, compatErr
	}
	rawdb.WriteChainConfig(db, stored, newcfg)
	return newcfg, stored, nil
}

func (g *Genesis) configOrDefault(ghash common.Hash) *params.ChainConfig {
	switch {
	case g != nil:
		return g.Config
	case ghash == params.MainnetGenesisHash:
		return params.MainnetChainConfig
	case ghash == params.TestnetGenesisHash:
		return params.TestnetChainConfig
	default:
		return params.AllEthashProtocolChanges
	}
}

// ToBlock creates the genesis block and writes state of a genesis specification
// to the given database (or discards it if nil).
func (g *Genesis) ToBlock(db ethdb.Database, sdb snapshotdb.DB) *types.Block {
	if db == nil {
		db = ethdb.NewMemDatabase()
	}
	var snapDB snapshotdb.DB
	if sdb == nil {
		var err error
		log.Info("begin open snapshotDB in tmp")
		snapDB, err = snapshotdb.Open(path.Join(os.TempDir(), snapshotdb.DBPath))
		if err != nil {
			panic(err)
		}
		defer snapDB.Clear()
	} else {
		snapDB = sdb
	}

	genesisIssuance := new(big.Int)

	statedb, _ := state.New(common.Hash{}, state.NewDatabase(db))
	// First, Store the PlatONFoundation and CommunityDeveloperFoundation
	statedb.AddBalance(xcom.PlatONFundAccount(), xcom.PlatONFundBalance())
	statedb.AddBalance(xcom.CDFAccount(), xcom.CDFBalance())

	genesisIssuance = genesisIssuance.Add(genesisIssuance, xcom.PlatONFundBalance())
	genesisIssuance = genesisIssuance.Add(genesisIssuance, xcom.CDFBalance())

	for addr, account := range g.Alloc {
		statedb.AddBalance(addr, account.Balance)
		statedb.SetCode(addr, account.Code)
		statedb.SetNonce(addr, account.Nonce)
		for key, value := range account.Storage {

			statedb.SetState(addr, key.Bytes(), value.Bytes())
		}

		genesisIssuance = genesisIssuance.Add(genesisIssuance, account.Balance)
	}
	log.Debug("genesisIssuance", "amount", genesisIssuance)

	// Initialized Govern Parameters
	if err := genesisInitGovernParam(snapDB); err != nil {
		log.Error("Failed to init govern parameter in snapshotdb", "err", err)
		panic("Failed to init govern parameter in snapshotdb")
	}

	// Store genesis version into governance data
	if err := genesisPluginState(g, statedb, genesisIssuance, params.GenesisVersion); nil != err {
		panic("Failed to Store xxPlugin genesis statedb: " + err.Error())
	}

	// Store genesis staking data
	if err := genesisStakingData(snapDB, g, statedb, params.GenesisVersion); nil != err {
		panic("Failed Store staking: " + err.Error())
	}

	root := statedb.IntermediateRoot(false)

	log.Debug("ToBlock IntermediateRoot", "root", root.Hex())

	head := &types.Header{
		Number:     new(big.Int).SetUint64(g.Number),
		Nonce:      types.EncodeNonce(g.Nonce),
		Time:       new(big.Int).SetUint64(g.Timestamp),
		ParentHash: g.ParentHash,
		Extra:      g.ExtraData,
		GasLimit:   g.GasLimit,
		GasUsed:    g.GasUsed,
		Coinbase:   vm.RewardManagerPoolAddr,
		Root:       root,
	}
	if g.GasLimit == 0 {
		head.GasLimit = params.GenesisGasLimit
	}
	if _, err := statedb.Commit(false); nil != err {
		panic("Failed to commit genesis stateDB: " + err.Error())
	}
	if err := statedb.Database().TrieDB().Commit(root, true); nil != err {
		panic("Failed to trieDB commit by genesis: " + err.Error())
	}

	block := types.NewBlock(head, nil, nil)

	if err := snapDB.SetCurrent(block.Hash(), *common.Big0, *common.Big0); nil != err {
		panic(fmt.Errorf("Failed to SetCurrent by snapshotdb. genesisHash: %s, error:%s", block.Hash().Hex(), err.Error()))
	}

<<<<<<< HEAD
=======
	//// Initialized Govern Parameters
	//for _, param := range gov.GenesisGovernParams {
	//	if err := gov.SetGovernParam(param.ParamItem.Module, param.ParamItem.Name, param.ParamItem.Desc, param.ParamValue.Value, param.ParamValue.ActiveBlock, block.Hash()); err != nil {
	//		panic(fmt.Errorf("Failed to init govern parameter in snapshotdb, paramName:%s, paramValue:%s, error:%s", param.ParamItem.Module+"/"+param.ParamItem.Name, param.ParamValue.Value, err.Error()))
	//	}
	//}

>>>>>>> 8f3a14f6
	log.Debug("Call ToBlock finished", "genesisHash", block.Hash().Hex())
	return block
}

// Commit writes the block and state of a genesis specification to the database.
// The block is committed as the canonical head block.
func (g *Genesis) Commit(db ethdb.Database, sdb snapshotdb.DB) (*types.Block, error) {
	block := g.ToBlock(db, sdb)
	if block.Number().Sign() != 0 {
		return nil, fmt.Errorf("can't commit genesis block with number > 0")
	}

	log.Debug("Commit Hash", "hash", block.Hash().Hex(), "number", block.NumberU64())

	rawdb.WriteBlock(db, block)
	rawdb.WriteReceipts(db, block.Hash(), block.NumberU64(), nil)
	rawdb.WriteCanonicalHash(db, block.Hash(), block.NumberU64())
	rawdb.WriteHeadBlockHash(db, block.Hash())
	rawdb.WriteHeadHeaderHash(db, block.Hash())

	config := g.Config
	if config == nil {
		config = params.AllEthashProtocolChanges
	}
	rawdb.WriteChainConfig(db, block.Hash(), config)
	rawdb.WriteEconomicModel(db, block.Hash(), g.EconomicModel)
	return block, nil
}

// MustCommit writes the genesis block and state to db, panicking on error.
// The block is committed as the canonical head block.
func (g *Genesis) MustCommit(db ethdb.Database) *types.Block {
	block, err := g.Commit(db, snapshotdb.Instance())
	if err != nil {
		panic(err)
	}
	return block
}

// GenesisBlockForTesting creates and writes a block in which addr has the given wei balance.
func GenesisBlockForTesting(db ethdb.Database, addr common.Address, balance *big.Int) *types.Block {
	g := Genesis{Alloc: GenesisAlloc{addr: {Balance: balance}}}
	return g.MustCommit(db)
}

// DefaultGenesisBlock returns the PlatON main net genesis block.
func DefaultGenesisBlock() *Genesis {

	// TODO this should change
	generalAddr := common.HexToAddress("0x9bbac0df99f269af1473fd384cb0970b95311001")
	generalBalance, _ := new(big.Int).SetString("9718188019000000000000000000", 10)

	rewardMgrPoolIssue, _ := new(big.Int).SetString("200000000000000000000000000", 10)

	genesis := Genesis{
		Config:    params.MainnetChainConfig,
		Nonce:     hexutil.MustDecode("0x0376e56dffd12ab53bb149bda4e0cbce2b6aabe4cccc0df0b5a39e12977a2fcd23"),
		Timestamp: 0,
		ExtraData: hexutil.MustDecode("0xd782070186706c61746f6e86676f312e3131856c696e757800000000000000000000000000000000000000000000000000000000000000000000000000000000000000000000000000000000000000000000000000000000000000000000000000"),
		GasLimit:  3150000000,
		Alloc: map[common.Address]GenesisAccount{
			vm.RewardManagerPoolAddr: {Balance: rewardMgrPoolIssue},
			generalAddr:              {Balance: generalBalance},
		},
		EconomicModel: xcom.GetEc(xcom.DefaultMainNet),
	}
	xcom.SetNodeBlockTimeWindow(genesis.Config.Cbft.Period / 1000)
	xcom.SetPerRoundBlocks(uint64(genesis.Config.Cbft.Amount))
	return &genesis
}

// DefaultTestnetGenesisBlock returns the PlatON test net genesis block.
func DefaultTestnetGenesisBlock() *Genesis {

	// TODO this should change
	generalAddr := common.HexToAddress("0x9bbac0df99f269af1473fd384cb0970b95311001")
	generalBalance, _ := new(big.Int).SetString("9718188019000000000000000000", 10)

	rewardMgrPoolIssue, _ := new(big.Int).SetString("200000000000000000000000000", 10)

	genesis := Genesis{
		Config:    params.TestnetChainConfig,
		Nonce:     hexutil.MustDecode("0x0376e56dffd12ab53bb149bda4e0cbce2b6aabe4cccc0df0b5a39e12977a2fcd23"),
		ExtraData: hexutil.MustDecode("0xd782070186706c61746f6e86676f312e3131856c696e757800000000000000000000000000000000000000000000000000000000000000000000000000000000000000000000000000000000000000000000000000000000000000000000000000"),
		GasLimit:  0x99947b760,
		Timestamp: 1546300800000,
		Alloc: map[common.Address]GenesisAccount{
			vm.RewardManagerPoolAddr: {Balance: rewardMgrPoolIssue},
			generalAddr:              {Balance: generalBalance},
		},
		EconomicModel: xcom.GetEc(xcom.DefaultTestNet),
	}
	xcom.SetNodeBlockTimeWindow(genesis.Config.Cbft.Period / 1000)
	xcom.SetPerRoundBlocks(uint64(genesis.Config.Cbft.Amount))
	return &genesis
}

func DefaultGrapeGenesisBlock() *Genesis {
	return &Genesis{
		Config:    params.GrapeChainConfig,
		Timestamp: 1492009146,
		ExtraData: hexutil.MustDecode("0xd782070186706c61746f6e86676f312e3131856c696e757800000000000000000000000000000000000000000000000000000000000000000000000000000000000000000000000000000000000000000000000000000000000000000000000000"),
		GasLimit:  3150000000,
		Alloc:     decodePrealloc(testnetAllocData),
	}
}

func decodePrealloc(data string) GenesisAlloc {
	var p []struct{ Addr, Balance *big.Int }
	if err := rlp.NewStream(strings.NewReader(data), 0).Decode(&p); err != nil {
		panic(err)
	}
	ga := make(GenesisAlloc, len(p))
	for _, account := range p {
		ga[common.BigToAddress(account.Addr)] = GenesisAccount{Balance: account.Balance}
	}
	return ga
}

func Alloc() GenesisAlloc {
	return decodePrealloc(testnetAllocData)
}<|MERGE_RESOLUTION|>--- conflicted
+++ resolved
@@ -339,16 +339,13 @@
 		panic(fmt.Errorf("Failed to SetCurrent by snapshotdb. genesisHash: %s, error:%s", block.Hash().Hex(), err.Error()))
 	}
 
-<<<<<<< HEAD
-=======
-	//// Initialized Govern Parameters
-	//for _, param := range gov.GenesisGovernParams {
-	//	if err := gov.SetGovernParam(param.ParamItem.Module, param.ParamItem.Name, param.ParamItem.Desc, param.ParamValue.Value, param.ParamValue.ActiveBlock, block.Hash()); err != nil {
-	//		panic(fmt.Errorf("Failed to init govern parameter in snapshotdb, paramName:%s, paramValue:%s, error:%s", param.ParamItem.Module+"/"+param.ParamItem.Name, param.ParamValue.Value, err.Error()))
-	//	}
-	//}
-
->>>>>>> 8f3a14f6
+	// Initialized Govern Parameters
+	for _, param := range gov.GenesisGovernParams {
+		if err := gov.SetGovernParam(param.ParamItem.Module, param.ParamItem.Name, param.ParamItem.Desc, param.ParamValue.Value, param.ParamValue.ActiveBlock, block.Hash()); err != nil {
+			panic(fmt.Errorf("Failed to init govern parameter in snapshotdb, paramName:%s, paramValue:%s, error:%s", param.ParamItem.Module+"/"+param.ParamItem.Name, param.ParamValue.Value, err.Error()))
+		}
+	}
+
 	log.Debug("Call ToBlock finished", "genesisHash", block.Hash().Hex())
 	return block
 }
