// Copyright 2014 The go-ethereum Authors
// This file is part of the go-ethereum library.
//
// The go-ethereum library is free software: you can redistribute it and/or modify
// it under the terms of the GNU Lesser General Public License as published by
// the Free Software Foundation, either version 3 of the License, or
// (at your option) any later version.
//
// The go-ethereum library is distributed in the hope that it will be useful,
// but WITHOUT ANY WARRANTY; without even the implied warranty of
// MERCHANTABILITY or FITNESS FOR A PARTICULAR PURPOSE. See the
// GNU Lesser General Public License for more details.
//
// You should have received a copy of the GNU Lesser General Public License
// along with the go-ethereum library. If not, see <http://www.gnu.org/licenses/>.

// Package state provides a caching layer atop the Ethereum state trie.
package state

import (
	"bytes"
	"fmt"
	"github.com/PlatONnetwork/PlatON-Go/x/gov"
	"math/big"
	"sort"
	"sync"

	"github.com/PlatONnetwork/PlatON-Go/common/hexutil"
	"github.com/PlatONnetwork/PlatON-Go/crypto/sha3"

	"github.com/PlatONnetwork/PlatON-Go/common"
	"github.com/PlatONnetwork/PlatON-Go/core/types"
	"github.com/PlatONnetwork/PlatON-Go/crypto"
	"github.com/PlatONnetwork/PlatON-Go/log"
	"github.com/PlatONnetwork/PlatON-Go/rlp"
	"github.com/PlatONnetwork/PlatON-Go/trie"
)

type revision struct {
	id           int
	journalIndex int
}

var (
	// emptyState is the known hash of an empty state trie entry.
	emptyState = crypto.Keccak256Hash(nil)

	// emptyCode is the known hash of the empty EVM bytecode.
	emptyCode = crypto.Keccak256Hash(nil)

	emptyStorage = crypto.Keccak256Hash(nil)
)

// StateDBs within the ethereum protocol are used to store anything
// within the merkle trie. StateDBs take care of caching and storing
// nested states. It's the general query interface to retrieve:
// * Contracts
// * Accounts
type StateDB struct {
	db   Database
	trie Trie

	// This map holds 'live' objects, which will get modified while processing a state transition.
	stateObjects      map[common.Address]*stateObject
	stateObjectsDirty map[common.Address]struct{}

	// DB error.
	// State objects are used by the consensus core and VM which are
	// unable to deal with database-level errors. Any error that occurs
	// during a database read is memoized here and will eventually be returned
	// by StateDB.Commit.
	dbErr error

	// The refund counter, also used by state transitioning.
	refund uint64

	thash, bhash common.Hash
	txIndex      int
	logs         map[common.Hash][]*types.Log
	logSize      uint

	preimages map[common.Hash][]byte

	// Journal of state modifications. This is the backbone of
	// Snapshot and RevertToSnapshot.
	journal        *journal
	validRevisions []revision
	nextRevisionId int

	lock sync.Mutex

	// Prevent concurrent access to parent StateDB and reference function
	refLock sync.Mutex

	// The flag of parent StateDB
	parentCommitted bool
	// children StateDB callback, is called when parent committed
	clearReferenceFunc []func()
	parent             *StateDB
<<<<<<< HEAD

	// Gov version in each state
	govVersion  uint32
=======
	// The index in clearReferenceFunc of parent StateDB
	referenceFuncIndex int
>>>>>>> 494c6847
}

// Create a new state from a given trie.
func New(root common.Hash, db Database) (*StateDB, error) {
	tr, err := db.OpenTrie(root)
	if err != nil {
		return nil, err
	}
	state := &StateDB{
		db:                 db,
		trie:               tr,
		stateObjects:       make(map[common.Address]*stateObject),
		stateObjectsDirty:  make(map[common.Address]struct{}),
		logs:               make(map[common.Hash][]*types.Log),
		preimages:          make(map[common.Hash][]byte),
		journal:            newJournal(),
		clearReferenceFunc: make([]func(), 0),
	}
	state.govVersion = gov.GetCurrentActiveVersion(state)
	return state, nil
}

// New StateDB based on the parent StateDB
func (self *StateDB) NewStateDB() *StateDB {
	stateDB := &StateDB{
		db:                 self.db,
		trie:               self.db.NewTrie(self.trie),
		stateObjects:       make(map[common.Address]*stateObject),
		stateObjectsDirty:  make(map[common.Address]struct{}),
		logs:               make(map[common.Hash][]*types.Log),
		preimages:          make(map[common.Hash][]byte),
		journal:            newJournal(),
		parent:             self,
		clearReferenceFunc: make([]func(), 0),
	}
<<<<<<< HEAD
	// fetch the gov version
	stateDB.govVersion = gov.GetCurrentActiveVersion(stateDB)

	self.AddReferenceFunc(stateDB.clearParentRef)
=======
	index := self.AddReferenceFunc(stateDB.clearParentRef)
	stateDB.referenceFuncIndex = index
>>>>>>> 494c6847
	//if stateDB.parent != nil {
	//	stateDB.parent.DumpStorage(false)
	//}
	return stateDB
}

func (self *StateDB) HadParent() bool {
	self.refLock.Lock()
	defer self.refLock.Unlock()
	return self.parent != nil
}

func (self *StateDB) DumpStorage(check bool) {
	log.Debug("statedb stateobjects", "len", len(self.stateObjects), "root", self.Root())
	disk, err := New(self.Root(), self.db)
	if check && err != nil {
		panic(fmt.Sprintf("new statdb error, root:%s, error:%s", self.Root().String(), err.Error()))
	}
	for addr, obj := range self.stateObjects {
		log.Debug("dump storage", "addr", addr.String())
		for k, v := range obj.originStorage {
			if _, ok := obj.dirtyStorage[k]; !ok {
				vk, ok := obj.originValueStorage[v]
				if ok {
					log.Debug(fmt.Sprintf("origin: key:%s, valueKey:%s, value:[%s] len:%d", hexutil.Encode([]byte(k)), v.String(), hexutil.Encode(vk), len(vk)))
					if check {
						vg := disk.GetCommittedState(addr, []byte(k))

						if check && !bytes.Equal(vk, vg) {
							panic(fmt.Sprintf("not equal, key:%s, value:[%s] len:%d", hexutil.Encode([]byte(k)), hexutil.Encode(vg), len(vg)))
						}
					}
				}
			}
		}

		for k, vk := range obj.dirtyStorage {
			v, ok := obj.dirtyValueStorage[vk]
			if ok {
				log.Debug("dirty: key:%s, valueKey:%s, value:%s len:%d", hexutil.Encode([]byte(k)), vk.String(), hexutil.Encode(v.Value), len(v.Value))
				if check {
					vg := disk.GetCommittedState(addr, []byte(k))

					if check && !bytes.Equal(v.Value, vg) {
						panic(fmt.Sprintf("not equal, key:%s, value:%s len:%d", hexutil.Encode([]byte(k)), hexutil.Encode(vg), len(vg)))
					}
				}
			}
		}
	}
}

// setError remembers the first non-nil error it is called with.
func (self *StateDB) setError(err error) {
	if self.dbErr == nil {
		self.dbErr = err
	}
}

func (self *StateDB) Error() error {
	return self.dbErr
}

// Reset clears out all ephemeral state objects from the state db, but keeps
// the underlying state trie to avoid reloading data for the next operations.
func (self *StateDB) Reset(root common.Hash) error {
	tr, err := self.db.OpenTrie(root)
	if err != nil {
		return err
	}
	self.trie = tr
	self.stateObjects = make(map[common.Address]*stateObject)
	self.stateObjectsDirty = make(map[common.Address]struct{})
	self.thash = common.Hash{}
	self.bhash = common.Hash{}
	self.txIndex = 0
	self.logs = make(map[common.Hash][]*types.Log)
	self.logSize = 0
	self.preimages = make(map[common.Hash][]byte)
	self.clearJournalAndRefund()
	self.govVersion = gov.GetCurrentActiveVersion(self)
	return nil
}

func (self *StateDB) AddLog(logInfo *types.Log) {
	self.journal.append(addLogChange{txhash: self.thash})

	logInfo.TxHash = self.thash
	logInfo.BlockHash = self.bhash
	logInfo.TxIndex = uint(self.txIndex)
	logInfo.Index = self.logSize
	self.logs[self.thash] = append(self.logs[self.thash], logInfo)
	self.logSize++
}

func (self *StateDB) GetLogs(hash common.Hash) []*types.Log {
	return self.logs[hash]
}

func (self *StateDB) Logs() []*types.Log {
	var logs []*types.Log
	for _, lgs := range self.logs {
		logs = append(logs, lgs...)
	}
	return logs
}

// AddPreimage records a SHA3 preimage seen by the VM.
func (self *StateDB) AddPreimage(hash common.Hash, preimage []byte) {
	if _, ok := self.preimages[hash]; !ok {
		self.journal.append(addPreimageChange{hash: hash})
		pi := make([]byte, len(preimage))
		copy(pi, preimage)
		self.preimages[hash] = pi
	}
}

// Preimages returns a list of SHA3 preimages that have been submitted.
func (self *StateDB) Preimages() map[common.Hash][]byte {
	return self.preimages
}

// AddRefund adds gas to the refund counter
func (self *StateDB) AddRefund(gas uint64) {
	self.journal.append(refundChange{prev: self.refund})
	self.refund += gas
}

// SubRefund removes gas from the refund counter.
// This method will panic if the refund counter goes below zero
func (self *StateDB) SubRefund(gas uint64) {
	self.journal.append(refundChange{prev: self.refund})
	if gas > self.refund {
		panic("Refund counter below zero")
	}
	self.refund -= gas
}

// Exist reports whether the given account address exists in the state.
// Notably this also returns true for suicided accounts.
func (self *StateDB) Exist(addr common.Address) bool {
	return self.getStateObject(addr) != nil
}

// Empty returns whether the state object is either non-existent
// or empty according to the EIP161 specification (balance = nonce = code = 0)
func (self *StateDB) Empty(addr common.Address) bool {
	so := self.getStateObject(addr)
	return so == nil || so.empty()
}

// Retrieve the balance from the given address or 0 if object not found
func (self *StateDB) GetBalance(addr common.Address) *big.Int {
	stateObject := self.getStateObject(addr)
	if stateObject != nil {
		return stateObject.Balance()
	}
	return common.Big0
}

func (self *StateDB) GetNonce(addr common.Address) uint64 {
	stateObject := self.getStateObject(addr)
	if stateObject != nil {
		return stateObject.Nonce()
	}

	return 0
}

func (self *StateDB) GetCode(addr common.Address) []byte {
	stateObject := self.getStateObject(addr)
	if stateObject != nil {
		return stateObject.Code(self.db)
	}
	return nil
}

func (self *StateDB) GetCodeSize(addr common.Address) int {
	stateObject := self.getStateObject(addr)
	if stateObject == nil {
		return 0
	}
	if stateObject.code != nil {
		return len(stateObject.code)
	}
	size, err := self.db.ContractCodeSize(stateObject.addrHash, common.BytesToHash(stateObject.CodeHash()))
	if err != nil {
		self.setError(err)
	}
	return size
}

func (self *StateDB) GetCodeHash(addr common.Address) common.Hash {
	stateObject := self.getStateObject(addr)
	if stateObject == nil {
		return common.Hash{}
	}
	return common.BytesToHash(stateObject.CodeHash())
}

// GetState retrieves a value from the given account's storage trie.
func (self *StateDB) GetState(addr common.Address, key []byte) []byte {
	self.lock.Lock()
	defer self.lock.Unlock()
	stateObject := self.getStateObject(addr)
	keyTrie, _, _ := getKeyValue(addr, key, nil)
	if stateObject != nil {
		return stateObject.GetState(self.db, keyTrie)
	}
	return []byte{}
}

// GetCommittedState retrieves a value from the given account's committed storage trie.
func (self *StateDB) GetCommittedState(addr common.Address, key []byte) []byte {
	stateObject := self.getStateObject(addr)
	if stateObject != nil {
		value := stateObject.GetCommittedState(self.db, string(key))
		return value
	}
	return []byte{}
}

// Database retrieves the low level database supporting the lower level trie ops.
func (self *StateDB) Database() Database {
	return self.db
}

// StorageTrie returns the storage trie of an account.
// The return value is a copy and is nil for non-existent accounts.
func (self *StateDB) StorageTrie(addr common.Address) Trie {
	stateObject := self.getStateObject(addr)
	if stateObject == nil {
		return nil
	}
	cpy := stateObject.deepCopy(self)
	return cpy.updateTrie(self.db)
}

func (self *StateDB) HasSuicided(addr common.Address) bool {
	stateObject := self.getStateObject(addr)
	if stateObject != nil {
		return stateObject.suicided
	}
	return false
}

/*
 * SETTERS
 */

// AddBalance adds amount to the account associated with addr.
func (self *StateDB) AddBalance(addr common.Address, amount *big.Int) {
	stateObject := self.GetOrNewStateObject(addr)
	if stateObject != nil {
		stateObject.AddBalance(amount)
	}
}

// SubBalance subtracts amount from the account associated with addr.
func (self *StateDB) SubBalance(addr common.Address, amount *big.Int) {
	stateObject := self.GetOrNewStateObject(addr)
	if stateObject != nil {
		stateObject.SubBalance(amount)
	}
}

func (self *StateDB) SetBalance(addr common.Address, amount *big.Int) {
	stateObject := self.GetOrNewStateObject(addr)
	if stateObject != nil {
		stateObject.SetBalance(amount)
	}
}

func (self *StateDB) SetNonce(addr common.Address, nonce uint64) {
	stateObject := self.GetOrNewStateObject(addr)
	if stateObject != nil {
		stateObject.SetNonce(nonce)
	}
}

func (self *StateDB) SetCode(addr common.Address, code []byte) {
	stateObject := self.GetOrNewStateObject(addr)
	if stateObject != nil {
		stateObject.SetCode(crypto.Keccak256Hash(code), code)
	}
}

func (self *StateDB) SetState(address common.Address, key, value []byte) {
	self.lock.Lock()
	stateObject := self.GetOrNewStateObject(address)
	keyTrie, valueKey, value := getKeyValue(address, key, value)
	if stateObject != nil {
		stateObject.SetState(self.db, keyTrie, valueKey, value)
	}
	self.lock.Unlock()
}

func getKeyValue(address common.Address, key []byte, value []byte) (string, common.Hash, []byte) {
	var buffer bytes.Buffer
	//buffer.Write(address[:])
	buffer.Write(key)
	keyTrie := buffer.String()

	//if value != nil && !bytes.Equal(value,[]byte{}){
	buffer.Reset()
	buffer.Write(value)

	valueKey := common.Hash{}
	keccak := sha3.NewKeccak256()
	keccak.Write(buffer.Bytes())
	keccak.Sum(valueKey[:0])

	return keyTrie, valueKey, value
	//}
	//return keyTrie, common.Hash{}, value
}

// Suicide marks the given account as suicided.
// This clears the account balance.
//
// The account's state object is still available until the state is committed,
// getStateObject will return a non-nil account after Suicide.
func (self *StateDB) Suicide(addr common.Address) bool {
	stateObject := self.getStateObject(addr)
	if stateObject == nil {
		return false
	}
	self.journal.append(suicideChange{
		account:     &addr,
		prev:        stateObject.suicided,
		prevbalance: new(big.Int).Set(stateObject.Balance()),
	})
	stateObject.markSuicided()
	stateObject.data.Balance = new(big.Int)

	return true
}

//
// Setting, updating & deleting state object methods.
//

// updateStateObject writes the given object to the trie.
func (self *StateDB) updateStateObject(stateObject *stateObject) {
	addr := stateObject.Address()
	data, err := rlp.EncodeToBytes(stateObject)
	if err != nil {
		panic(fmt.Errorf("can't encode object at %x: %v", addr[:], err))
	}
	self.setError(self.trie.TryUpdate(addr[:], data))
}

// deleteStateObject removes the given object from the state trie.
func (self *StateDB) deleteStateObject(stateObject *stateObject) {
	stateObject.deleted = true
	addr := stateObject.Address()
	self.setError(self.trie.TryDelete(addr[:]))
}

// Get the current StateDB cache and the parent StateDB cache
func (self *StateDB) getStateObjectCache(addr common.Address) (stateObject *stateObject) {
	// Prefer 'live' objects.
	if obj := self.stateObjects[addr]; obj != nil {
		return obj
	}
	self.refLock.Lock()
	parentDB := self.parent
	parentCommitted := self.parentCommitted
	refLock := &self.refLock

	for parentDB != nil {
		obj := parentDB.getStateObjectLocalCache(addr)
		if obj != nil {
			refLock.Unlock()
			cpy := obj.copy(self)
			self.setStateObject(cpy)
			return cpy
		} else if parentCommitted {
			refLock.Unlock()
			//if len(parentDB.clearReferenceFunc) > 0 {
			//	panic(fmt.Sprintf("had parentCommitted statedb clearref is not empty:%d, root:%s", len(parentDB.clearReferenceFunc), parentDB.Root().String()))
			//}
			//if len(self.clearReferenceFunc) > 0 {
			//	panic(fmt.Sprintf("executing statedb clearref is not empty:%d, root:%s", len(self.clearReferenceFunc), parentDB.Root().String()))
			//}
			//if parentDB.parent != nil {
			//	panic(fmt.Sprintf("parent is not nil"))
			//}
			//if parentDB.disk != 3 {
			//	panic(fmt.Sprintf("disk change parent error"))
			//}
			//obj := parentDB.getStateObject(addr)
			//if obj != nil {
			//	cpy := obj.copy(self)
			//	self.setStateObject(cpy)
			//	return cpy
			//}
			return nil
		}

		if obj == nil {
			refLock.Unlock()
			parentDB.refLock.Lock()
			refLock = &parentDB.refLock
			if parentDB.parent == nil {
				break
			}
			parentCommitted = parentDB.parentCommitted
			parentDB = parentDB.parent
		}
	}

	refLock.Unlock()
	return nil
}

// Find stateObject in cache
func (self *StateDB) getStateObjectLocalCache(addr common.Address) (stateObject *stateObject) {
	if obj := self.stateObjects[addr]; obj != nil {
		if obj.deleted {
			return nil
		}
		return obj
	}
	return nil
}

// Find stateObject storage in cache
func (self *StateDB) getStateObjectSnapshot(addr common.Address, key string) (common.Hash, []byte) {
	if obj := self.stateObjects[addr]; obj != nil {
		if obj.deleted {
			return common.Hash{}, nil
		}
		valueKey, dirty := obj.dirtyStorage[key]
		if dirty {
			refValue, ok := obj.dirtyValueStorage[valueKey]
			if ok {
				return valueKey, refValue.Value
			}
		}

		valueKey, cached := obj.originStorage[key]
		if cached {
			value, ok := obj.originValueStorage[valueKey]
			if ok {
				return valueKey, value
			}
		}

	}
	return common.Hash{}, nil
}

// Add childrent statedb reference
func (self *StateDB) AddReferenceFunc(fn func()) int {
	self.refLock.Lock()
	defer self.refLock.Unlock()
	// It must not be nil
	if self.clearReferenceFunc == nil {
		panic("statedb had cleared")
	}
	self.clearReferenceFunc = append(self.clearReferenceFunc, fn)
	return len(self.clearReferenceFunc) - 1
}

// Clear reference when StateDB is committed
func (self *StateDB) ClearReference() {
	self.refLock.Lock()
	defer self.refLock.Unlock()
	for _, fn := range self.clearReferenceFunc {
		fn()
	}
	log.Trace("clear all ref", "reflen", len(self.clearReferenceFunc))
	if self.parent != nil {
		if len(self.parent.clearReferenceFunc) > 0 {
			panic("parent ref > 0")
		}
	}
	self.clearReferenceFunc = nil
	self.parent = nil
}

// Clear reference by index
func (self *StateDB) ClearIndexReference(index int) {
	self.refLock.Lock()
	defer self.refLock.Unlock()

	if len(self.clearReferenceFunc) > index && self.clearReferenceFunc[index] != nil {
		//fn := self.clearReferenceFunc[index]
		//fn()
		log.Trace("Before clear index ref", "reflen", len(self.clearReferenceFunc), "index", index)
		//self.clearReferenceFunc = append(self.clearReferenceFunc[:index], self.clearReferenceFunc[index+1:]...)
		self.clearReferenceFunc[index] = nil
		log.Trace("After clear index ref", "reflen", len(self.clearReferenceFunc), "index", index)
	}
}

// Clear Parent reference
func (self *StateDB) ClearParentReference() {
	self.refLock.Lock()
	defer self.refLock.Unlock()

	if self.parent != nil && self.referenceFuncIndex >= 0 {
		self.parent.ClearIndexReference(self.referenceFuncIndex)
		self.parent = nil
		self.referenceFuncIndex = -1
	}
}

// Retrieve a state object given by the address. Returns nil if not found.
func (self *StateDB) getStateObject(addr common.Address) (stateObject *stateObject) {
	if obj := self.getStateObjectCache(addr); obj != nil {
		if obj.deleted {
			return nil
		}
		return obj
	}
	// Load the object from the database.
	enc, err := self.trie.TryGet(addr[:])
	if len(enc) == 0 {
		self.setError(err)
		return nil
	}
	var data Account
	if err := rlp.DecodeBytes(enc, &data); err != nil {
		log.Error("Failed to decode state object", "addr", addr, "err", err)
		return nil
	}
	// Insert into the live set.
	obj := newObject(self, addr, data)
	self.setStateObject(obj)
	return obj
}

func (self *StateDB) setStateObject(object *stateObject) {
	if len(self.clearReferenceFunc) > 0 {
		panic("statedb readonly")
	}
	self.stateObjects[object.Address()] = object
}

// Retrieve a state object or create a new state object if nil.
func (self *StateDB) GetOrNewStateObject(addr common.Address) *stateObject {
	stateObject := self.getStateObject(addr)
	if stateObject == nil || stateObject.deleted {
		stateObject, _ = self.createObject(addr)
	}
	return stateObject
}

// createObject creates a new state object. If there is an existing account with
// the given address, it is overwritten and returned as the second return value.
func (self *StateDB) createObject(addr common.Address) (newobj, prev *stateObject) {
	prev = self.getStateObject(addr)
	newobj = newObject(self, addr, Account{})
	newobj.setNonce(0) // sets the object to dirty
	if prev == nil {
		self.journal.append(createObjectChange{account: &addr})
	} else {
		self.journal.append(resetObjectChange{prev: prev})
	}
	self.setStateObject(newobj)
	return newobj, prev
}

// CreateAccount explicitly creates a state object. If a state object with the address
// already exists the balance is carried over to the new account.
//
// CreateAccount is called during the EVM CREATE operation. The situation might arise that
// a contract does the following:
//
//   1. sends funds to sha(account ++ (nonce + 1))
//   2. tx_create(sha(account ++ nonce)) (note that this gets the address of 1)
//
// Carrying over the balance ensures that Ether doesn't disappear.
func (self *StateDB) CreateAccount(addr common.Address) {
	new, prev := self.createObject(addr)
	if prev != nil {
		new.setBalance(prev.data.Balance)
	}
}

func (self *StateDB) TxHash() common.Hash {
	return self.thash
}

func (self *StateDB) TxIdx() uint32 {
	return uint32(self.txIndex)
}

/*func (db *StateDB) ForEachStorage(addr common.Address, cb func(key, value common.Hash) bool) {
	so := db.getStateObject(addr)
	if so == nil {
		return
	}
	it := trie.NewIterator(so.getTrie(db.db).NodeIterator(nil))
	for it.Next() {
		key := common.BytesToHash(db.trie.GetKey(it.Key))
		if value, dirty := so.dirtyValueStorage[key]; dirty {
			cb(key, common.BytesToHash(value))
			continue
		}
		cb(key, common.BytesToHash(it.Value))
	}
}*/

func (db *StateDB) ForEachStorage(addr common.Address, cb func(key, value []byte) bool) {
	so := db.getStateObject(addr)
	if so == nil {
		return
	}

	it := trie.NewIterator(so.getTrie(db.db).NodeIterator(nil))
	for it.Next() {
		key := db.trie.GetKey(it.Key)
		if valueKey, ok := so.dirtyStorage[string(key)]; ok {
			if refValue, dirty := so.dirtyValueStorage[valueKey]; dirty {
				cb(key, refValue.Value)
				continue
			}
		}

		cb(key, db.trie.GetKey(it.Value))
	}
}

func (db *StateDB) MigrateStorage(from, to common.Address) {

	fromObj := db.getStateObject(from)
	toObj := db.getStateObject(to)
	if nil != fromObj && nil != toObj {
		// replace storageRootHash
		toObj.data.Root = fromObj.data.Root
		// replace storageTrie
		toObj.trie = db.db.CopyTrie(fromObj.trie)
		// replace storage
		toObj.dirtyStorage = fromObj.dirtyStorage.Copy()
		toObj.dirtyValueStorage = fromObj.dirtyValueStorage.Copy()
		toObj.originStorage = fromObj.originStorage.Copy()
		toObj.originValueStorage = fromObj.originValueStorage.Copy()
	}
}

// Copy creates a deep, independent copy of the state.
// Snapshots of the copied state cannot be applied to the copy.
func (self *StateDB) Copy() *StateDB {
	self.lock.Lock()
	defer self.lock.Unlock()

	// Copy all the basic fields, initialize the memory ones
	state := &StateDB{
		db:                 self.db,
		trie:               self.db.CopyTrie(self.trie),
		stateObjects:       make(map[common.Address]*stateObject, len(self.journal.dirties)),
		stateObjectsDirty:  make(map[common.Address]struct{}, len(self.journal.dirties)),
		refund:             self.refund,
		logs:               make(map[common.Hash][]*types.Log, len(self.logs)),
		logSize:            self.logSize,
		preimages:          make(map[common.Hash][]byte),
		journal:            newJournal(),
		clearReferenceFunc: make([]func(), 0),
	}

	// Copy the dirty states, logs, and preimages
	for addr := range self.journal.dirties {
		// As documented [here](https://github.com/ethereum/go-ethereum/pull/16485#issuecomment-380438527),
		// and in the Finalise-method, there is a case where an object is in the journal but not
		// in the stateObjects: OOG after touch on ripeMD prior to Byzantium. Thus, we need to check for
		// nil
		if object, exist := self.stateObjects[addr]; exist {
			state.stateObjects[addr] = object.deepCopy(state)
			state.stateObjectsDirty[addr] = struct{}{}
		}
	}
	// Above, we don't copy the actual journal. This means that if the copy is copied, the
	// loop above will be a no-op, since the copy's journal is empty.
	// Thus, here we iterate over stateObjects, to enable copies of copies
	for addr := range self.stateObjectsDirty {
		if _, exist := state.stateObjects[addr]; !exist {
			state.stateObjects[addr] = self.stateObjects[addr].deepCopy(state)
			state.stateObjectsDirty[addr] = struct{}{}
		}
	}
	for hash, logs := range self.logs {
		cpy := make([]*types.Log, len(logs))
		for i, l := range logs {
			cpy[i] = new(types.Log)
			*cpy[i] = *l
		}
		state.logs[hash] = cpy
	}
	for hash, preimage := range self.preimages {
		state.preimages[hash] = preimage
	}
	// Copy parent state
	self.refLock.Lock()
	if self.parent != nil {
		if !self.parentCommitted {
			state.parent = self.parent
			state.parent.AddReferenceFunc(state.clearParentRef)
		} else {
			self.parent = nil
		}
	}
	state.parentCommitted = self.parentCommitted
	self.refLock.Unlock()


	// fetch the gov version
	state.govVersion = gov.GetCurrentActiveVersion(state)
	return state
}

// Clear parent StateDB reference
func (self *StateDB) clearParentRef() {
	self.refLock.Lock()
	defer self.refLock.Unlock()

	if self.parent != nil {
		self.parentCommitted = true
		log.Trace("new root", "hash", self.parent.Root().String())
		// Parent is nil, find the parent state based on current StateDB
		self.parent = nil
	}
}

// Snapshot returns an identifier for the current revision of the state.
func (self *StateDB) Snapshot() int {
	id := self.nextRevisionId
	self.nextRevisionId++
	self.validRevisions = append(self.validRevisions, revision{id, self.journal.length()})
	return id
}

// RevertToSnapshot reverts all state changes made since the given revision.
func (self *StateDB) RevertToSnapshot(revid int) {
	// Find the snapshot in the stack of valid snapshots.
	idx := sort.Search(len(self.validRevisions), func(i int) bool {
		return self.validRevisions[i].id >= revid
	})
	if idx == len(self.validRevisions) || self.validRevisions[idx].id != revid {
		panic(fmt.Errorf("revision id %v cannot be reverted", revid))
	}
	snapshot := self.validRevisions[idx].journalIndex

	// Replay the journal to undo changes and remove invalidated snapshots
	self.journal.revert(self, snapshot)
	self.validRevisions = self.validRevisions[:idx]
}

// GetRefund returns the current value of the refund counter.
func (self *StateDB) GetRefund() uint64 {
	return self.refund
}

// Finalise finalises the state by removing the self destructed objects
// and clears the journal as well as the refunds.
func (s *StateDB) Finalise(deleteEmptyObjects bool) {
	for addr := range s.journal.dirties {
		stateObject, exist := s.stateObjects[addr]
		if !exist {
			// ripeMD is 'touched' at block 1714175, in tx 0x1237f737031e40bcde4a8b7e717b2d15e3ecadfe49bb1bbc71ee9deb09c6fcf2
			// That tx goes out of gas, and although the notion of 'touched' does not exist there, the
			// touch-event will still be recorded in the journal. Since ripeMD is a special snowflake,
			// it will persist in the journal even though the journal is reverted. In this special circumstance,
			// it may exist in `s.journal.dirties` but not in `s.stateObjects`.
			// Thus, we can safely ignore it here
			continue
		}

		if stateObject.suicided || (deleteEmptyObjects && stateObject.empty()) {
			s.deleteStateObject(stateObject)
		} else {
			stateObject.updateRoot(s.db)
			s.updateStateObject(stateObject)
		}
		s.stateObjectsDirty[addr] = struct{}{}
	}
	// Invalidate journal because reverting across transactions is not allowed.
	s.clearJournalAndRefund()
}

// IntermediateRoot computes the current root hash of the state trie.
// It is called in between transactions to get the root hash that
// goes into transaction receipts.
func (s *StateDB) IntermediateRoot(deleteEmptyObjects bool) common.Hash {
	s.Finalise(deleteEmptyObjects)
	return s.trie.Hash()
}

func (s *StateDB) Root() common.Hash {
	return s.trie.Hash()
}

// Prepare sets the current transaction hash and index and block hash which is
// used when the EVM emits new state logs.
func (self *StateDB) Prepare(thash, bhash common.Hash, ti int) {
	self.thash = thash
	self.bhash = bhash
	self.txIndex = ti
}

func (s *StateDB) clearJournalAndRefund() {
	s.journal = newJournal()
	s.validRevisions = s.validRevisions[:0]
	s.refund = 0
}

// Commit writes the state to the underlying in-memory trie database.
func (s *StateDB) Commit(deleteEmptyObjects bool) (root common.Hash, err error) {
	s.lock.Lock()
	defer s.lock.Unlock()

	defer s.clearJournalAndRefund()

	for addr := range s.journal.dirties {
		s.stateObjectsDirty[addr] = struct{}{}
	}
	// Commit objects to the trie.
	for addr, stateObject := range s.stateObjects {
		_, isDirty := s.stateObjectsDirty[addr]
		switch {
		case stateObject.suicided || (isDirty && deleteEmptyObjects && stateObject.empty()):
			// If the object has been removed, don't bother syncing it
			// and just mark it for deletion in the trie.
			s.deleteStateObject(stateObject)
		case isDirty:
			// Write any contract code associated with the state object
			if stateObject.code != nil && stateObject.dirtyCode {
				s.db.TrieDB().InsertBlob(common.BytesToHash(stateObject.CodeHash()), stateObject.code)
				stateObject.dirtyCode = false
			}
			// Write any storage changes in the state object to its storage trie.
			if err := stateObject.CommitTrie(s.db); err != nil {
				return common.Hash{}, err
			}
			// Update the object in the main account trie.
			s.updateStateObject(stateObject)
		}
		delete(s.stateObjectsDirty, addr)
	}
	// Write trie changes.
	root, err = s.trie.Commit(func(leaf []byte, parent common.Hash) error {
		var account Account
		if err := rlp.DecodeBytes(leaf, &account); err != nil {
			return nil
		}
		if account.Root != emptyState {
			s.db.TrieDB().Reference(account.Root, parent)
		}
		code := common.BytesToHash(account.CodeHash)
		if code != emptyCode {
			s.db.TrieDB().Reference(code, parent)
		}
		return nil
	})

	log.Trace("Trie cache stats after commit", "misses", trie.CacheMisses(), "unloads", trie.CacheUnloads())
	return root, err
}

func (self *StateDB) SetInt32(addr common.Address, key []byte, value int32) {
	self.SetState(addr, key, common.Int32ToBytes(value))
}
func (self *StateDB) SetInt64(addr common.Address, key []byte, value int64) {
	self.SetState(addr, key, common.Int64ToBytes(value))
}
func (self *StateDB) SetFloat32(addr common.Address, key []byte, value float32) {
	self.SetState(addr, key, common.Float32ToBytes(value))
}
func (self *StateDB) SetFloat64(addr common.Address, key []byte, value float64) {
	self.SetState(addr, key, common.Float64ToBytes(value))
}
func (self *StateDB) SetString(addr common.Address, key []byte, value string) {
	self.SetState(addr, key, []byte(value))
}
func (self *StateDB) SetByte(addr common.Address, key []byte, value byte) {
	self.SetState(addr, key, []byte{value})
}

func (self *StateDB) GetInt32(addr common.Address, key []byte) int32 {
	return common.BytesToInt32(self.GetState(addr, key))
}
func (self *StateDB) GetInt64(addr common.Address, key []byte) int64 {
	return common.BytesToInt64(self.GetState(addr, key))
}
func (self *StateDB) GetFloat32(addr common.Address, key []byte) float32 {
	return common.BytesToFloat32(self.GetState(addr, key))
}
func (self *StateDB) GetFloat64(addr common.Address, key []byte) float64 {
	return common.BytesToFloat64(self.GetState(addr, key))
}
func (self *StateDB) GetString(addr common.Address, key []byte) string {
	return string(self.GetState(addr, key))
}
func (self *StateDB) GetByte(addr common.Address, key []byte) byte {
	ret := self.GetState(addr, key)
	//if len(ret) != 1{
	//	return byte('')
	//}
	return ret[0]
}

// todo: new method -> GetAbiHash
func (s *StateDB) GetAbiHash(addr common.Address) common.Hash {
	stateObject := s.getStateObject(addr)
	if stateObject == nil {
		return common.Hash{}
	}
	return common.BytesToHash(stateObject.AbiHash())
}

// todo: new method -> GetAbi
func (s *StateDB) GetAbi(addr common.Address) []byte {
	stateObject := s.getStateObject(addr)
	if stateObject != nil {
		return stateObject.Abi(s.db)
	}
	return nil
}

// todo: new method -> SetAbi
func (s *StateDB) SetAbi(addr common.Address, abi []byte) {
	stateObject := s.GetOrNewStateObject(addr)
	if stateObject != nil {
		stateObject.SetAbi(crypto.Keccak256Hash(abi), abi)
	}
}<|MERGE_RESOLUTION|>--- conflicted
+++ resolved
@@ -97,14 +97,11 @@
 	// children StateDB callback, is called when parent committed
 	clearReferenceFunc []func()
 	parent             *StateDB
-<<<<<<< HEAD
 
 	// Gov version in each state
 	govVersion  uint32
-=======
 	// The index in clearReferenceFunc of parent StateDB
 	referenceFuncIndex int
->>>>>>> 494c6847
 }
 
 // Create a new state from a given trie.
@@ -140,15 +137,13 @@
 		parent:             self,
 		clearReferenceFunc: make([]func(), 0),
 	}
-<<<<<<< HEAD
+
 	// fetch the gov version
 	stateDB.govVersion = gov.GetCurrentActiveVersion(stateDB)
 
-	self.AddReferenceFunc(stateDB.clearParentRef)
-=======
 	index := self.AddReferenceFunc(stateDB.clearParentRef)
 	stateDB.referenceFuncIndex = index
->>>>>>> 494c6847
+
 	//if stateDB.parent != nil {
 	//	stateDB.parent.DumpStorage(false)
 	//}
