package vm

import (
	"Platon-go/common"
	"Platon-go/common/byteutil"
	"Platon-go/core/types"
	"Platon-go/crypto"
	"Platon-go/log"
	"Platon-go/rlp"
	"bytes"
	"encoding/hex"
	"errors"
	"fmt"
	"reflect"
)

// Ppos pre-compiled contract address
var PrecompiledContractsPpos = map[common.Address]PrecompiledContract{
	common.CandidatePoolAddr : &candidateContract{},
	common.TicketPoolAddr : &ticketContract{},
}

// error def
var (
	ErrParamsRlpDecode = errors.New("Rlp decode faile")
	ErrParamsBaselen = errors.New("Params Base length does not match")
	ErrParamsLen = errors.New("Params length does not match")
	ErrUndefFunction = errors.New("Undefined function")
	ErrCallRecode = errors.New("Call recode error, panic...")
)

<<<<<<< HEAD
const (
	CandidateDepositEvent = "CandidateDepositEvent"
	CandidateApplyWithdrawEvent = "CandidateApplyWithdrawEvent"
	CandidateWithdrawEvent = "CandidateWithdrawEvent"
	SetCandidateExtraEvent = "SetCandidateExtraEvent"
)

var PrecompiledContractsPpos = map[common.Address]PrecompiledContract{
	common.CandidateAddr : &candidateContract{},
}

type ResultCommon struct {
	Ret bool
	ErrMsg string
}

type candidatePool interface {
	SetCandidate(state StateDB, nodeId discover.NodeID, can *types.Candidate) error
	GetCandidate(state StateDB, nodeId discover.NodeID) (*types.Candidate, error)
	WithdrawCandidate (state StateDB, nodeId discover.NodeID, price, blockNumber *big.Int) error
	GetChosens (state StateDB, flag int) []*types.Candidate
	GetChairpersons (state StateDB) []*types.Candidate
	GetDefeat(state StateDB, nodeId discover.NodeID) ([]*types.Candidate, error)
	IsDefeat(state StateDB, nodeId discover.NodeID) (bool, error)
	RefundBalance (state StateDB, nodeId discover.NodeID, blockNumber *big.Int) error
	GetOwner (state StateDB, nodeId discover.NodeID) common.Address
	SetCandidateExtra(state StateDB, nodeId discover.NodeID, extra string) error
	GetRefundInterval() uint64
}

type candidateContract struct{
	contract *Contract
	evm *EVM
}

func (c *candidateContract) RequiredGas(input []byte) uint64 {
	return params.EcrecoverGas
}

func (c *candidateContract) Run(input []byte) ([]byte, error) {

	//debug
	c.logError("Run==> ", "input: ", hex.EncodeToString(input))

=======
// execute decode input data and call the function
func execute(input []byte, command map[string]interface{}) ([]byte, error) {
	// debug
	logError("Run==> ", "input: ", hex.EncodeToString(input))
>>>>>>> 711674d1
	defer func() {
		if err := recover(); nil != err {
			// catch call panic
			logError("Run==> ", "ErrCallRecode: ", ErrCallRecode.Error())
		}
	}()
	var source [][]byte
	if err := rlp.Decode(bytes.NewReader(input), &source); err != nil {
		logError("Run==> ", err.Error())
		return nil, ErrParamsRlpDecode
	}
	// check
	if len(source)<2 {
		logError("Run==> ", "ErrParamsBaselen: ", ErrParamsBaselen.Error())
		return nil, ErrParamsBaselen
	}
	// get func and param list
	if _, ok := command[byteutil.BytesToString(source[1])]; !ok {
		logError("Run==> ", "ErrUndefFunction: ", ErrUndefFunction.Error())
		return nil, ErrUndefFunction
	}
	funcValue := command[byteutil.BytesToString(source[1])]
	paramList := reflect.TypeOf(funcValue)
	paramNum := paramList.NumIn()
	// var param []interface{}
	params := make([]reflect.Value, paramNum)
	if paramNum!=len(source)-2 {
		logError("Run==> ", "ErrParamsLen: ",ErrParamsLen.Error())
		return nil, ErrParamsLen
	}
	for i := 0; i < paramNum; i++ {
		targetType := paramList.In(i).String()
		originByte := []reflect.Value{reflect.ValueOf(source[i+2])}
		params[i] = reflect.ValueOf(byteutil.Command[targetType]).Call(originByte)[0]
	}
	// call func
	result := reflect.ValueOf(funcValue).Call(params)
	logInfo("Run==> ", "result[0]: ", result[0].Bytes())
	if _, err := result[1].Interface().(error); !err {
		return result[0].Bytes(), nil
	}
	logInfo(result[1].Interface().(error).Error())
	return result[0].Bytes(), result[1].Interface().(error)
}

<<<<<<< HEAD
//Candidate Application && Increase Quality Deposit
func (c *candidateContract) CandidateDeposit(nodeId discover.NodeID, owner common.Address, fee uint64, host, port, extra string) ([]byte, error)   {
	//debug
	deposit := c.contract.value
	txHash := c.evm.StateDB.TxHash()
	txIdx := c.evm.StateDB.TxIdx()
	height := c.evm.Context.BlockNumber
	from := c.contract.caller.Address()
	c.logInfo("CandidateDeposit==> ", "nodeId: ", nodeId.String(), " owner: ", owner.Hex(), " deposit: ", deposit,
		"  fee: ", fee, " txhash: ", txHash.Hex(), " txIdx: ", txIdx, " height: ", height, " from: ", from.Hex(),
		" host: ", host, " port: ", port, " extra: ", extra)
	//todo
	if deposit.Cmp(big.NewInt(0))<1 {
		return nil, ErrDepositEmpyt
	}
	can, err := c.evm.CandidatePool.GetCandidate(c.evm.StateDB, nodeId)
	if err!=nil {
		c.logError("CandidateDeposit==> ","err!=nill: ", err.Error())
		return nil, err
	}
	var alldeposit *big.Int
	if can!=nil {
		if ok := bytes.Equal(can.Owner.Bytes(), owner.Bytes()); !ok {
			c.logError(ErrOwnerNotonly.Error())
			return nil, ErrOwnerNotonly
		}
		alldeposit = new(big.Int).Add(can.Deposit, deposit)
		c.logInfo("CandidateDeposit==> ","alldeposit: ", alldeposit,  " can.Deposit: ", can.Deposit, " deposit: ", deposit)
	}else {
		alldeposit = deposit
	}
	canDeposit := types.Candidate{
		alldeposit,
		height,
		txIdx,
		nodeId,
		host,
		port,
		owner,
		from,
		extra,
		fee,
		0,
		new(big.Int).SetUint64(0),
		common.Hash{},
	}
	c.logInfo("CandidateDeposit==> ","canDeposit: ", canDeposit)
	if err = c.evm.CandidatePool.SetCandidate(c.evm.StateDB, nodeId, &canDeposit); err!=nil {
		//rollback transaction
		//......
		c.logError("CandidateDeposit==> ","SetCandidate return err: ", err.Error())
		return nil, err
	}
	r := ResultCommon{true, "success"}
	data, _ := json.Marshal(r)
	c.addLog(CandidateDepositEvent, string(data))
	c.logInfo("CandidateDeposit==> ","json: ", string(data))
	return nil, nil
}

//Apply for a refund of the deposit
func (c *candidateContract) CandidateApplyWithdraw(nodeId discover.NodeID, withdraw *big.Int) ([]byte, error)  {
	//debug
	txHash := c.evm.StateDB.TxHash()
	from := c.contract.caller.Address()
	height := c.evm.Context.BlockNumber
	c.logInfo("CandidateApplyWithdraw==> ","nodeId: ", nodeId.String(), " from: ", from.Hex(), " txHash: ", txHash.Hex(), " withdraw: ", withdraw, " height: ", height)
	//todo
	can, err := c.evm.CandidatePool.GetCandidate(c.evm.StateDB, nodeId)
	if err!=nil {
		c.logError("CandidateApplyWithdraw==> ","err!=nill: ", err.Error())
		return nil, err
	}
	if can.Deposit.Cmp(big.NewInt(0))<1 {
		return nil, ErrWithdrawEmpyt
	}
	if ok := bytes.Equal( can.Owner.Bytes(), from.Bytes()); !ok {
		c.logError(ErrPermissionDenied.Error())
		return nil, ErrPermissionDenied
	}
	if withdraw.Cmp(can.Deposit)>0 {
		withdraw = can.Deposit
	}
	if err := c.evm.CandidatePool.WithdrawCandidate(c.evm.StateDB, nodeId, withdraw, height); err!=nil {
		c.logError(err.Error())
		return nil, err
	}
	r := ResultCommon{true, "success"}
	data, _ := json.Marshal(r)
	c.addLog(CandidateApplyWithdrawEvent, string(data))
	c.logInfo("CandidateApplyWithdraw==> ","json: ", string(data))
	return nil, nil
}

//Deposit withdrawal
func (c *candidateContract) CandidateWithdraw(nodeId discover.NodeID) ([]byte, error)  {
	//debug
	txHash := c.evm.StateDB.TxHash()
	height := c.evm.Context.BlockNumber
	c.logInfo("CandidateWithdraw==> ","nodeId: ", nodeId.String(), " height: ", 	height, " txHash: ", txHash.Hex())
	//todo
	if err :=c.evm.CandidatePool.RefundBalance(c.evm.StateDB, nodeId, height); err!=nil{
		c.logError(err.Error())
		return nil, err
	}
	//return
	r := ResultCommon{true, "success"}
	data, _ := json.Marshal(r)
	c.addLog(CandidateWithdrawEvent, string(data))
	c.logInfo("CandidateWithdraw==> ", "json: ", string(data))
	return nil, nil
}

//Get the refund history you have applied for
func (c *candidateContract) CandidateWithdrawInfos(nodeId discover.NodeID)([]byte, error){
	//debug
	c.logInfo("CandidateWithdrawInfos==> ","nodeId: ", nodeId.String())
	//todo
	infos, err := c.evm.CandidatePool.GetDefeat(c.evm.StateDB, nodeId)
	if err!=nil{
		c.logError(err.Error())
		return nil, err
	}
	//return
	type WithdrawInfo struct {
		Balance *big.Int 
		LockNumber *big.Int
		LockBlockCycle uint64
	} 
	type WithdrawInfos struct {
		Ret bool
		ErrMsg string
		Infos []WithdrawInfo
	}
	r := WithdrawInfos{true, "success", make([]WithdrawInfo, len(infos))}
	for i, v := range infos {
		r.Infos[i] = WithdrawInfo{v.Deposit, v.BlockNumber, c.evm.CandidatePool.GetRefundInterval()}
	}
	data, _ := json.Marshal(r)
	sdata := DecodeResultStr(string(data))
	c.logInfo("CandidateWithdrawInfos==> ","json: ", string(data))
	return sdata, nil
}

//Set up additional information
func (c *candidateContract) SetCandidateExtra(nodeId discover.NodeID, extra string)([]byte, error){
	//debug
	txHash := c.evm.StateDB.TxHash()
	from := c.contract.caller.Address()
	c.logInfo("SetCandidate==> ","nodeId: ", nodeId.String(), " extra: ", extra, " from: ", from.Hex(), " txHash: ", txHash.Hex())
	//todo
	owner :=  c.evm.CandidatePool.GetOwner(c.evm.StateDB, nodeId)
	if ok := bytes.Equal(owner.Bytes(), from.Bytes()); !ok {
		c.logError(ErrPermissionDenied.Error())
		return nil, ErrPermissionDenied
	}
	if err := c.evm.CandidatePool.SetCandidateExtra(c.evm.StateDB, nodeId, extra); err!=nil{
		c.logError(err.Error())
		return nil, err
	}
	r := ResultCommon{true, "success"}
	data, _ := json.Marshal(r)
	c.addLog(SetCandidateExtraEvent, string(data))
	c.logInfo("SetCandidate==> ","json: ", string(data))
	return nil, nil
}

//Get candidate details
func (c *candidateContract) CandidateDetails(nodeId discover.NodeID) ([]byte, error)  {
	c.logInfo("CandidateDetails==> ","nodeId: ", nodeId.String())
	candidate, err := c.evm.CandidatePool.GetCandidate(c.evm.StateDB, nodeId)
	if err != nil{
		c.logError("CandidateDetails==> ","get CandidateDetails() occured error: ", err.Error())
		return nil, err
	}
	if nil == candidate {
		c.logError("CandidateDetails==> The candidate for the inquiry does not exist")
		return nil, nil
	}
	data, _ := json.Marshal(candidate)
	sdata := DecodeResultStr(string(data))
	c.logInfo("CandidateDetails==> ", "json: ", string(data), " []byte: ", sdata)
	return sdata, nil
}

//Get the current block candidate list 0~200
func (c *candidateContract) CandidateList() ([]byte, error) {
	c.logInfo("CandidateList==> into func CandidateList... ")
	arr := c.evm.CandidatePool.GetChosens(c.evm.StateDB, 0)
	if nil == arr {
		c.logError("CandidateList==> The candidateList for the inquiry does not exist")
		return nil, nil
	}
	data, _ := json.Marshal(arr)
	sdata := DecodeResultStr(string(data))
	c.logInfo("CandidateList==>","json: ", string(data), " []byte: ", sdata)
	return sdata, nil
}

//Get the current block round certifier list 25个
func (c *candidateContract) VerifiersList() ([]byte, error) {
	c.logInfo("VerifiersList==> into func VerifiersList... ")
	arr := c.evm.CandidatePool.GetChairpersons(c.evm.StateDB)
	if nil == arr {
		c.logError("VerifiersList==> The verifiersList for the inquiry does not exist")
		return nil, nil
	}
	data, _ := json.Marshal(arr)
	sdata := DecodeResultStr(string(data))
	c.logInfo("VerifiersList==> ", "json: ", string(data), " []byte: ", sdata)
	return sdata, nil
=======
type ResultCommon struct {
	Ret bool
	ErrMsg string
>>>>>>> 711674d1
}

// transaction add event
func (c *candidateContract) addLog(event, data string) {
	var logdata [][]byte
	logdata = make([][]byte, 0)
	logdata = append(logdata, []byte(data))
	buf := new(bytes.Buffer)
	if err := rlp.Encode(buf, logdata); err!=nil {
		logError("addlog==> ","rlp encode fail: ", err.Error())
	}
	c.evm.StateDB.AddLog(&types.Log{
		Address:common.CandidatePoolAddr,
		Topics: []common.Hash{common.BytesToHash(crypto.Keccak256([]byte(event)))},
		Data: buf.Bytes(),
		BlockNumber: c.evm.Context.BlockNumber.Uint64(),
	})
}

// debug log
func logInfo(msg string, ctx ...interface{})  {
	log.Info(msg, ctx...)
	//args := []interface{}{msg}
	//args = append(args, ctx...)
	//fmt.Println(args...)
	/*if c.evm.vmConfig.ConsoleOutput {
		//console output
		args := []interface{}{msg}
		args = append(args, ctx...)
		fmt.Println(args...)
	}else {
		//log output
		log.Info(msg, ctx...)
	}*/
}
func logError(msg string, ctx ...interface{})  {
	log.Error(msg, ctx...)
	//args := []interface{}{msg}
	//args = append(args, ctx...)
	//fmt.Println(args...)
	/*if c.evm.vmConfig.ConsoleOutput {
		//console output
		args := []interface{}{msg}
		args = append(args, ctx...)
		fmt.Println(args...)
	}else {
		//log output
		log.Error(msg, ctx...)
	}*/
}
func (c *candidateContract) logPrint(level log.Lvl, msg string, ctx ...interface{})  {
	if 	c.evm.vmConfig.ConsoleOutput {
		//console output
		args := make([]interface{}, len(ctx)+1)
		args[0] = msg
		for i, v := range ctx{
			args[i+1] = v
		}
		fmt.Println(args...)
	}else {
		//log output
		switch level {
		case log.LvlCrit:
			log.Crit(msg, ctx...)
		case log.LvlError:
			log.Error(msg, ctx...)
		case log.LvlWarn:
			log.Warn(msg, ctx...)
		case log.LvlInfo:
			log.Info(msg, ctx...)
		case log.LvlDebug:
			log.Debug(msg, ctx...)
		case log.LvlTrace:
			log.Trace(msg, ctx...)
		}
	}
}

// return string format
func DecodeResultStr (result string) []byte {
	// 0x0000000000000000000000000000000000000020
	// 00000000000000000000000000000000000000000d
	// 00000000000000000000000000000000000000000

	resultBytes := []byte(result)
	strHash := common.BytesToHash(common.Int32ToBytes(32))
	sizeHash := common.BytesToHash(common.Int64ToBytes(int64((len(resultBytes)))))
	var dataRealSize = len(resultBytes)
	if (dataRealSize % 32) != 0 {
		dataRealSize = dataRealSize + (32 - (dataRealSize % 32))
	}
	dataByt := make([]byte, dataRealSize)
	copy(dataByt[0:], resultBytes)

	finalData := make([]byte, 0)
	finalData = append(finalData, strHash.Bytes()...)
	finalData = append(finalData, sizeHash.Bytes()...)
	finalData = append(finalData, dataByt...)
	//encodedStr := hex.EncodeToString(finalData)
	//fmt.Println("finalData: ", encodedStr)
	return finalData
}<|MERGE_RESOLUTION|>--- conflicted
+++ resolved
@@ -29,57 +29,10 @@
 	ErrCallRecode = errors.New("Call recode error, panic...")
 )
 
-<<<<<<< HEAD
-const (
-	CandidateDepositEvent = "CandidateDepositEvent"
-	CandidateApplyWithdrawEvent = "CandidateApplyWithdrawEvent"
-	CandidateWithdrawEvent = "CandidateWithdrawEvent"
-	SetCandidateExtraEvent = "SetCandidateExtraEvent"
-)
-
-var PrecompiledContractsPpos = map[common.Address]PrecompiledContract{
-	common.CandidateAddr : &candidateContract{},
-}
-
-type ResultCommon struct {
-	Ret bool
-	ErrMsg string
-}
-
-type candidatePool interface {
-	SetCandidate(state StateDB, nodeId discover.NodeID, can *types.Candidate) error
-	GetCandidate(state StateDB, nodeId discover.NodeID) (*types.Candidate, error)
-	WithdrawCandidate (state StateDB, nodeId discover.NodeID, price, blockNumber *big.Int) error
-	GetChosens (state StateDB, flag int) []*types.Candidate
-	GetChairpersons (state StateDB) []*types.Candidate
-	GetDefeat(state StateDB, nodeId discover.NodeID) ([]*types.Candidate, error)
-	IsDefeat(state StateDB, nodeId discover.NodeID) (bool, error)
-	RefundBalance (state StateDB, nodeId discover.NodeID, blockNumber *big.Int) error
-	GetOwner (state StateDB, nodeId discover.NodeID) common.Address
-	SetCandidateExtra(state StateDB, nodeId discover.NodeID, extra string) error
-	GetRefundInterval() uint64
-}
-
-type candidateContract struct{
-	contract *Contract
-	evm *EVM
-}
-
-func (c *candidateContract) RequiredGas(input []byte) uint64 {
-	return params.EcrecoverGas
-}
-
-func (c *candidateContract) Run(input []byte) ([]byte, error) {
-
-	//debug
-	c.logError("Run==> ", "input: ", hex.EncodeToString(input))
-
-=======
 // execute decode input data and call the function
 func execute(input []byte, command map[string]interface{}) ([]byte, error) {
 	// debug
 	logError("Run==> ", "input: ", hex.EncodeToString(input))
->>>>>>> 711674d1
 	defer func() {
 		if err := recover(); nil != err {
 			// catch call panic
@@ -125,223 +78,9 @@
 	return result[0].Bytes(), result[1].Interface().(error)
 }
 
-<<<<<<< HEAD
-//Candidate Application && Increase Quality Deposit
-func (c *candidateContract) CandidateDeposit(nodeId discover.NodeID, owner common.Address, fee uint64, host, port, extra string) ([]byte, error)   {
-	//debug
-	deposit := c.contract.value
-	txHash := c.evm.StateDB.TxHash()
-	txIdx := c.evm.StateDB.TxIdx()
-	height := c.evm.Context.BlockNumber
-	from := c.contract.caller.Address()
-	c.logInfo("CandidateDeposit==> ", "nodeId: ", nodeId.String(), " owner: ", owner.Hex(), " deposit: ", deposit,
-		"  fee: ", fee, " txhash: ", txHash.Hex(), " txIdx: ", txIdx, " height: ", height, " from: ", from.Hex(),
-		" host: ", host, " port: ", port, " extra: ", extra)
-	//todo
-	if deposit.Cmp(big.NewInt(0))<1 {
-		return nil, ErrDepositEmpyt
-	}
-	can, err := c.evm.CandidatePool.GetCandidate(c.evm.StateDB, nodeId)
-	if err!=nil {
-		c.logError("CandidateDeposit==> ","err!=nill: ", err.Error())
-		return nil, err
-	}
-	var alldeposit *big.Int
-	if can!=nil {
-		if ok := bytes.Equal(can.Owner.Bytes(), owner.Bytes()); !ok {
-			c.logError(ErrOwnerNotonly.Error())
-			return nil, ErrOwnerNotonly
-		}
-		alldeposit = new(big.Int).Add(can.Deposit, deposit)
-		c.logInfo("CandidateDeposit==> ","alldeposit: ", alldeposit,  " can.Deposit: ", can.Deposit, " deposit: ", deposit)
-	}else {
-		alldeposit = deposit
-	}
-	canDeposit := types.Candidate{
-		alldeposit,
-		height,
-		txIdx,
-		nodeId,
-		host,
-		port,
-		owner,
-		from,
-		extra,
-		fee,
-		0,
-		new(big.Int).SetUint64(0),
-		common.Hash{},
-	}
-	c.logInfo("CandidateDeposit==> ","canDeposit: ", canDeposit)
-	if err = c.evm.CandidatePool.SetCandidate(c.evm.StateDB, nodeId, &canDeposit); err!=nil {
-		//rollback transaction
-		//......
-		c.logError("CandidateDeposit==> ","SetCandidate return err: ", err.Error())
-		return nil, err
-	}
-	r := ResultCommon{true, "success"}
-	data, _ := json.Marshal(r)
-	c.addLog(CandidateDepositEvent, string(data))
-	c.logInfo("CandidateDeposit==> ","json: ", string(data))
-	return nil, nil
-}
-
-//Apply for a refund of the deposit
-func (c *candidateContract) CandidateApplyWithdraw(nodeId discover.NodeID, withdraw *big.Int) ([]byte, error)  {
-	//debug
-	txHash := c.evm.StateDB.TxHash()
-	from := c.contract.caller.Address()
-	height := c.evm.Context.BlockNumber
-	c.logInfo("CandidateApplyWithdraw==> ","nodeId: ", nodeId.String(), " from: ", from.Hex(), " txHash: ", txHash.Hex(), " withdraw: ", withdraw, " height: ", height)
-	//todo
-	can, err := c.evm.CandidatePool.GetCandidate(c.evm.StateDB, nodeId)
-	if err!=nil {
-		c.logError("CandidateApplyWithdraw==> ","err!=nill: ", err.Error())
-		return nil, err
-	}
-	if can.Deposit.Cmp(big.NewInt(0))<1 {
-		return nil, ErrWithdrawEmpyt
-	}
-	if ok := bytes.Equal( can.Owner.Bytes(), from.Bytes()); !ok {
-		c.logError(ErrPermissionDenied.Error())
-		return nil, ErrPermissionDenied
-	}
-	if withdraw.Cmp(can.Deposit)>0 {
-		withdraw = can.Deposit
-	}
-	if err := c.evm.CandidatePool.WithdrawCandidate(c.evm.StateDB, nodeId, withdraw, height); err!=nil {
-		c.logError(err.Error())
-		return nil, err
-	}
-	r := ResultCommon{true, "success"}
-	data, _ := json.Marshal(r)
-	c.addLog(CandidateApplyWithdrawEvent, string(data))
-	c.logInfo("CandidateApplyWithdraw==> ","json: ", string(data))
-	return nil, nil
-}
-
-//Deposit withdrawal
-func (c *candidateContract) CandidateWithdraw(nodeId discover.NodeID) ([]byte, error)  {
-	//debug
-	txHash := c.evm.StateDB.TxHash()
-	height := c.evm.Context.BlockNumber
-	c.logInfo("CandidateWithdraw==> ","nodeId: ", nodeId.String(), " height: ", 	height, " txHash: ", txHash.Hex())
-	//todo
-	if err :=c.evm.CandidatePool.RefundBalance(c.evm.StateDB, nodeId, height); err!=nil{
-		c.logError(err.Error())
-		return nil, err
-	}
-	//return
-	r := ResultCommon{true, "success"}
-	data, _ := json.Marshal(r)
-	c.addLog(CandidateWithdrawEvent, string(data))
-	c.logInfo("CandidateWithdraw==> ", "json: ", string(data))
-	return nil, nil
-}
-
-//Get the refund history you have applied for
-func (c *candidateContract) CandidateWithdrawInfos(nodeId discover.NodeID)([]byte, error){
-	//debug
-	c.logInfo("CandidateWithdrawInfos==> ","nodeId: ", nodeId.String())
-	//todo
-	infos, err := c.evm.CandidatePool.GetDefeat(c.evm.StateDB, nodeId)
-	if err!=nil{
-		c.logError(err.Error())
-		return nil, err
-	}
-	//return
-	type WithdrawInfo struct {
-		Balance *big.Int 
-		LockNumber *big.Int
-		LockBlockCycle uint64
-	} 
-	type WithdrawInfos struct {
-		Ret bool
-		ErrMsg string
-		Infos []WithdrawInfo
-	}
-	r := WithdrawInfos{true, "success", make([]WithdrawInfo, len(infos))}
-	for i, v := range infos {
-		r.Infos[i] = WithdrawInfo{v.Deposit, v.BlockNumber, c.evm.CandidatePool.GetRefundInterval()}
-	}
-	data, _ := json.Marshal(r)
-	sdata := DecodeResultStr(string(data))
-	c.logInfo("CandidateWithdrawInfos==> ","json: ", string(data))
-	return sdata, nil
-}
-
-//Set up additional information
-func (c *candidateContract) SetCandidateExtra(nodeId discover.NodeID, extra string)([]byte, error){
-	//debug
-	txHash := c.evm.StateDB.TxHash()
-	from := c.contract.caller.Address()
-	c.logInfo("SetCandidate==> ","nodeId: ", nodeId.String(), " extra: ", extra, " from: ", from.Hex(), " txHash: ", txHash.Hex())
-	//todo
-	owner :=  c.evm.CandidatePool.GetOwner(c.evm.StateDB, nodeId)
-	if ok := bytes.Equal(owner.Bytes(), from.Bytes()); !ok {
-		c.logError(ErrPermissionDenied.Error())
-		return nil, ErrPermissionDenied
-	}
-	if err := c.evm.CandidatePool.SetCandidateExtra(c.evm.StateDB, nodeId, extra); err!=nil{
-		c.logError(err.Error())
-		return nil, err
-	}
-	r := ResultCommon{true, "success"}
-	data, _ := json.Marshal(r)
-	c.addLog(SetCandidateExtraEvent, string(data))
-	c.logInfo("SetCandidate==> ","json: ", string(data))
-	return nil, nil
-}
-
-//Get candidate details
-func (c *candidateContract) CandidateDetails(nodeId discover.NodeID) ([]byte, error)  {
-	c.logInfo("CandidateDetails==> ","nodeId: ", nodeId.String())
-	candidate, err := c.evm.CandidatePool.GetCandidate(c.evm.StateDB, nodeId)
-	if err != nil{
-		c.logError("CandidateDetails==> ","get CandidateDetails() occured error: ", err.Error())
-		return nil, err
-	}
-	if nil == candidate {
-		c.logError("CandidateDetails==> The candidate for the inquiry does not exist")
-		return nil, nil
-	}
-	data, _ := json.Marshal(candidate)
-	sdata := DecodeResultStr(string(data))
-	c.logInfo("CandidateDetails==> ", "json: ", string(data), " []byte: ", sdata)
-	return sdata, nil
-}
-
-//Get the current block candidate list 0~200
-func (c *candidateContract) CandidateList() ([]byte, error) {
-	c.logInfo("CandidateList==> into func CandidateList... ")
-	arr := c.evm.CandidatePool.GetChosens(c.evm.StateDB, 0)
-	if nil == arr {
-		c.logError("CandidateList==> The candidateList for the inquiry does not exist")
-		return nil, nil
-	}
-	data, _ := json.Marshal(arr)
-	sdata := DecodeResultStr(string(data))
-	c.logInfo("CandidateList==>","json: ", string(data), " []byte: ", sdata)
-	return sdata, nil
-}
-
-//Get the current block round certifier list 25个
-func (c *candidateContract) VerifiersList() ([]byte, error) {
-	c.logInfo("VerifiersList==> into func VerifiersList... ")
-	arr := c.evm.CandidatePool.GetChairpersons(c.evm.StateDB)
-	if nil == arr {
-		c.logError("VerifiersList==> The verifiersList for the inquiry does not exist")
-		return nil, nil
-	}
-	data, _ := json.Marshal(arr)
-	sdata := DecodeResultStr(string(data))
-	c.logInfo("VerifiersList==> ", "json: ", string(data), " []byte: ", sdata)
-	return sdata, nil
-=======
 type ResultCommon struct {
 	Ret bool
 	ErrMsg string
->>>>>>> 711674d1
 }
 
 // transaction add event
