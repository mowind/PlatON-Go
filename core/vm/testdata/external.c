#define WASM_EXPORT __attribute__((visibility("default")))

#include <stddef.h>
#include <stdint.h>

uint8_t platon_gas_price(uint8_t gas_price[16]);
void platon_block_hash(int64_t num, uint8_t hash[32]);
uint64_t platon_block_number();
uint64_t platon_gas_limit();
uint64_t platon_gas();
int64_t platon_timestamp();
void platon_coinbase(uint8_t addr[20]);
uint8_t platon_balance(const uint8_t addr[20], uint8_t balance[16]);
void platon_origin(uint8_t addr[20]);
void platon_caller(uint8_t addr[20]);
uint8_t platon_call_value(uint8_t val[16]);
void platon_address(uint8_t addr[20]);
void platon_sha3(const uint8_t *src, size_t srcLen, uint8_t *dest, size_t destLen);
uint64_t platon_caller_nonce();
int32_t platon_transfer(const uint8_t to[20], const uint8_t *amount, size_t len);
void platon_set_state(const uint8_t *key, size_t klen, const uint8_t *value, size_t vlen);
size_t platon_get_state_length(const uint8_t *key, size_t klen);
int32_t platon_get_state(const uint8_t *key, size_t klen, uint8_t *value, size_t vlen);
size_t platon_get_input_length();
void platon_get_input(const uint8_t *value);
size_t platon_get_call_output_length();
void platon_get_call_output(const uint8_t *value);
void platon_return(const uint8_t *value, const size_t len);
void platon_revert();
void platon_panic();
void platon_debug(uint8_t *dst, size_t len);
int32_t platon_call(const uint8_t to[20], const uint8_t *args, size_t args_len, const uint8_t *value, size_t value_len, const uint8_t *call_cost, size_t call_cost_len);
int32_t platon_delegate_call(const uint8_t to[20], const uint8_t *args, size_t args_len, const uint8_t *call_cost, size_t call_cost_len);
//int32_t platon_static_call(const uint8_t to[20], const uint8_t* args, size_t argsLen, const uint8_t* callCost, size_t callCostLen);
int32_t platon_destroy(const uint8_t to[20]);
<<<<<<< HEAD
int32_t platon_migrate(uint8_t newAddr[20], const uint8_t* args, size_t argsLen, const uint8_t* value, size_t valueLen, const uint8_t* callCost, size_t callCostLen);
int32_t platon_clone_migrate(const uint8_t old_addr[20], uint8_t new_addr[20], const uint8_t *args, size_t args_len, const uint8_t *value, size_t value_len, const uint8_t *call_cost, size_t call_cost_len);
void platon_event(const uint8_t* topic, size_t topicLen, const uint8_t* args, size_t argsLen);


void platon_sha256(const uint8_t *input, uint32_t input_len, uint8_t hash[32]);
void platon_ripemd160(const uint8_t *input, uint32_t input_len, uint8_t addr[20]);
=======
int32_t platon_migrate(uint8_t new_addr[20], const uint8_t *args, size_t args_len, const uint8_t *value, size_t value_len, const uint8_t *call_cost, size_t call_cost_len);
void platon_event(const uint8_t *topic, size_t topic_len, const uint8_t *args, size_t args_len);
>>>>>>> bf34547a
int32_t platon_ecrecover(const uint8_t hash[32], const uint8_t* sig, const uint8_t sig_len, uint8_t addr[20]);
void platon_ripemd160(const uint8_t *input, uint32_t input_len, uint8_t addr[20]);
void platon_sha256(const uint8_t *input, uint32_t input_len, uint8_t hash[32]);

// u128
size_t rlp_u128_size(uint64_t heigh, uint64_t low);
void platon_rlp_u128(uint64_t heigh, uint64_t low, void * dest);

// bytes
size_t rlp_bytes_size(const void *data, size_t len);
void platon_rlp_bytes(const void *data, size_t len, void * dest);

// list
size_t rlp_list_size(size_t len);
void platon_rlp_list(const void *data, size_t len, void * dest);

// get code length
size_t platon_contract_code_length(const uint8_t addr[20]);

// get code
int32_t platon_contract_code(const uint8_t addr[20], uint8_t *code,
                             size_t code_length);

// deploy new contract
int32_t platon_deploy(uint8_t new_addr[20], const uint8_t *args,
                      size_t args_len, const uint8_t *value, size_t value_len,
                      const uint8_t *call_cost, size_t call_cost_len);

// clone new contract
int32_t platon_clone(const uint8_t old_addr[20], uint8_t new_addr[20],
                     const uint8_t *args, size_t args_len, const uint8_t *value,
                     size_t value_len, const uint8_t *call_cost,
                     size_t call_cost_len);

uint8_t global_info[10] = {};

size_t rlp_unsigned(uint32_t data){
  int valid = 0, i = 1;
  for(int j = 24; j >= 0; j -= 8){
    uint8_t one = data >> j;
    if(one && !valid) valid = 1;
    if(valid) {
      global_info[i] = one;
      i++;
    }
  }
  global_info[0] = 0x80 + i - 1;
  return i;
}

WASM_EXPORT
void platon_gas_price_test() {
    uint8_t gas[32] = {0};
    uint8_t len = platon_gas_price(gas);
    platon_return(gas, len);
}

WASM_EXPORT
void platon_block_hash_test() {
  uint8_t hash[32];
  platon_block_hash(0, hash);
  platon_return(hash, sizeof(hash));
}

WASM_EXPORT
void platon_block_number_test() {
  uint64_t num = platon_block_number();
  platon_return((uint8_t*)&num, sizeof(num));
}
WASM_EXPORT
void platon_gas_limit_test() {
  uint64_t num = platon_gas_limit();
  platon_return((uint8_t*)&num, sizeof(num));
}

WASM_EXPORT
void platon_gas_test() {
  uint64_t num = platon_gas();
  platon_return((uint8_t*)&num, sizeof(num));
}

WASM_EXPORT
void platon_timestamp_test() {
  uint64_t num = platon_timestamp();
  platon_return((uint8_t*)&num, sizeof(num));
}

WASM_EXPORT
void platon_coinbase_test() {
  uint8_t hash[20];
  platon_coinbase(hash);
  platon_return(hash, sizeof(hash));
}

WASM_EXPORT
void platon_balance_test() {
  uint8_t hash[32] = {1};
  uint8_t balance[32] = {0};
  uint8_t len = platon_balance(hash, balance);
  platon_return(balance, len);
}

WASM_EXPORT
void platon_origin_test() {
  uint8_t hash[20];
  platon_origin(hash);
  platon_return(hash, sizeof(hash));
}

WASM_EXPORT
void platon_caller_test() {
  uint8_t hash[20];
  platon_caller(hash);
  platon_return(hash, sizeof(hash));
}

WASM_EXPORT
void platon_call_value_test() {
  uint8_t hash[32];
  uint8_t len = platon_call_value(hash);
  platon_return(hash, len);
}

WASM_EXPORT
void platon_address_test() {
  uint8_t hash[20];
  platon_address(hash);
  platon_return(hash, sizeof(hash));
}

WASM_EXPORT
void platon_sha3_test() {
  uint8_t data[1024];
  size_t len = platon_get_input_length();
  platon_get_input(data);
  uint8_t hash[32];
  platon_sha3(data, len, hash, 32);
  platon_return(hash, sizeof(hash));
}


WASM_EXPORT
void platon_caller_nonce_test() {
  uint64_t num = platon_caller_nonce();
  platon_return((uint8_t*)&num, sizeof(num));
}

WASM_EXPORT
void platon_set_state_test() {
  uint8_t data[1024];
  size_t len = platon_get_input_length();
  platon_get_input(data);
  platon_set_state((uint8_t*)"key", 3, data, len);
}

WASM_EXPORT
void platon_get_state_test() {
  uint8_t data[1024];
  size_t len = platon_get_state_length((uint8_t*)"key", 3);
  platon_get_state((uint8_t*)"key", 3, data, 1024);
  platon_return(data, len);
}

WASM_EXPORT
void platon_get_call_output_test() {
  uint8_t data[1024];
  size_t len = platon_get_call_output_length();
  platon_get_call_output(data);
  platon_return(data, len);
}

WASM_EXPORT
void platon_revert_test() {
  platon_revert();
}

WASM_EXPORT
void platon_panic_test() {
  platon_panic();
}

WASM_EXPORT
void platon_debug_test() {
  uint8_t data[1024];
  size_t len = platon_get_input_length();
  platon_get_input(data);
  platon_debug(data, len);
}

WASM_EXPORT
void platon_transfer_test() {
  uint8_t data[1024];
  size_t len = platon_get_input_length();
  platon_get_input(data);
  uint8_t value = 1;
  platon_transfer(data, &value, 1);
  platon_return(&value, 1);
}

WASM_EXPORT
void platon_call_contract_test() {
  uint8_t addr[20] = {1, 2, 4}; // don't change it
  uint8_t data[1024];
  size_t datalen = platon_get_input_length();
  platon_get_input(data);
  uint8_t gas = 100000;
  uint8_t value = 2;
  platon_call(addr, data, datalen, &value, 1, &gas, 5);
}

WASM_EXPORT
void platon_delegate_call_contract_test () {
    uint8_t addr[20] = {1, 2, 4}; // don't change it
    uint8_t data[1024];
    size_t datalen = platon_get_input_length();
    platon_get_input(data);
    uint8_t gas = 100000;
    platon_delegate_call(addr, data, datalen, &gas, 5);

}

//WASM_EXPORT
//void platon_static_call_contract_test () {
//   uint8_t addr[20] = {1, 2, 4}; // don't change it
//   uint8_t data[1024];
//   size_t datalen = platon_get_input_length();
//   platon_get_input(data);
//   uint8_t gas = 100000;
//   platon_static_call(addr, &data, datalen, &gas, 5);
//}

WASM_EXPORT
void platon_destroy_contract_test () {
    uint8_t addr[20] = {1, 2, 6};
    platon_destroy(addr);
}

WASM_EXPORT
void platon_migrate_contract_test () {
    uint8_t newAddr[20];
    uint8_t data[1024];
    size_t datalen = platon_get_input_length();
    platon_get_input(data);
    uint32_t gas = 1000000;
    size_t rlp_len = rlp_unsigned(gas);
    uint8_t value = 2;
    platon_migrate(newAddr, data, datalen, &value, 1, &global_info[1], rlp_len -1);
    platon_return(newAddr, 20);
}

WASM_EXPORT
void platon_clone_migrate_contract_test() {
    // get input
    uint8_t data[100];
    size_t datalen = platon_get_input_length();
    platon_get_input(data);

    uint32_t gas = 1000000;
    size_t rlp_len = rlp_unsigned(gas);
    uint8_t value = 2;

    uint8_t newAddr[20];
    uint8_t oldAddr[20] = {1, 2, 3};
    platon_clone_migrate(oldAddr, newAddr, data, datalen, &value, 1, &global_info[1], rlp_len -1);
    platon_return(newAddr, 20);
}

WASM_EXPORT
void platon_clone_migrate_contract_error_test() {
    // get input
    uint8_t data[100];
    size_t datalen = platon_get_input_length();
    platon_get_input(data);

    uint32_t gas = 1000000;
    size_t rlp_len = rlp_unsigned(gas);
    uint8_t value = 2;

    uint8_t newAddr[20];
    uint8_t oldAddr[20] = {1, 2, 3};
    platon_clone_migrate(oldAddr, newAddr, data, datalen, &value, 1, &global_info[1], rlp_len -1);
    platon_return(newAddr, 20);
}

WASM_EXPORT
void platon_event0_test () {

    uint8_t data[1024];
    size_t len = platon_get_input_length();
    platon_get_input(data);

    // empty topic
    uint8_t topics[1] = {0};

    platon_event(topics, 0, data, len);
}

WASM_EXPORT
void platon_event3_test () {

    uint8_t data[1024];
    size_t len = platon_get_input_length();
    platon_get_input(data);

    // rlp([topic1, topic2, topic3])
    uint8_t topics[10] = {201, 130, 116, 49, 130, 116, 50, 130, 116, 51};

    platon_event(topics, 10, data, len);
}
void platon_sha256(const uint8_t *input, uint32_t input_len, uint8_t hash[32]);
void platon_ripemd160(const uint8_t *input, uint32_t input_len, uint8_t addr[20]);
int32_t platon_ecrecover(const uint8_t hash[32], const uint8_t* sig, const uint8_t sig_len, uint8_t addr[20]);
WASM_EXPORT
void platon_sha256_test() {
    uint8_t input[3] = {1,2,3};
//    uint8_t hash[32] = {3,144,88,198,242,192,203,73,44,83,59,10,77,20,239,119,204,15,120,171,204,206,213,40,125,132,161,162,1,28,251,129};
    uint8_t res[32] = {0};
    platon_sha256(input, 3, res);
    platon_return(res, 32);
}

WASM_EXPORT
void platon_ripemd160_test() {
    uint8_t input[3] = {1,2,3};
//    uint8_t addr[20] = {121,249,1,218,38,9,240,32,173,173,191,46,95,104,161,108,140,63,125,87};
    uint8_t res[20] = {0};
    platon_ripemd160(input, 3, res);
    platon_return(res, 20);
}

WASM_EXPORT
void platon_ecrecover_test() {
    uint8_t hash[32] = {65,177,160,100,151,82,175,27,40,179,220,41,161,85,110,238,120,30,74,76,58,31,127,83,249,15,168,52,222,9,140,77};
    uint8_t sig[65] = {209,85,233,67,5,175,126,7,221,140,50,135,62,92,3,203,149,201,224,89,96,239,133,190,156,7,246,113,218,88,199,55,24,193,154,220,57,122,33,26,169,232,126,81,158,32,56,197,163,182,88,97,141,179,53,247,79,128,11,142,12,254,239,68,1};
//    uint8_t addr[20] = {151,14,129,40,171,131,78,142,172,23,171,142,56,18,240,16,103,140,247,145};
    uint8_t res[20] = {0};
    platon_ecrecover(hash, sig, 65, res);
    platon_return(res, 20);
}

WASM_EXPORT
void rlp_u128_size_test(){
  uint64_t heigh = 0x0123456789abcdefULL;
  uint64_t low = 0xfedcba9876543210ULL;
  size_t append_length = rlp_u128_size(heigh, low);
  uint8_t res[8] = {0};
  for(int i = 0; i < 8; i++){
    res[i] = append_length >> (i * 8);
  }
  platon_return(res, 8);
}

WASM_EXPORT
void platon_rlp_u128_test(){
  uint64_t heigh = 0x0123456789abcdefULL;
  uint64_t low = 0xfedcba9876543210ULL;
  uint8_t res[17] = {0};
  platon_rlp_u128(heigh, low, res);
  platon_return(res, 17);
}

WASM_EXPORT
void rlp_bytes_size_test(){
  uint8_t data[16] = {0x00, 0x01, 0x02, 0x03, 0x04, 0x05, 0x06, 0x07, 0x08, 0x09, 0x00a, 0x0b, 0x0c, 0x0d, 0x0e, 0x0f};
  size_t append_length = rlp_bytes_size(data, 16);
  uint8_t res[8] = {0};
  for(int i = 0; i < 8; i++){
    res[i] = append_length >> (i * 8);
  }
  platon_return(res, 8);
}

WASM_EXPORT
void platon_rlp_bytes_test(){
  uint8_t data[16] = {0x00, 0x01, 0x02, 0x03, 0x04, 0x05, 0x06, 0x07, 0x08, 0x09, 0x00a, 0x0b, 0x0c, 0x0d, 0x0e, 0x0f};
  uint8_t res[17] = {0};
  platon_rlp_bytes(data, 16, res);
  platon_return(res, 17);
}

WASM_EXPORT
void rlp_list_size_test(){
  uint8_t data[16] = {0x00, 0x01, 0x02, 0x03, 0x04, 0x05, 0x06, 0x07, 0x08, 0x09, 0x00a, 0x0b, 0x0c, 0x0d, 0x0e, 0x0f};
  size_t append_length = rlp_list_size(sizeof(data));
  uint8_t res[8] = {0};
  for(int i = 0; i < 8; i++){
    res[i] = append_length >> (i * 8);
  }
  platon_return(res, 8);
}

WASM_EXPORT
void platon_rlp_list_test(){
  uint8_t data[16] = {0x00, 0x01, 0x02, 0x03, 0x04, 0x05, 0x06, 0x07, 0x08, 0x09, 0x00a, 0x0b, 0x0c, 0x0d, 0x0e, 0x0f};
  uint8_t res[17] = {0};
  platon_rlp_list(data, 16, res);
  platon_return(res, 17);
}

WASM_EXPORT
void platon_contract_code_length_test(){
  uint8_t contractAddr[20] = {1, 2, 3};
  size_t length = platon_contract_code_length(contractAddr);
  size_t rlp_len = rlp_unsigned(length);
  platon_return(global_info, rlp_len);
}

WASM_EXPORT
void platon_contract_code_test(){
  uint8_t contractAddr[20] = {1, 2, 3};
  size_t length = platon_contract_code_length(contractAddr);
  uint8_t code[16] = {};
  platon_contract_code(contractAddr, code, 16);
  platon_return(code, 16);
}

WASM_EXPORT
void platon_deploy_test () {
    uint8_t data[1024];
    size_t datalen = platon_get_input_length();
    platon_get_input(data);

    uint32_t gas = 1000000;
    size_t rlp_len = rlp_unsigned(gas);
    uint8_t value = 2;
    uint8_t newAddr[20] = {};
    platon_deploy(newAddr, data, datalen, &value, 1, &global_info[1], rlp_len - 1);
    platon_return(newAddr, 20);
}

WASM_EXPORT
void platon_clone_test() {
    // get input
    uint8_t data[100];
    size_t datalen = platon_get_input_length();
    platon_get_input(data);

    uint32_t gas = 1000000;
    size_t rlp_len = rlp_unsigned(gas);
    uint8_t value = 2;

    uint8_t newAddr[20] = {};
    uint8_t oldAddr[20] = {1, 2, 3};
    platon_clone(oldAddr, newAddr, data, datalen, &value, 1, &global_info[1], rlp_len - 1);
    platon_return(newAddr, 20);
}

WASM_EXPORT
void platon_clone_error_test() {
    // get input
    uint8_t data[100];
    size_t datalen = platon_get_input_length();
    platon_get_input(data);

    uint32_t gas = 1000000;
    size_t rlp_len = rlp_unsigned(gas);
    uint8_t value = 2;

    uint8_t newAddr[20] = {};
    uint8_t oldAddr[20] = {1, 2, 3};
    platon_clone(oldAddr, newAddr, data, datalen, &value, 1, &global_info[1], rlp_len - 1);
    platon_return(newAddr, 20);
}<|MERGE_RESOLUTION|>--- conflicted
+++ resolved
@@ -33,18 +33,13 @@
 int32_t platon_delegate_call(const uint8_t to[20], const uint8_t *args, size_t args_len, const uint8_t *call_cost, size_t call_cost_len);
 //int32_t platon_static_call(const uint8_t to[20], const uint8_t* args, size_t argsLen, const uint8_t* callCost, size_t callCostLen);
 int32_t platon_destroy(const uint8_t to[20]);
-<<<<<<< HEAD
 int32_t platon_migrate(uint8_t newAddr[20], const uint8_t* args, size_t argsLen, const uint8_t* value, size_t valueLen, const uint8_t* callCost, size_t callCostLen);
 int32_t platon_clone_migrate(const uint8_t old_addr[20], uint8_t new_addr[20], const uint8_t *args, size_t args_len, const uint8_t *value, size_t value_len, const uint8_t *call_cost, size_t call_cost_len);
 void platon_event(const uint8_t* topic, size_t topicLen, const uint8_t* args, size_t argsLen);
 
 
-void platon_sha256(const uint8_t *input, uint32_t input_len, uint8_t hash[32]);
-void platon_ripemd160(const uint8_t *input, uint32_t input_len, uint8_t addr[20]);
-=======
 int32_t platon_migrate(uint8_t new_addr[20], const uint8_t *args, size_t args_len, const uint8_t *value, size_t value_len, const uint8_t *call_cost, size_t call_cost_len);
 void platon_event(const uint8_t *topic, size_t topic_len, const uint8_t *args, size_t args_len);
->>>>>>> bf34547a
 int32_t platon_ecrecover(const uint8_t hash[32], const uint8_t* sig, const uint8_t sig_len, uint8_t addr[20]);
 void platon_ripemd160(const uint8_t *input, uint32_t input_len, uint8_t addr[20]);
 void platon_sha256(const uint8_t *input, uint32_t input_len, uint8_t hash[32]);
