// Copyright 2014 The go-ethereum Authors
// This file is part of the go-ethereum library.
//
// The go-ethereum library is free software: you can redistribute it and/or modify
// it under the terms of the GNU Lesser General Public License as published by
// the Free Software Foundation, either version 3 of the License, or
// (at your option) any later version.
//
// The go-ethereum library is distributed in the hope that it will be useful,
// but WITHOUT ANY WARRANTY; without even the implied warranty of
// MERCHANTABILITY or FITNESS FOR A PARTICULAR PURPOSE. See the
// GNU Lesser General Public License for more details.
//
// You should have received a copy of the GNU Lesser General Public License
// along with the go-ethereum library. If not, see <http://www.gnu.org/licenses/>.

package vm

import (
	"github.com/PlatONnetwork/PlatON-Go/x/plugin"
	"math/big"
	"strings"
	"sync/atomic"
	"time"

	"github.com/PlatONnetwork/PlatON-Go/common"
	"github.com/PlatONnetwork/PlatON-Go/crypto"
	"github.com/PlatONnetwork/PlatON-Go/params"
)

// emptyCodeHash is used by create to ensure deployment is disallowed to already
// deployed contract addresses (relevant after the account abstraction).
var emptyCodeHash = crypto.Keccak256Hash(nil)

type (
	// CanTransferFunc is the signature of a transfer guard function
	CanTransferFunc func(StateDB, common.Address, *big.Int) bool
	// TransferFunc is the signature of a transfer function
	TransferFunc func(StateDB, common.Address, common.Address, *big.Int)
	// GetHashFunc returns the nth block hash in the blockchain
	// and is used by the BLOCKHASH EVM op code.
	GetHashFunc func(uint64) common.Hash
)

// run runs the given contract and takes care of running precompiles with a fallback to the byte code interpreter.
func run(evm *EVM, contract *Contract, input []byte, readOnly bool) ([]byte, error) {
	if contract.CodeAddr != nil {
		precompiles := PrecompiledContractsHomestead

		if p := precompiles[*contract.CodeAddr]; p != nil {
			return RunPrecompiledContract(p, input, contract)
		}
		if p := PrecompiledContracts[*contract.CodeAddr]; p != nil {
			vic := &validatorInnerContract{
				Contract: contract,
				Evm:      evm,
			}
			return RunPrecompiledContract(vic, input, contract)
		}

		if p := PlatONPrecompiledContracts[*contract.CodeAddr]; p != nil {
			switch p.(type) {
			case *stakingContract:
				staking := &stakingContract{
					plugin:   plugin.StakingInstance(nil),
					Contract: contract,
					Evm:      evm,
				}
				return RunPlatONPrecompiledContract(staking, input, contract)
			case *restrictingContract:
				restricting := &restrictingContract{
					plugin  : plugin.GetRestrictingInstance(),
					Contract: contract,
					Evm:      evm,
				}
				return RunPlatONPrecompiledContract(restricting, input, contract)
<<<<<<< HEAD
			case *slashingContract:
				slashing := &slashingContract{
					plugin: 	plugin.SlashInstance(nil),
					Contract: 	contract,
					Evm: 		evm,
				}
				return RunPlatONPrecompiledContract(slashing, input, contract)
=======
			case *govContract:
				govContract := &govContract{
					plugin  : plugin.GovPluginInstance(),
					Contract: contract,
					Evm:      evm,
				}
				return RunPlatONPrecompiledContract(govContract, input, contract)
>>>>>>> 25cb53b2
			}
		}




	}

	for _, interpreter := range evm.interpreters {
		if interpreter.CanRun(contract.Code) {
			if evm.interpreter != interpreter {
				// Ensure that the interpreter pointer is set back
				// to its current value upon return.
				defer func(i Interpreter) {
					evm.interpreter = i
				}(evm.interpreter)
				evm.interpreter = interpreter
			}
			return interpreter.Run(contract, input, readOnly)
		}
	}
	return nil, ErrNoCompatibleInterpreter
}

// Context provides the EVM with auxiliary information. Once provided
// it shouldn't be modified.
type Context struct {
	// CanTransfer returns whether the account contains
	// sufficient ether to transfer the value
	CanTransfer CanTransferFunc
	// Transfer transfers ether from one account to the other
	Transfer TransferFunc
	// GetHash returns the hash corresponding to n
	GetHash GetHashFunc

	// Message information
	Origin   common.Address // Provides information for ORIGIN
	GasPrice *big.Int       // Provides information for GASPRICE

	// Block information
	Coinbase    common.Address // Provides information for COINBASE
	GasLimit    uint64         // Provides information for GASLIMIT
	BlockNumber *big.Int       // Provides information for NUMBER
	Time        *big.Int       // Provides information for TIME
	Difficulty  *big.Int       // Provides information for DIFFICULTY

	BlockHash common.Hash  		// Only, the value will be available after the current block has been sealed.
}

// EVM is the Ethereum Virtual Machine base object and provides
// the necessary tools to run a contract on the given state with
// the provided context. It should be noted that any error
// generated through any of the calls should be considered a
// revert-state-and-consume-all-gas operation, no checks on
// specific errors should ever be performed. The interpreter makes
// sure that any errors generated are to be considered faulty code.
//
// The EVM should never be reused and is not thread safe.
type EVM struct {
	// Context provides auxiliary blockchain related information
	Context
	// StateDB gives access to the underlying state
	StateDB StateDB
	// Depth is the current call stack
	depth int

	// chainConfig contains information about the current chain
	chainConfig *params.ChainConfig
	// chain rules contains the chain rules for the current epoch
	chainRules params.Rules
	// virtual machine configuration options used to initialise the
	// evm.
	vmConfig Config
	// global (to this context) ethereum virtual machine
	// used throughout the execution of the tx.
	interpreters []Interpreter
	interpreter  Interpreter
	// abort is used to abort the EVM calling operations
	// NOTE: must be set atomically
	abort int32
	// callGasTemp holds the gas available for the current call. This is needed because the
	// available gas is calculated in gasCall* according to the 63/64 rule and later
	// applied in opCall*.
	callGasTemp uint64
}

// NewEVM returns a new EVM. The returned EVM is not thread safe and should
// only ever be used *once*.
func NewEVM(ctx Context, statedb StateDB, chainConfig *params.ChainConfig, vmConfig Config) *EVM {
	evm := &EVM{
		Context:      ctx,
		StateDB:      statedb,
		vmConfig:     vmConfig,
		chainConfig:  chainConfig,
		chainRules:   chainConfig.Rules(ctx.BlockNumber),
		interpreters: make([]Interpreter, 0, 1),
	}

	// vmConfig.EVMInterpreter will be used by EVM-C, it won't be checked here
	// as we always want to have the built-in EVM as the failover option.
	// todo: replace the evm to wasm for the interpreter.
	if strings.EqualFold("evm", chainConfig.VMInterpreter) {
		evm.interpreters = append(evm.interpreters, NewEVMInterpreter(evm, vmConfig))
	} else {
		evm.interpreters = append(evm.interpreters, NewWASMInterpreter(evm, vmConfig))
	}
	evm.interpreter = evm.interpreters[0]
	return evm
}

// Cancel cancels any running EVM operation. This may be called concurrently and
// it's safe to be called multiple times.
func (evm *EVM) Cancel() {
	atomic.StoreInt32(&evm.abort, 1)
}

// Interpreter returns the current interpreter
func (evm *EVM) Interpreter() Interpreter {
	return evm.interpreter
}

// Call executes the contract associated with the addr with the given input as
// parameters. It also handles any necessary value transfer required and takes
// the necessary steps to create accounts and reverses the state in case of an
// execution error or failed value transfer.
func (evm *EVM) Call(caller ContractRef, addr common.Address, input []byte, gas uint64, value *big.Int) (ret []byte, leftOverGas uint64, err error) {
	if evm.vmConfig.NoRecursion && evm.depth > 0 {
		return nil, gas, nil
	}

	// Fail if we're trying to execute above the call depth limit
	if evm.depth > int(params.CallCreateDepth) {
		return nil, gas, ErrDepth
	}
	// Fail if we're trying to transfer more than the available balance
	if !evm.Context.CanTransfer(evm.StateDB, caller.Address(), value) {
		return nil, gas, ErrInsufficientBalance
	}

	var (
		to       = AccountRef(addr)
		snapshot = evm.StateDB.Snapshot() // - snapshot.
	)
	if !evm.StateDB.Exist(addr) {
		precompiles := PrecompiledContractsHomestead

		if precompiles[addr] == nil && PrecompiledContracts[addr] == nil && PlatONPrecompiledContracts[addr] == nil && value.Sign() == 0 {
			// Calling a non existing account, don't do anything, but ping the tracer
			if evm.vmConfig.Debug && evm.depth == 0 {
				evm.vmConfig.Tracer.CaptureStart(caller.Address(), addr, false, input, gas, value)
				evm.vmConfig.Tracer.CaptureEnd(ret, 0, 0, nil)
			}
			return nil, gas, nil
		}
		evm.StateDB.CreateAccount(addr)
	}
	evm.Transfer(evm.StateDB, caller.Address(), to.Address(), value)

	// Initialise a new contract and set the code that is to be used by the EVM.
	// The contract is a scoped environment for this execution context only.
	contract := NewContract(caller, to, value, gas)

	contract.SetCallCode(&addr, evm.StateDB.GetCodeHash(addr), evm.StateDB.GetCode(addr))
	start := time.Now()

	// Capture the tracer start/end events in debug mode
	if evm.vmConfig.Debug && evm.depth == 0 {
		evm.vmConfig.Tracer.CaptureStart(caller.Address(), addr, false, input, gas, value)

		defer func() { // Lazy evaluation of the parameters
			evm.vmConfig.Tracer.CaptureEnd(ret, gas-contract.Gas, time.Since(start), err)
		}()
	}
	ret, err = run(evm, contract, input, false)

	// When an error was returned by the EVM or when setting the creation code
	// above we revert to the snapshot and consume any gas remaining. Additionally
	// when we're in homestead this also counts for code storage gas errors.
	if err != nil {
		evm.StateDB.RevertToSnapshot(snapshot)
		if err != errExecutionReverted {
			contract.UseGas(contract.Gas)
		}
	}
	return ret, contract.Gas, err
}

// CallCode executes the contract associated with the addr with the given input
// as parameters. It also handles any necessary value transfer required and takes
// the necessary steps to create accounts and reverses the state in case of an
// execution error or failed value transfer.
//
// CallCode differs from Call in the sense that it executes the given address'
// code with the caller as context.
func (evm *EVM) CallCode(caller ContractRef, addr common.Address, input []byte, gas uint64, value *big.Int) (ret []byte, leftOverGas uint64, err error) {
	if evm.vmConfig.NoRecursion && evm.depth > 0 {
		return nil, gas, nil
	}

	// Fail if we're trying to execute above the call depth limit
	if evm.depth > int(params.CallCreateDepth) {
		return nil, gas, ErrDepth
	}
	// Fail if we're trying to transfer more than the available balance
	if !evm.CanTransfer(evm.StateDB, caller.Address(), value) {
		return nil, gas, ErrInsufficientBalance
	}

	var (
		snapshot = evm.StateDB.Snapshot()
		to       = AccountRef(caller.Address())
	)
	// initialise a new contract and set the code that is to be used by the
	// EVM. The contract is a scoped environment for this execution context
	// only.
	contract := NewContract(caller, to, value, gas)
	contract.SetCallCode(&addr, evm.StateDB.GetCodeHash(addr), evm.StateDB.GetCode(addr))

	ret, err = run(evm, contract, input, false)
	if err != nil {
		evm.StateDB.RevertToSnapshot(snapshot)
		if err != errExecutionReverted {
			contract.UseGas(contract.Gas)
		}
	}
	return ret, contract.Gas, err
}

// DelegateCall executes the contract associated with the addr with the given input
// as parameters. It reverses the state in case of an execution error.
//
// DelegateCall differs from CallCode in the sense that it executes the given address'
// code with the caller as context and the caller is set to the caller of the caller.
func (evm *EVM) DelegateCall(caller ContractRef, addr common.Address, input []byte, gas uint64) (ret []byte, leftOverGas uint64, err error) {
	if evm.vmConfig.NoRecursion && evm.depth > 0 {
		return nil, gas, nil
	}
	// Fail if we're trying to execute above the call depth limit
	if evm.depth > int(params.CallCreateDepth) {
		return nil, gas, ErrDepth
	}

	var (
		snapshot = evm.StateDB.Snapshot()
		to       = AccountRef(caller.Address())
	)

	// Initialise a new contract and make initialise the delegate values
	contract := NewContract(caller, to, nil, gas).AsDelegate()
	contract.SetCallCode(&addr, evm.StateDB.GetCodeHash(addr), evm.StateDB.GetCode(addr))

	ret, err = run(evm, contract, input, false)
	if err != nil {
		evm.StateDB.RevertToSnapshot(snapshot)
		if err != errExecutionReverted {
			contract.UseGas(contract.Gas)
		}
	}
	return ret, contract.Gas, err
}

// StaticCall executes the contract associated with the addr with the given input
// as parameters while disallowing any modifications to the state during the call.
// Opcodes that attempt to perform such modifications will result in exceptions
// instead of performing the modifications.
func (evm *EVM) StaticCall(caller ContractRef, addr common.Address, input []byte, gas uint64) (ret []byte, leftOverGas uint64, err error) {
	if evm.vmConfig.NoRecursion && evm.depth > 0 {
		return nil, gas, nil
	}
	// Fail if we're trying to execute above the call depth limit
	if evm.depth > int(params.CallCreateDepth) {
		return nil, gas, ErrDepth
	}

	var (
		to       = AccountRef(addr)
		snapshot = evm.StateDB.Snapshot()
	)
	// Initialise a new contract and set the code that is to be used by the
	// EVM. The contract is a scoped environment for this execution context
	// only.
	contract := NewContract(caller, to, new(big.Int), gas)
	contract.SetCallCode(&addr, evm.StateDB.GetCodeHash(addr), evm.StateDB.GetCode(addr))

	// When an error was returned by the EVM or when setting the creation code
	// above we revert to the snapshot and consume any gas remaining. Additionally
	// when we're in Homestead this also counts for code storage gas errors.
	ret, err = run(evm, contract, input, true)
	if err != nil {
		evm.StateDB.RevertToSnapshot(snapshot)
		if err != errExecutionReverted {
			contract.UseGas(contract.Gas)
		}
	}
	return ret, contract.Gas, err
}

// create creates a new contract using code as deployment code.
func (evm *EVM) create(caller ContractRef, code []byte, gas uint64, value *big.Int, address common.Address) ([]byte, common.Address, uint64, error) {
	// Depth check execution. Fail if we're trying to execute above the
	// limit.
	if evm.depth > int(params.CallCreateDepth) {
		return nil, common.Address{}, gas, ErrDepth
	}
	if !evm.CanTransfer(evm.StateDB, caller.Address(), value) {
		return nil, common.Address{}, gas, ErrInsufficientBalance
	}
	nonce := evm.StateDB.GetNonce(caller.Address())
	evm.StateDB.SetNonce(caller.Address(), nonce+1)

	// Ensure there's no existing contract already at the designated address
	contractHash := evm.StateDB.GetCodeHash(address)
	if evm.StateDB.GetNonce(address) != 0 || (contractHash != (common.Hash{}) && contractHash != emptyCodeHash) {
		return nil, common.Address{}, 0, ErrContractAddressCollision
	}
	// Create a new account on the state
	snapshot := evm.StateDB.Snapshot()
	evm.StateDB.CreateAccount(address)
	evm.StateDB.SetNonce(address, 1)
	evm.Transfer(evm.StateDB, caller.Address(), address, value)

	// initialise a new contract and set the code that is to be used by the
	// EVM. The contract is a scoped environment for this execution context
	// only.
	contract := NewContract(caller, AccountRef(address), value, gas)
	contract.SetCallCode(&address, crypto.Keccak256Hash(code), code)

	if evm.vmConfig.NoRecursion && evm.depth > 0 {
		return nil, address, gas, nil
	}

	if evm.vmConfig.Debug && evm.depth == 0 {
		evm.vmConfig.Tracer.CaptureStart(caller.Address(), address, true, code, gas, value)
	}
	start := time.Now()

	ret, err := run(evm, contract, nil, false)

	// check whether the max code size has been exceeded
	maxCodeSizeExceeded := len(ret) > params.MaxCodeSize
	// if the contract creation ran successfully and no errors were returned
	// calculate the gas required to store the code. If the code could not
	// be stored due to not enough gas set an error and let it be handled
	// by the error checking condition below.
	if err == nil && !maxCodeSizeExceeded {
		createDataGas := uint64(len(ret)) * params.CreateDataGas
		if contract.UseGas(createDataGas) {
			evm.StateDB.SetCode(address, ret)
		} else {
			err = ErrCodeStoreOutOfGas
		}
	}

	// When an error was returned by the EVM or when setting the creation code
	// above we revert to the snapshot and consume any gas remaining. Additionally
	// when we're in homestead this also counts for code storage gas errors.
	if maxCodeSizeExceeded || (err != nil && err != ErrCodeStoreOutOfGas) {
		evm.StateDB.RevertToSnapshot(snapshot)
		if err != errExecutionReverted {
			contract.UseGas(contract.Gas)
		}
	}
	// Assign err if contract code size exceeds the max while the err is still empty.
	if maxCodeSizeExceeded && err == nil {
		err = errMaxCodeSizeExceeded
	}
	if evm.vmConfig.Debug && evm.depth == 0 {
		evm.vmConfig.Tracer.CaptureEnd(ret, gas-contract.Gas, time.Since(start), err)
	}
	return ret, address, contract.Gas, err

}

// Create creates a new contract using code as deployment code.
func (evm *EVM) Create(caller ContractRef, code []byte, gas uint64, value *big.Int) (ret []byte, contractAddr common.Address, leftOverGas uint64, err error) {
	contractAddr = crypto.CreateAddress(caller.Address(), evm.StateDB.GetNonce(caller.Address()))
	return evm.create(caller, code, gas, value, contractAddr)
}

// Create2 creates a new contract using code as deployment code.
//
// The different between Create2 with Create is Create2 uses sha3(0xff ++ msg.sender ++ salt ++ sha3(init_code))[12:]
// instead of the usual sender-and-nonce-hash as the address where the contract is initialized at.
func (evm *EVM) Create2(caller ContractRef, code []byte, gas uint64, endowment *big.Int, salt *big.Int) (ret []byte, contractAddr common.Address, leftOverGas uint64, err error) {
	contractAddr = crypto.CreateAddress2(caller.Address(), common.BigToHash(salt), code)
	return evm.create(caller, code, gas, endowment, contractAddr)
}

// ChainConfig returns the environment's chain configuration
func (evm *EVM) ChainConfig() *params.ChainConfig { return evm.chainConfig }

func (evm *EVM) GetStateDB() StateDB {
	return evm.StateDB
}

func (evm *EVM) GetEvm() *EVM {
	return evm
}

func (evm *EVM) GetConfig() Config {
	return evm.vmConfig
}<|MERGE_RESOLUTION|>--- conflicted
+++ resolved
@@ -74,7 +74,6 @@
 					Evm:      evm,
 				}
 				return RunPlatONPrecompiledContract(restricting, input, contract)
-<<<<<<< HEAD
 			case *slashingContract:
 				slashing := &slashingContract{
 					plugin: 	plugin.SlashInstance(nil),
@@ -82,7 +81,6 @@
 					Evm: 		evm,
 				}
 				return RunPlatONPrecompiledContract(slashing, input, contract)
-=======
 			case *govContract:
 				govContract := &govContract{
 					plugin  : plugin.GovPluginInstance(),
@@ -90,7 +88,6 @@
 					Evm:      evm,
 				}
 				return RunPlatONPrecompiledContract(govContract, input, contract)
->>>>>>> 25cb53b2
 			}
 		}
 
