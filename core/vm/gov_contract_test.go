--- conflicted
+++ resolved
@@ -1,281 +1,4 @@
 package vm_test
-<<<<<<< HEAD
-//
-//import (
-//	"fmt"
-//	"github.com/PlatONnetwork/PlatON-Go/common"
-//	"github.com/PlatONnetwork/PlatON-Go/common/hexutil"
-//	commonvm "github.com/PlatONnetwork/PlatON-Go/common/vm"
-//	"github.com/PlatONnetwork/PlatON-Go/core/snapshotdb"
-//	"github.com/PlatONnetwork/PlatON-Go/core/state"
-//	"github.com/PlatONnetwork/PlatON-Go/core/vm"
-//	"github.com/PlatONnetwork/PlatON-Go/rlp"
-//	"github.com/PlatONnetwork/PlatON-Go/x/gov"
-//	"github.com/PlatONnetwork/PlatON-Go/x/plugin"
-//	"github.com/PlatONnetwork/PlatON-Go/x/xcom"
-//	"reflect"
-//	"testing"
-//)
-//
-//var (
-//	snapdb 		snapshotdb.DB
-//	govPlugin	*plugin.GovPlugin
-//	gc			*vm.GovContract
-//)
-//
-//
-//func buildSubmitTextInput() string {
-//	var input [][]byte
-//	input = make([][]byte, 0)
-//	input = append(input, common.MustRlpEncode(uint16(2000)))				// func type code
-//	input = append(input, common.MustRlpEncode(nodeIdArr[0]))				// param 1 ...
-//	input = append(input, common.MustRlpEncode("githubID"))
-//	input = append(input, common.MustRlpEncode("textTopic"))
-//	input = append(input, common.MustRlpEncode("textDesc"))
-//	input = append(input, common.MustRlpEncode("textUrl"))
-//	input = append(input, common.MustRlpEncode(uint64(1000)))
-//
-//	return common.Bytes2Hex(common.MustRlpEncode(input))
-//}
-//
-//
-//func buildSubmitVersionInput() string {
-//	var input [][]byte
-//	input = make([][]byte, 0)
-//	input = append(input, common.MustRlpEncode(uint16(2001)))				// func type code
-//	input = append(input, common.MustRlpEncode(nodeIdArr[0]))				// param 1 ...
-//	input = append(input, common.MustRlpEncode("githubID"))
-//	input = append(input, common.MustRlpEncode("versionTopic"))
-//	input = append(input, common.MustRlpEncode("versionDesc"))
-//	input = append(input, common.MustRlpEncode("versionUrl"))
-//	input = append(input, common.MustRlpEncode(uint32(1<<16 | 1<<8 | 1)))	//new version : 1.1.1
-//	input = append(input, common.MustRlpEncode(uint64(1000)))
-//	input = append(input, common.MustRlpEncode(uint64(2000)))
-//
-//	return common.Bytes2Hex(common.MustRlpEncode(input))
-//}
-//
-//func buildVoteInput() string {
-//	var input [][]byte
-//	input = make([][]byte, 0)
-//	input = append(input, common.MustRlpEncode(uint16(2002)))				// func type code
-//	input = append(input, common.MustRlpEncode(nodeIdArr[0]))				// param 1 ...
-//	input = append(input, common.MustRlpEncode(txHashArr[0]))
-//	input = append(input, common.MustRlpEncode(uint8(1)))
-//
-//	return common.Bytes2Hex(common.MustRlpEncode(input))
-//}
-//
-//func buildDeclareInput() string {
-//	var input [][]byte
-//	input = make([][]byte, 0)
-//	input = append(input, common.MustRlpEncode(uint16(2003)))				// func type code
-//	input = append(input, common.MustRlpEncode(nodeIdArr[0]))				// param 1 ...
-//	input = append(input, common.MustRlpEncode(uint32(1<<16 | 1<<8 | 1)))	//new version : 1.1.1
-//
-//	return common.Bytes2Hex(common.MustRlpEncode(input))
-//}
-//
-//func buildGetProposalInput() string {
-//	var input [][]byte
-//	input = make([][]byte, 0)
-//	input = append(input, common.MustRlpEncode(uint16(2100)))				// func type code
-//	input = append(input, common.MustRlpEncode(txHashArr[0]))				// param 1 ...
-//
-//	return common.Bytes2Hex(common.MustRlpEncode(input))
-//}
-//
-//func buildGetTallyResultInput() string {
-//	var input [][]byte
-//	input = make([][]byte, 0)
-//	input = append(input, common.MustRlpEncode(uint16(2101)))				// func type code
-//	input = append(input, common.MustRlpEncode(txHashArr[0]))				// param 1 ...
-//
-//	return common.Bytes2Hex(common.MustRlpEncode(input))
-//}
-//
-//func buildListProposalInput() string {
-//	var input [][]byte
-//	input = make([][]byte, 0)
-//	input = append(input, common.MustRlpEncode(uint16(2102)))				// func type code
-//	return common.Bytes2Hex(common.MustRlpEncode(input))
-//}
-//
-//
-//var successExpected = hexutil.Encode(common.MustRlpEncode(xcom.Result{true, "", ""}))
-//
-//// each element means a call. we can reorder these elements to test different scenarios
-//var govContractCombinedTests = []vm.PrecompiledTest{
-//	{
-//		Input:		buildSubmitTextInput(),
-//		Expected:	successExpected,
-//		Name:		"submitText1",
-//	},
-//	{
-//		Input:		buildSubmitVersionInput(),
-//		Expected:	successExpected,
-//		Name:		"submitVersion1",
-//	},
-//	{
-//		Input:		buildVoteInput(),
-//		Expected:	successExpected,
-//		Name:		"vote1",
-//	},
-//	{
-//		Input:		buildDeclareInput(),
-//		Expected:	successExpected,
-//		Name:		"declare1",
-//	},
-//	{
-//		Input:		buildGetProposalInput(),
-//		Expected:	successExpected,
-//		Name:		"getProposal1",
-//	},
-//	/*
-//	{
-//		Input:		buildGetTallyResultInput(),
-//		Expected:	successExpected,
-//		Name:		"getTallyResult1",
-//	},
-//	*/
-//	{
-//		Input:		buildListProposalInput(),
-//		Expected:	successExpected,
-//		Name:		"listProposal1",
-//	},
-//}
-//
-//func setup(t *testing.T) func() {
-//	t.Log("setup()......")
-//
-//	precompiledContract := vm.PlatONPrecompiledContracts[commonvm.GovContractAddr]
-//	gc, _ = precompiledContract.(*vm.GovContract)
-//	gc.Evm = newEvm(blockNumber, blockHash, nil)
-//	gc.Contract = newContract(common.Big0)
-//
-//	newPlugins()
-//
-//	govPlugin = plugin.GovPluginInstance()
-//	gc.Plugin = govPlugin
-//
-//	build_staking_data()
-//
-//	snapdb = snapshotdb.Instance()
-//
-//
-//	return func() {
-//		t.Log("tear down()......")
-//		snapdb.Clear()
-//	}
-//}
-//
-//func testPlatONPrecompiled(idx int, t *testing.T) {
-//
-//	test := govContractCombinedTests[idx]
-//
-//	in := common.Hex2Bytes(test.Input)
-//	gc.Contract.Gas = gc.RequiredGas(in)
-//
-//	state :=gc.Evm.StateDB.(*state.StateDB)
-//
-//	state.Prepare(txHashArr[idx], blockHash, idx)
-//
-//	t.Run(fmt.Sprintf("%s-Gas=%d", test.Name, gc.Contract.Gas), func(t *testing.T) {
-//		if res, err := vm.RunPlatONPrecompiledContract(gc, common.Hex2Bytes(test.Input), gc.Contract); err != nil {
-//			t.Error(err)
-//		} else if  common.Bytes2Hex0x(res) != test.Expected {
-//
-//			t.Log(res)
-//
-//			var r xcom.Result
-//			if err = rlp.DecodeBytes(res, &r); err != nil {
-//				t.Error(err)
-//			}else{
-//				t.Log(r.Data)
-//
-//				fmt.Println("------ r.Data type--------")
-//				fmt.Println(reflect.TypeOf(r.Data).String())
-//				if reflect.TypeOf(r.Data).String() == "gov.TallyResult" {
-//
-//					coded, _ := rlp.EncodeToBytes(r.Data)
-//
-//					var tallyResulst gov.TallyResult
-//					if err = rlp.DecodeBytes(coded, &tallyResulst); nil!= err {
-//						fmt.Println("decode to TallyResulst error")
-//					}else {
-//						fmt.Println("decode to TallyResulst OK", tallyResulst)
-//					}
-//				}else if reflect.TypeOf(r.Data).String() == "[]uint8" {
-//					data, ok := r.Data.([]uint8)
-//					if ok {
-//						pType := data[0]
-//						pByte := data[1:]
-//						coded, _ := rlp.EncodeToBytes(pByte)
-//						var rlpData []byte
-//						if err = rlp.DecodeBytes(coded, &rlpData); nil!= err {
-//							fmt.Println("decode transfered data to []byte error")
-//						}else {
-//							if pType == uint8(gov.Text) {
-//								var text gov.TextProposal
-//								if err = rlp.DecodeBytes(rlpData, &text); err != nil {
-//									fmt.Println("decode to text proposal failed", err)
-//								}else {
-//									fmt.Println("decode to text proposal OK", text)
-//								}
-//							}else if pType == uint8(gov.Version) {
-//								var version gov.VersionProposal
-//								if err = rlp.DecodeBytes(rlpData, &version); err != nil {
-//									fmt.Println("decode to version proposal failed", err)
-//								}else {
-//									fmt.Println("decode to version proposal OK", version)
-//								}
-//							}
-//						}
-//					}
-//				}else if reflect.TypeOf(r.Data).String() == "[]interface {}" {
-//					pDataList, ok := r.Data.([]interface {})
-//					if ok {
-//						for _, eachP := range pDataList{
-//							pType := eachP.([]uint8)[0]
-//							pByte := eachP.([]uint8)[1:]
-//							coded, _ := rlp.EncodeToBytes(pByte)
-//							var rlpData []byte
-//							if err = rlp.DecodeBytes(coded, &rlpData); nil!= err {
-//								fmt.Println("decode transfered data to []byte error")
-//							}else {
-//								if pType == uint8(gov.Text) {
-//									var text gov.TextProposal
-//									if err = rlp.DecodeBytes(rlpData, &text); err != nil {
-//										fmt.Println("decode to text proposal failed", err)
-//									}else {
-//										fmt.Println("decode to text proposal OK", text)
-//									}
-//								}else if pType == uint8(gov.Version) {
-//									var version gov.VersionProposal
-//									if err = rlp.DecodeBytes(rlpData, &version); err != nil {
-//										fmt.Println("decode to version proposal failed", err)
-//									}else {
-//										fmt.Println("decode to version proposal OK", version)
-//									}
-//								}
-//							}
-//						}
-//					}
-//				}
-//			}
-//		}
-//	})
-//}
-//
-//
-//// Tests the sample inputs from the elliptic curve pairing check EIP 197.
-//func TestPrecompiledGovContract(t *testing.T) {
-//	defer setup(t)()
-//	for i := 0; i < len(govContractCombinedTests); i++ {
-//		testPlatONPrecompiled( i, t)
-//	}
-//}
-=======
 
 import (
 	"fmt"
@@ -478,5 +201,4 @@
 	for i := 0; i < len(govContractCombinedTests); i++ {
 		testPlatONPrecompiled(i, t)
 	}
-}
->>>>>>> 895dba4f
+}