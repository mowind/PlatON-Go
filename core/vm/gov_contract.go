package vm

import (
	"encoding/json"

	"github.com/PlatONnetwork/PlatON-Go/x/xutil"

	"github.com/PlatONnetwork/PlatON-Go/common"
	"github.com/PlatONnetwork/PlatON-Go/common/vm"
	"github.com/PlatONnetwork/PlatON-Go/log"
	"github.com/PlatONnetwork/PlatON-Go/p2p/discover"
	"github.com/PlatONnetwork/PlatON-Go/params"
	"github.com/PlatONnetwork/PlatON-Go/x/gov"
	"github.com/PlatONnetwork/PlatON-Go/x/plugin"
	"github.com/PlatONnetwork/PlatON-Go/x/xcom"
)

const (
	SubmitTextProposalErrorMsg    = "Submit a text proposal error"
	SubmitVersionProposalErrorMsg = "Submit a version proposal error"
	SubmitParamProposalErrorMsg   = "Submit a param proposal error"
	SubmitCancelProposalErrorMsg  = "Submit a cancel proposal error"
	VoteErrorMsg                  = "Vote error"
	DeclareErrorMsg               = "Declare version error"
	GetProposalErrorMsg           = "Find a specified proposal error"
	GetTallyResultErrorMsg        = "Find a specified proposal's tally result error"
	ListProposalErrorMsg          = "List all proposals error"
	GetActiveVersionErrorMsg      = "Get active version error"
	GetProgramVersionErrorMsg     = "Get program version error"
	ListParamErrorMsg             = "List all parameters and values"
)

const (
	SubmitTextEvent        = "2000"
	SubmitVersionEvent     = "2001"
	SubmitParamEvent       = "2002"
	VoteEvent              = "2003"
	DeclareEvent           = "2004"
	SubmitCancelEvent      = "2005"
	GetProposalEvent       = "2100"
	GetResultEvent         = "2101"
	ListProposalEvent      = "2102"
	GetActiveVersionEvent  = "2103"
	GetProgramVersionEvent = "2104"
)

var (
	Delimiter = []byte("")
)

type GovContract struct {
	Plugin   *plugin.GovPlugin
	Contract *Contract
	Evm      *EVM
}

func (gc *GovContract) RequiredGas(input []byte) uint64 {
	return params.GovGas
}

func (gc *GovContract) Run(input []byte) ([]byte, error) {
	return exec_platon_contract(input, gc.FnSigns())
}

func (gc *GovContract) FnSigns() map[uint16]interface{} {
	return map[uint16]interface{}{
		// Set
		2000: gc.submitText,
		2001: gc.submitVersion,
		2003: gc.vote,
		2004: gc.declareVersion,
		2005: gc.submitCancel,

		// Get
		2100: gc.getProposal,
		2101: gc.getTallyResult,
		2102: gc.listProposal,
		2103: gc.getActiveVersion,
		2104: gc.getProgramVersion,
	}
}

func (gc *GovContract) submitText(verifier discover.NodeID, pipID string, endVotingRounds uint64) ([]byte, error) {
	from := gc.Contract.CallerAddress
	blockNumber := gc.Evm.BlockNumber.Uint64()
	blockHash := gc.Evm.BlockHash
	txHash := gc.Evm.StateDB.TxHash()

	endVotingBlock := blockNumber + xutil.ConsensusSize() - blockNumber%xutil.ConsensusSize() + endVotingRounds*xutil.ConsensusSize() - xcom.ElectionDistance()

	log.Debug("Call submitText of GovContract",
		"from", from.Hex(),
		"txHash", txHash,
		"blockNumber", blockNumber,
		"PIPID", pipID,
		"verifierID", verifier.TerminalString(),
		"endVotingRounds", endVotingRounds,
		"endVotingBlock", endVotingBlock)

	if !gc.Contract.UseGas(params.SubmitTextProposalGas) {
		return nil, ErrOutOfGas
	}

	p := gov.TextProposal{
		PIPID:          pipID,
		ProposalType:   gov.Text,
		EndVotingBlock: endVotingBlock,
		SubmitBlock:    blockNumber,
		ProposalID:     txHash,
		Proposer:       verifier,
	}
	err := gc.Plugin.Submit(from, p, blockHash, blockNumber, gc.Evm.StateDB)
	return gc.errHandler("submitText", SubmitTextEvent, err, SubmitTextProposalErrorMsg)
}

func (gc *GovContract) submitVersion(verifier discover.NodeID, pipID string, newVersion uint32, endVotingRounds uint64) ([]byte, error) {
	from := gc.Contract.CallerAddress

	blockNumber := gc.Evm.BlockNumber.Uint64()
	blockHash := gc.Evm.BlockHash
	txHash := gc.Evm.StateDB.TxHash()

	endVotingBlock := blockNumber + xutil.ConsensusSize() - blockNumber%xutil.ConsensusSize() + endVotingRounds*xutil.ConsensusSize() - xcom.ElectionDistance()
	activeBlock := endVotingBlock + xcom.ElectionDistance() + 5*xutil.ConsensusSize() + 1

	log.Debug("Call submitVersion of GovContract",
		"from", from.Hex(),
		"txHash", txHash,
		"blockNumber", blockNumber,
		"PIPID", pipID,
		"verifierID", verifier.TerminalString(),
		"newVersion", newVersion,
		"endVotingRounds", endVotingRounds,
		"endVotingBlock", endVotingBlock,
		"activeBlock", activeBlock)

	if !gc.Contract.UseGas(params.SubmitVersionProposalGas) {
		return nil, ErrOutOfGas
	}

	p := gov.VersionProposal{
		PIPID:          pipID,
		ProposalType:   gov.Version,
		EndVotingBlock: endVotingBlock,
		SubmitBlock:    blockNumber,
		ProposalID:     txHash,
		Proposer:       verifier,
		NewVersion:     newVersion,
		ActiveBlock:    activeBlock,
	}
	err := gc.Plugin.Submit(from, p, blockHash, blockNumber, gc.Evm.StateDB)
	return gc.errHandler("submitVersion", SubmitVersionEvent, err, SubmitVersionProposalErrorMsg)
}

func (gc *GovContract) submitCancel(verifier discover.NodeID, pipID string, endVotingRounds uint64, tobeCanceledProposalID common.Hash) ([]byte, error) {
	from := gc.Contract.CallerAddress

	blockNumber := gc.Evm.BlockNumber.Uint64()
	blockHash := gc.Evm.BlockHash
	txHash := gc.Evm.StateDB.TxHash()

	endVotingBlock := blockNumber + xutil.ConsensusSize() - blockNumber%xutil.ConsensusSize() + endVotingRounds*xutil.ConsensusSize() - xcom.ElectionDistance()

	log.Debug("Call submitCancel of GovContract",
		"from", from.Hex(),
		"txHash", txHash,
		"blockNumber", blockNumber,
		"PIPID", pipID,
		"verifierID", verifier.TerminalString(),
		"endVotingRounds", endVotingRounds,
		"endVotingBlock", endVotingBlock,
		"tobeCanceled", tobeCanceledProposalID)

	if !gc.Contract.UseGas(params.SubmitCancelProposalGas) {
		return nil, ErrOutOfGas
	}

<<<<<<< HEAD
	txHash := gc.Evm.StateDB.TxHash()
	if txHash == common.ZeroHash {
		log.Warn("Call submitParam current txHash is empty!!")
		return nil, nil
	}

	p := gov.ParamProposal{
		//GithubID:       githubID,
		//Topic:          topic,
		//Desc:           desc,
		Url:            url,
		ProposalType:   gov.Param,
=======
	p := gov.CancelProposal{
		PIPID:          pipID,
		ProposalType:   gov.Cancel,
>>>>>>> 8d984815
		EndVotingBlock: endVotingBlock,
		SubmitBlock:    blockNumber,
		ProposalID:     txHash,
		Proposer:       verifier,
		TobeCanceled:   tobeCanceledProposalID,
	}
	err := gc.Plugin.Submit(from, p, blockHash, blockNumber, gc.Evm.StateDB)
	return gc.errHandler("submitCancel", SubmitCancelEvent, err, SubmitCancelProposalErrorMsg)
}

func (gc *GovContract) vote(verifier discover.NodeID, proposalID common.Hash, op uint8, programVersion uint32, programVersionSign common.VersionSign) ([]byte, error) {
	from := gc.Contract.CallerAddress
	blockNumber := gc.Evm.BlockNumber.Uint64()
	blockHash := gc.Evm.BlockHash
	txHash := gc.Evm.StateDB.TxHash()

	log.Debug("Call vote of GovContract",
		"from", from.Hex(),
		"txHash", txHash,
		"blockNumber", blockNumber,
		"verifierID", verifier.TerminalString(),
		"option", op,
		"programVersion", programVersion,
		"programVersionSign", programVersionSign)

	if !gc.Contract.UseGas(params.VoteGas) {
		return nil, ErrOutOfGas
	}

	txHash := gc.Evm.StateDB.TxHash()
	if txHash == common.ZeroHash {
		log.Warn("Call vote current txHash is empty!!")
		return nil, nil
	}

	option := gov.ParseVoteOption(op)

	v := gov.Vote{}
	v.ProposalID = proposalID
	v.VoteNodeID = verifier
	v.VoteOption = option

	err := gc.Plugin.Vote(from, v, blockHash, blockNumber, programVersion, programVersionSign, gc.Evm.StateDB)

	return gc.errHandler("vote", VoteEvent, err, VoteErrorMsg)
}

func (gc *GovContract) declareVersion(activeNode discover.NodeID, programVersion uint32, programVersionSign common.VersionSign) ([]byte, error) {
	from := gc.Contract.CallerAddress
	blockNumber := gc.Evm.BlockNumber.Uint64()
	blockHash := gc.Evm.BlockHash
	txHash := gc.Evm.StateDB.TxHash()
	log.Debug("Call declareVersion of GovContract",
		"from", from.Hex(),
		"txHash", txHash,
		"blockNumber", blockNumber,
		"activeNode", activeNode.TerminalString(),
		"programVersion", programVersion)

	if !gc.Contract.UseGas(params.DeclareVersionGas) {
		return nil, ErrOutOfGas
	}

<<<<<<< HEAD
	txHash := gc.Evm.StateDB.TxHash()
	if txHash == common.ZeroHash {
		log.Warn("Call declareVersion current txHash is empty!!")
		return nil, nil
	}

	err := gc.Plugin.DeclareVersion(from, activeNode, programVersion, programVersionSign, gc.Evm.BlockHash, gc.Evm.BlockNumber.Uint64(), gc.Evm.StateDB)
=======
	err := gc.Plugin.DeclareVersion(from, activeNode, programVersion, programVersionSign, blockHash, blockNumber, gc.Evm.StateDB)
>>>>>>> 8d984815

	return gc.errHandler("declareVersion", DeclareEvent, err, DeclareErrorMsg)
}

func (gc *GovContract) getProposal(proposalID common.Hash) ([]byte, error) {
	from := gc.Contract.CallerAddress
	blockNumber := gc.Evm.BlockNumber.Uint64()
	//blockHash := gc.Evm.BlockHash
	txHash := gc.Evm.StateDB.TxHash()
	log.Debug("Call getProposal of GovContract",
		"from", from.Hex(),
		"txHash", txHash,
		"blockNumber", blockNumber,
		"proposalID", proposalID)

	proposal, err := gc.Plugin.GetProposal(proposalID, gc.Evm.StateDB)

	return gc.returnHandler("getProposal", proposal, err, GetProposalErrorMsg)
}

func (gc *GovContract) getTallyResult(proposalID common.Hash) ([]byte, error) {
	from := gc.Contract.CallerAddress
	blockNumber := gc.Evm.BlockNumber.Uint64()
	//blockHash := gc.Evm.BlockHash
	txHash := gc.Evm.StateDB.TxHash()
	log.Debug("Call getTallyResult of GovContract",
		"from", from.Hex(),
		"txHash", txHash,
		"blockNumber", blockNumber,
		"proposalID", proposalID)

	rallyResult, err := gc.Plugin.GetTallyResult(proposalID, gc.Evm.StateDB)

	return gc.returnHandler("getTallyResult", rallyResult, err, GetTallyResultErrorMsg)
}

func (gc *GovContract) listProposal() ([]byte, error) {
	from := gc.Contract.CallerAddress
	blockNumber := gc.Evm.BlockNumber.Uint64()
	//blockHash := gc.Evm.BlockHash
	txHash := gc.Evm.StateDB.TxHash()
	log.Debug("Call listProposal of GovContract",
		"from", from.Hex(),
		"txHash", txHash,
		"blockNumber", blockNumber)

	proposalList, err := gc.Plugin.ListProposal(gc.Evm.BlockHash, gc.Evm.StateDB)

	return gc.returnHandler("listProposal", proposalList, err, ListProposalErrorMsg)
}

func (gc *GovContract) getActiveVersion() ([]byte, error) {
	from := gc.Contract.CallerAddress
	blockNumber := gc.Evm.BlockNumber.Uint64()
	//blockHash := gc.Evm.BlockHash
	txHash := gc.Evm.StateDB.TxHash()
	log.Debug("Call getActiveVersion of GovContract",
		"from", from.Hex(),
		"txHash", txHash,
		"blockNumber", blockNumber)

	activeVersion := gc.Plugin.GetCurrentActiveVersion(gc.Evm.StateDB)

	return gc.returnHandler("getActiveVersion", activeVersion, nil, GetActiveVersionErrorMsg)
}

func (gc *GovContract) getProgramVersion() ([]byte, error) {
	from := gc.Contract.CallerAddress
	blockNumber := gc.Evm.BlockNumber.Uint64()
	//blockHash := gc.Evm.BlockHash
	txHash := gc.Evm.StateDB.TxHash()
	log.Debug("Call getProgramVersion of GovContract",
		"from", from.Hex(),
		"txHash", txHash,
		"blockNumber", blockNumber)

	versionValue, err := gc.Plugin.GetProgramVersion()

	return gc.returnHandler("getProgramVersion", versionValue, err, GetProgramVersionErrorMsg)
}

func (gc *GovContract) errHandler(funcName string, event string, err error, errorMsg string) ([]byte, error) {
	if err != nil {
		if _, ok := err.(*common.BizError); ok {
			res := xcom.Result{false, "", errorMsg + ":" + err.Error()}
			resultBytes, _ := json.Marshal(res)
			xcom.AddInfo(gc.Evm.StateDB, gc.Evm.BlockNumber.Uint64(), vm.GovContractAddr, event, string(resultBytes), funcName, gc.Evm.StateDB.TxHash())
			return resultBytes, nil
		} else {
			log.Error("Process GovContract failed.", "method", funcName, "blockNumber", gc.Evm.BlockNumber.Uint64(), "txHash", gc.Evm.StateDB.TxHash(), "err", err)
			return nil, err
		}
	}
	log.Debug("Process GovContract success.", "method", funcName, "blockNumber", gc.Evm.BlockNumber.Uint64(), "txHash", gc.Evm.StateDB.TxHash())
	res := xcom.Result{true, "", ""}
	resultBytes, _ := json.Marshal(res)
	xcom.AddInfo(gc.Evm.StateDB, gc.Evm.BlockNumber.Uint64(), vm.GovContractAddr, event, string(resultBytes), funcName, gc.Evm.StateDB.TxHash())
	return resultBytes, nil
}

func (gc *GovContract) returnHandler(funcName string, resultValue interface{}, err error, errorMsg string) ([]byte, error) {
	if nil != err {
		log.Error("Process GovContract failed", "method", funcName, "blockNumber", gc.Evm.BlockNumber.Uint64(), "txHash", gc.Evm.StateDB.TxHash(), "err", err)
		res := xcom.Result{false, "", errorMsg + ":" + err.Error()}
		resultBytes, _ := json.Marshal(res)
		return resultBytes, nil
	}
	jsonByte, err := json.Marshal(resultValue)
	if nil != err {
		log.Debug("Process GovContract failed", "method", funcName, "blockNumber", gc.Evm.BlockNumber.Uint64(), "txHash", gc.Evm.StateDB.TxHash(), "err", err)
		res := xcom.Result{false, "", err.Error()}
		resultBytes, _ := json.Marshal(res)
		return resultBytes, nil
	}
	log.Debug("Process GovContract success", "method", funcName, "blockNumber", gc.Evm.BlockNumber.Uint64(), "txHash", "returnValue", string(jsonByte))
	res := xcom.Result{true, string(jsonByte), ""}
	resultBytes, _ := json.Marshal(res)
	return resultBytes, nil
}

/*func rlpEncodeProposalList(proposals []gov.Proposal) []byte{
	if len(proposals) == 0 {
		return nil
	}
	var data []byte
	for _, p := range proposals {
		eachData := rlpEncodeProposal(p)
		data = bytes.Join([][]byte{data, eachData}, Delimiter)
	}
	return data
}*/

/*func rlpEncodeProposalList(proposals []gov.Proposal) [][]byte {
	if len(proposals) == 0 {
		return nil
	}
	var data [][]byte
	for _, p := range proposals {
		eachData := rlpEncodeProposal(p)
		data = append(data, eachData)
	}
	return data
}

func rlpEncodeProposal(proposal gov.Proposal) []byte {
	if proposal == nil {
		return nil
	}

	var data []byte
	if proposal.GetProposalType() == gov.Text {
		txt, _ := proposal.(gov.TextProposal)
		encode := common.MustRlpEncode(txt)

		data = []byte{byte(gov.Text)}
		data = bytes.Join([][]byte{data, encode}, Delimiter)
	} else if proposal.GetProposalType() == gov.Version {
		version, _ := proposal.(gov.VersionProposal)
		encode := common.MustRlpEncode(version)

		data = []byte{byte(gov.Version)}
		data = bytes.Join([][]byte{data, encode}, Delimiter)
	}
	return data
}*/<|MERGE_RESOLUTION|>--- conflicted
+++ resolved
@@ -97,6 +97,11 @@
 		"endVotingRounds", endVotingRounds,
 		"endVotingBlock", endVotingBlock)
 
+	if txHash == common.ZeroHash {
+		log.Warn("current txHash is empty!!")
+		return nil, nil
+	}
+
 	if !gc.Contract.UseGas(params.SubmitTextProposalGas) {
 		return nil, ErrOutOfGas
 	}
@@ -133,6 +138,11 @@
 		"endVotingRounds", endVotingRounds,
 		"endVotingBlock", endVotingBlock,
 		"activeBlock", activeBlock)
+
+	if txHash == common.ZeroHash {
+		log.Warn("current txHash is empty!!")
+		return nil, nil
+	}
 
 	if !gc.Contract.UseGas(params.SubmitVersionProposalGas) {
 		return nil, ErrOutOfGas
@@ -171,28 +181,18 @@
 		"endVotingBlock", endVotingBlock,
 		"tobeCanceled", tobeCanceledProposalID)
 
+	if txHash == common.ZeroHash {
+		log.Warn("current txHash is empty!!")
+		return nil, nil
+	}
+
 	if !gc.Contract.UseGas(params.SubmitCancelProposalGas) {
 		return nil, ErrOutOfGas
 	}
 
-<<<<<<< HEAD
-	txHash := gc.Evm.StateDB.TxHash()
-	if txHash == common.ZeroHash {
-		log.Warn("Call submitParam current txHash is empty!!")
-		return nil, nil
-	}
-
-	p := gov.ParamProposal{
-		//GithubID:       githubID,
-		//Topic:          topic,
-		//Desc:           desc,
-		Url:            url,
-		ProposalType:   gov.Param,
-=======
 	p := gov.CancelProposal{
 		PIPID:          pipID,
 		ProposalType:   gov.Cancel,
->>>>>>> 8d984815
 		EndVotingBlock: endVotingBlock,
 		SubmitBlock:    blockNumber,
 		ProposalID:     txHash,
@@ -218,14 +218,13 @@
 		"programVersion", programVersion,
 		"programVersionSign", programVersionSign)
 
+	if txHash == common.ZeroHash {
+		log.Warn("current txHash is empty!!")
+		return nil, nil
+	}
+
 	if !gc.Contract.UseGas(params.VoteGas) {
 		return nil, ErrOutOfGas
-	}
-
-	txHash := gc.Evm.StateDB.TxHash()
-	if txHash == common.ZeroHash {
-		log.Warn("Call vote current txHash is empty!!")
-		return nil, nil
 	}
 
 	option := gov.ParseVoteOption(op)
@@ -252,21 +251,16 @@
 		"activeNode", activeNode.TerminalString(),
 		"programVersion", programVersion)
 
+	if txHash == common.ZeroHash {
+		log.Warn("current txHash is empty!!")
+		return nil, nil
+	}
+
 	if !gc.Contract.UseGas(params.DeclareVersionGas) {
 		return nil, ErrOutOfGas
 	}
 
-<<<<<<< HEAD
-	txHash := gc.Evm.StateDB.TxHash()
-	if txHash == common.ZeroHash {
-		log.Warn("Call declareVersion current txHash is empty!!")
-		return nil, nil
-	}
-
-	err := gc.Plugin.DeclareVersion(from, activeNode, programVersion, programVersionSign, gc.Evm.BlockHash, gc.Evm.BlockNumber.Uint64(), gc.Evm.StateDB)
-=======
 	err := gc.Plugin.DeclareVersion(from, activeNode, programVersion, programVersionSign, blockHash, blockNumber, gc.Evm.StateDB)
->>>>>>> 8d984815
 
 	return gc.errHandler("declareVersion", DeclareEvent, err, DeclareErrorMsg)
 }
@@ -353,14 +347,15 @@
 		if _, ok := err.(*common.BizError); ok {
 			res := xcom.Result{false, "", errorMsg + ":" + err.Error()}
 			resultBytes, _ := json.Marshal(res)
-			xcom.AddInfo(gc.Evm.StateDB, gc.Evm.BlockNumber.Uint64(), vm.GovContractAddr, event, string(resultBytes), funcName, gc.Evm.StateDB.TxHash())
+			xcom.AddLog(gc.Evm.StateDB, gc.Evm.BlockNumber.Uint64(), vm.GovContractAddr, event, string(resultBytes))
+			log.Warn("Execute GovContract failed.(Business error)", "method", funcName, "blockNumber", gc.Evm.BlockNumber.Uint64(), "txHash", gc.Evm.StateDB.TxHash(), "result", string(resultBytes))
 			return resultBytes, nil
 		} else {
-			log.Error("Process GovContract failed.", "method", funcName, "blockNumber", gc.Evm.BlockNumber.Uint64(), "txHash", gc.Evm.StateDB.TxHash(), "err", err)
+			log.Error("Execute GovContract failed.(System error)", "method", funcName, "blockNumber", gc.Evm.BlockNumber.Uint64(), "txHash", gc.Evm.StateDB.TxHash(), "err", err)
 			return nil, err
 		}
 	}
-	log.Debug("Process GovContract success.", "method", funcName, "blockNumber", gc.Evm.BlockNumber.Uint64(), "txHash", gc.Evm.StateDB.TxHash())
+	log.Debug("Execute GovContract success.", "method", funcName, "blockNumber", gc.Evm.BlockNumber.Uint64(), "txHash", gc.Evm.StateDB.TxHash())
 	res := xcom.Result{true, "", ""}
 	resultBytes, _ := json.Marshal(res)
 	xcom.AddInfo(gc.Evm.StateDB, gc.Evm.BlockNumber.Uint64(), vm.GovContractAddr, event, string(resultBytes), funcName, gc.Evm.StateDB.TxHash())
@@ -369,19 +364,19 @@
 
 func (gc *GovContract) returnHandler(funcName string, resultValue interface{}, err error, errorMsg string) ([]byte, error) {
 	if nil != err {
-		log.Error("Process GovContract failed", "method", funcName, "blockNumber", gc.Evm.BlockNumber.Uint64(), "txHash", gc.Evm.StateDB.TxHash(), "err", err)
+		log.Error("Call GovContract failed", "method", funcName, "blockNumber", gc.Evm.BlockNumber.Uint64(), "txHash", gc.Evm.StateDB.TxHash(), "err", err)
 		res := xcom.Result{false, "", errorMsg + ":" + err.Error()}
 		resultBytes, _ := json.Marshal(res)
 		return resultBytes, nil
 	}
 	jsonByte, err := json.Marshal(resultValue)
 	if nil != err {
-		log.Debug("Process GovContract failed", "method", funcName, "blockNumber", gc.Evm.BlockNumber.Uint64(), "txHash", gc.Evm.StateDB.TxHash(), "err", err)
+		log.Debug("Call GovContract failed", "method", funcName, "blockNumber", gc.Evm.BlockNumber.Uint64(), "txHash", gc.Evm.StateDB.TxHash(), "err", err)
 		res := xcom.Result{false, "", err.Error()}
 		resultBytes, _ := json.Marshal(res)
 		return resultBytes, nil
 	}
-	log.Debug("Process GovContract success", "method", funcName, "blockNumber", gc.Evm.BlockNumber.Uint64(), "txHash", "returnValue", string(jsonByte))
+	log.Debug("Call GovContract success", "method", funcName, "blockNumber", gc.Evm.BlockNumber.Uint64(), "txHash", "returnValue", string(jsonByte))
 	res := xcom.Result{true, string(jsonByte), ""}
 	resultBytes, _ := json.Marshal(res)
 	return resultBytes, nil
