package snapshotdb

import (
	"bytes"
	"fmt"
	"math/big"
	"math/rand"
	"sort"
	"testing"
	"time"

	"github.com/PlatONnetwork/PlatON-Go/core/types"

	"github.com/PlatONnetwork/PlatON-Go/common"
)

//
//func TestSnapshotDB(t *testing.T) {
//	Instance()
//	basedb := dbInstance.baseDB
//	kvs0 := generatekvWithPrefix(20000, "aaaa")
//	batch := new(leveldb.Batch)
//	for _, kv := range kvs0 {
//		batch.Put(kv.key, kv.value)
//	}
//	if err := basedb.Write(batch, nil); err != nil {
//		t.Error(err)
//	}
//
//	snapshot, err := basedb.GetSnapshot()
//	if err != nil {
//		t.Error(err)
//	}
//
//	go func() {
//		kvs1 := generatekvWithPrefix(20000, "bbb")
//		batch := new(leveldb.Batch)
//		for _, kv := range kvs1 {
//			batch.Put(kv.key, kv.value)
//		}
//		if err := basedb.Write(batch, nil); err != nil {
//			t.Error(err)
//		}
//	}()
//	go func() {
//		kvs2 := generatekvWithPrefix(20000, "aaaa")
//		batch := new(leveldb.Batch)
//		for _, kv := range kvs2 {
//			batch.Put(kv.key, kv.value)
//		}
//		if err := basedb.Write(batch, nil); err != nil {
//			t.Error(err)
//		}
//	}()
//	go func() {
//		kvs3 := generatekvWithPrefix(20000, "ccccc")
//		batch := new(leveldb.Batch)
//		for _, kv := range kvs3 {
//			batch.Put(kv.key, kv.value)
//		}
//		if err := basedb.Write(batch, nil); err != nil {
//			t.Error(err)
//		}
//	}()
//
//	for i := 0; i < 10; i++ {
//		go func() {
//			kvs4 := generatekvWithPrefix(1000, "bbb")
//			batch := new(leveldb.Batch)
//			for _, kv := range kvs4 {
//				batch.Put(kv.key, kv.value)
//			}
//			if err := basedb.Write(batch, nil); err != nil {
//				t.Error(err)
//			}
//		}()
//	}
//	time.Sleep(2 * time.Second)
//
//	itr := snapshot.NewIterator(nil, nil)
//	var i int
//	for itr.Next() {
//		if bytes.Compare(itr.Key(), kvs0[i].key) != 0 {
//			t.Error("key not same")
//		}
//		if bytes.Compare(itr.Value(), kvs0[i].value) != 0 {
//			t.Error("val not same")
//		}
//		i++
//	}
//	if i != 20000 {
//		t.Error("num not  same", i)
//	}
//}

func TestRecover(t *testing.T) {
<<<<<<< HEAD
	os.RemoveAll(dbpath)
	if err := initDB(); err != nil {
		t.Error(err)
		return
	}
	defer dbInstance.Clear()
	var (
		recognizedHash                                       = generateHash("recognizedHash")
		parenthash                                           common.Hash
		baseDBArr, commitArr, recognizedArr, unrecognizedArr []kv
		base, high                                           int64
		commit, recognized, unrecognized                     *blockData
	)
	{
		commitHash := recognizedHash
		var str string
		for i := 0; i < 4; i++ {
			str += "a"
			baseDBArr = append(baseDBArr, kv{key: []byte(str), value: []byte(str)})
		}
		baseDBArr = append(baseDBArr, kv{key: []byte("d"), value: []byte("d")})
		if err := newBlockBaseDB(big.NewInt(1), parenthash, commitHash, baseDBArr); err != nil {
			t.Error(err)
			return
		}
		parenthash = commitHash
	}
	{
		commitHash := generateHash("recognizedHash3")
		str := "a"
		for i := 0; i < 4; i++ {
			str += "c"
			commitArr = append(commitArr, kv{key: []byte(str), value: []byte(str)})
		}
		commitArr = append(commitArr, kv{key: []byte("ddd"), value: []byte("ddd")})
		if err := newBlockCommited(big.NewInt(2), parenthash, commitHash, commitArr); err != nil {
			t.Error(err)
			return
		}
		commit = dbInstance.committed[0]
		parenthash = commitHash
	}
	{
		commitHash := generateHash("recognizedHash4")
		str := "a"
		for i := 0; i < 4; i++ {
			str += "e"
			recognizedArr = append(recognizedArr, kv{key: []byte(str), value: []byte(str)})
		}
		recognizedArr = append(recognizedArr, kv{key: []byte("ee"), value: []byte("ee")})

		if err := newBlockRecognizedDirect(big.NewInt(3), parenthash, commitHash, recognizedArr); err != nil {
			t.Error(err)
			return
		}

		rg, ok := dbInstance.unCommit.blocks[generateHash("recognizedHash4")]
		if !ok {
			t.Error("not found recognizedHash4")
		}
		recognized = rg
		parenthash = commitHash
	}
	{
		str := "a"
		for i := 0; i < 4; i++ {
			str += "f"
			unrecognizedArr = append(unrecognizedArr, kv{key: []byte(str), value: []byte(str)})
		}
		unrecognizedArr = append(unrecognizedArr, kv{key: []byte("ff"), value: []byte("ff")})

		if err := newBlockUnRecognized(big.NewInt(4), parenthash, unrecognizedArr); err != nil {
			t.Error(err)
			return
		}
		unrecognized = dbInstance.unCommit.blocks[dbInstance.getUnRecognizedHash()]
	}
	base = dbInstance.current.BaseNum.Int64()
	high = dbInstance.current.HighestNum.Int64()
	if err := dbInstance.Close(); err != nil {
		t.Error(err)
	}
	dbInstance = nil
	s, err := openFile(dbpath, false)
	if err != nil {
		t.Error(err)
		return
	}
	fds, err := s.List(TypeCurrent)
	if err != nil {
		t.Error(err)
		return
	}
	if len(fds) > 0 {
		db := new(snapshotDB)
		if err := db.recover(s); err != nil {
			t.Error(err)
			return
		}
		dbInstance = db
		defer dbInstance.Clear()
	}

	if dbInstance.path != dbpath {
		t.Error("path is wrong", dbInstance.path, dbpath)
		return
	}
	if dbInstance.current.BaseNum.Int64() != base {
		t.Error("BaseNum is wrong", dbInstance.current.BaseNum.Int64(), base)
		return
	}
	if dbInstance.current.HighestNum.Int64() != high {
		t.Error("HighestNum is wrong", dbInstance.current.HighestNum.Int64(), high)
		return
	}
	if dbInstance.current.path != getCurrentPath(dbpath) {
		t.Error("current path is wrong", dbInstance.current.path, getCurrentPath(dbpath))
		return
	}
	for _, value := range baseDBArr {
		v, err := dbInstance.baseDB.Get(value.key, nil)
		if err != nil {
			t.Error("should be nil", err)
			return
		}
		if bytes.Compare(v, value.value) != 0 {
			t.Error("should be equal", v, []byte(value.value))
			return
		}
	}
	oldarr := []*blockData{
		unrecognized,
		recognized,
		commit,
	}
	rg, ok := dbInstance.unCommit.blocks[generateHash("recognizedHash4")]
	if ok {
		t.Error("recognizedHash4 should not found")
	}
	rg2 := rg
	newarr := []*blockData{
		dbInstance.unCommit.blocks[dbInstance.getUnRecognizedHash()],
		rg2,
		dbInstance.committed[0],
	}

	for i := 0; i < 3; i++ {
		if i == 0 || i == 1 {
			if newarr[i] != nil {
				t.Error("unRecognized  must nil")
				return
			}
		} else {
			if oldarr[i].BlockHash != newarr[i].BlockHash {
				t.Error("block hash must compare", i, oldarr[i].BlockHash.String(), newarr[i].BlockHash.String())
				return
			}

			if oldarr[i].ParentHash != newarr[i].ParentHash {
				t.Error("ParentHash  must compare", i)
				return
			}
			if oldarr[i].kvHash != newarr[i].kvHash {
				t.Error("kvHash  must compare", i)
				return
			}
			if oldarr[i].readOnly != newarr[i].readOnly {
				t.Error("readOnly  must compare", i, oldarr[i].readOnly, newarr[i].readOnly)
				return
			}
			itr := oldarr[i].data.NewIterator(nil)
			for itr.Next() {
				v, err := newarr[i].data.Get(itr.Key())
				if err != nil {
					t.Error(err)
					return
				}
				if bytes.Compare(v, itr.Value()) != 0 {
					t.Error("kv  must compare", i)
					return
				}
			}
		}

	}

	if err := dbInstance.Put(common.ZeroHash, []byte("dddd"), []byte("dddd")); err == nil {
		t.Error("should not put")
	}
	if err := dbInstance.Flush(generateHash("flush"), big.NewInt(4)); err == nil {
		t.Error("should not flush")
	}
	if err := dbInstance.Commit(generateHash("recognizedHash4")); err == nil {
		t.Error("should not commit")
	}
	if err := dbInstance.Compaction(); err != nil {
		t.Error(err)
	}
=======
	//os.RemoveAll(dbpath)
	//if err := initDB(); err != nil {
	//	t.Error(err)
	//	return
	//}
	//defer dbInstance.Clear()
	//var (
	//	recognizedHash                                       = generateHash("recognizedHash")
	//	parenthash                                           common.Hash
	//	baseDBArr, commitArr, recognizedArr, unrecognizedArr []kv
	//	base, high                                           int64
	//	commit, recognized, unrecognized                     *blockData
	//)
	//{
	//	commitHash := recognizedHash
	//	var str string
	//	for i := 0; i < 4; i++ {
	//		str += "a"
	//		baseDBArr = append(baseDBArr, kv{key: []byte(str), value: []byte(str)})
	//	}
	//	baseDBArr = append(baseDBArr, kv{key: []byte("d"), value: []byte("d")})
	//	if err := newBlockBaseDB(big.NewInt(1), parenthash, commitHash, baseDBArr); err != nil {
	//		t.Error(err)
	//		return
	//	}
	//	parenthash = commitHash
	//}
	//{
	//	commitHash := generateHash("recognizedHash3")
	//	str := "a"
	//	for i := 0; i < 4; i++ {
	//		str += "c"
	//		commitArr = append(commitArr, kv{key: []byte(str), value: []byte(str)})
	//	}
	//	commitArr = append(commitArr, kv{key: []byte("ddd"), value: []byte("ddd")})
	//	if err := newBlockCommited(big.NewInt(2), parenthash, commitHash, commitArr); err != nil {
	//		t.Error(err)
	//		return
	//	}
	//	commit = dbInstance.committed[0]
	//	parenthash = commitHash
	//}
	//{
	//	commitHash := generateHash("recognizedHash4")
	//	str := "a"
	//	for i := 0; i < 4; i++ {
	//		str += "e"
	//		recognizedArr = append(recognizedArr, kv{key: []byte(str), value: []byte(str)})
	//	}
	//	recognizedArr = append(recognizedArr, kv{key: []byte("ee"), value: []byte("ee")})
	//
	//	if err := newBlockRecognizedDirect(big.NewInt(3), parenthash, commitHash, recognizedArr); err != nil {
	//		t.Error(err)
	//		return
	//	}
	//
	//	rg, ok := dbInstance.unCommit.blocks[generateHash("recognizedHash4")]
	//	if !ok {
	//		t.Error("not found recognizedHash4")
	//	}
	//	recognized = rg
	//	parenthash = commitHash
	//}
	//{
	//	str := "a"
	//	for i := 0; i < 4; i++ {
	//		str += "f"
	//		unrecognizedArr = append(unrecognizedArr, kv{key: []byte(str), value: []byte(str)})
	//	}
	//	unrecognizedArr = append(unrecognizedArr, kv{key: []byte("ff"), value: []byte("ff")})
	//
	//	if err := newBlockUnRecognized(big.NewInt(4), parenthash, unrecognizedArr); err != nil {
	//		t.Error(err)
	//		return
	//	}
	//	unrecognized = dbInstance.unCommit.blocks[dbInstance.getUnRecognizedHash()]
	//}
	//base = dbInstance.current.BaseNum.Int64()
	//high = dbInstance.current.HighestNum.Int64()
	//if err := dbInstance.Close(); err != nil {
	//	t.Error(err)
	//}
	//dbInstance = nil
	//s, err := openFile(dbpath, false)
	//if err != nil {
	//	t.Error(err)
	//	return
	//}
	//fds, err := s.List(TypeCurrent)
	//if err != nil {
	//	t.Error(err)
	//	return
	//}
	//if len(fds) > 0 {
	//	db := new(snapshotDB)
	//	if err := db.recover(s); err != nil {
	//		t.Error(err)
	//		return
	//	}
	//	dbInstance = db
	//	defer dbInstance.Clear()
	//}
	//
	//if dbInstance.path != dbpath {
	//	t.Error("path is wrong", dbInstance.path, dbpath)
	//	return
	//}
	//if dbInstance.current.BaseNum.Int64() != base {
	//	t.Error("BaseNum is wrong", dbInstance.current.BaseNum.Int64(), base)
	//	return
	//}
	//if dbInstance.current.HighestNum.Int64() != high {
	//	t.Error("HighestNum is wrong", dbInstance.current.HighestNum.Int64(), high)
	//	return
	//}
	//if dbInstance.current.path != getCurrentPath(dbpath) {
	//	t.Error("current path is wrong", dbInstance.current.path, getCurrentPath(dbpath))
	//	return
	//}
	//for _, value := range baseDBArr {
	//	v, err := dbInstance.baseDB.Get(value.key, nil)
	//	if err != nil {
	//		t.Error("should be nil", err)
	//		return
	//	}
	//	if bytes.Compare(v, value.value) != 0 {
	//		t.Error("should be equal", v, []byte(value.value))
	//		return
	//	}
	//}
	//oldarr := []*blockData{
	//	unrecognized,
	//	recognized,
	//	commit,
	//}
	//rg, ok := dbInstance.unCommit.blocks[generateHash("recognizedHash4")]
	//if !ok {
	//	t.Error("recognizedHash4 not found")
	//}
	//rg2 := rg
	//newarr := []*blockData{
	//	dbInstance.unCommit.blocks[dbInstance.getUnRecognizedHash()],
	//	rg2,
	//	dbInstance.committed[0],
	//}
	//
	//for i := 0; i < 3; i++ {
	//	if i == 0 {
	//		if newarr[i].BlockHash != common.ZeroHash {
	//			t.Error("unRecognized block hash must nil", i, newarr[i].BlockHash, oldarr[i].BlockHash)
	//			return
	//		}
	//	} else {
	//		if oldarr[i].BlockHash != newarr[i].BlockHash {
	//			t.Error("block hash must compare", i, oldarr[i].BlockHash.String(), newarr[i].BlockHash.String())
	//			return
	//		}
	//	}
	//
	//	if oldarr[i].ParentHash != newarr[i].ParentHash {
	//		t.Error("ParentHash  must compare", i)
	//		return
	//	}
	//	if oldarr[i].kvHash != newarr[i].kvHash {
	//		t.Error("kvHash  must compare", i)
	//		return
	//	}
	//	if oldarr[i].readOnly != newarr[i].readOnly {
	//		t.Error("readOnly  must compare", i, oldarr[i].readOnly, newarr[i].readOnly)
	//		return
	//	}
	//	itr := oldarr[i].data.NewIterator(nil)
	//	for itr.Next() {
	//		v, err := newarr[i].data.Get(itr.Key())
	//		if err != nil {
	//			t.Error(err)
	//			return
	//		}
	//		if bytes.Compare(v, itr.Value()) != 0 {
	//			t.Error("kv  must compare", i)
	//			return
	//		}
	//	}
	//}
	//
	//if err := dbInstance.Put(common.ZeroHash, []byte("dddd"), []byte("dddd")); err != nil {
	//	t.Error(err)
	//}
	//if err := dbInstance.Flush(generateHash("flush"), big.NewInt(4)); err != nil {
	//	t.Error(err)
	//}
	//if err := dbInstance.Commit(generateHash("recognizedHash4")); err != nil {
	//	t.Error(err)
	//}
	//if err := dbInstance.Compaction(); err != nil {
	//	t.Error(err)
	//}
>>>>>>> 788527d2
}

func TestRMOldRecognizedBlockData(t *testing.T) {
	//initDB()
	//defer dbInstance.Clear()
	//var (
	//	recognizedHash       = generateHash("recognizedHash")
	//	parenthash           common.Hash
	//	baseDBArr, commitArr []string
	//)
	//{
	//	commitHash := recognizedHash
	//	if err := dbInstance.NewBlock(big.NewInt(1), parenthash, commitHash); err != nil {
	//		t.Error(err)
	//		return
	//	}
	//	var str string
	//	for i := 0; i < 4; i++ {
	//		str += "a"
	//		baseDBArr = append(baseDBArr, str)
	//		if err := dbInstance.Put(commitHash, []byte(str), []byte(str)); err != nil {
	//			t.Error(err)
	//			return
	//		}
	//	}
	//	if err := dbInstance.Put(commitHash, []byte("d"), []byte("d")); err != nil {
	//		t.Error(err)
	//		return
	//	}
	//	if err := dbInstance.Commit(commitHash); err != nil {
	//		t.Error(err)
	//		return
	//	}
	//	parenthash = commitHash
	//	dbInstance.Compaction()
	//}
	//{
	//	commitHash := generateHash("recognizedHash3")
	//	if err := dbInstance.NewBlock(big.NewInt(2), parenthash, commitHash); err != nil {
	//		t.Error(err)
	//	}
	//	str := "a"
	//	for i := 0; i < 4; i++ {
	//		str += "c"
	//		commitArr = append(commitArr, str)
	//		if err := dbInstance.Put(commitHash, []byte(str), []byte(str)); err != nil {
	//			t.Error(err)
	//		}
	//	}
	//	if err := dbInstance.Put(commitHash, []byte("ddd"), []byte("ddd")); err != nil {
	//		t.Error(err)
	//	}
	//	if err := dbInstance.Commit(commitHash); err != nil {
	//		t.Error(err)
	//	}
	//	parenthash = commitHash
	//}
	//{
	//	commitHash := generateHash("recognizedHash4")
	//	if err := dbInstance.NewBlock(big.NewInt(1), parenthash, commitHash); err != nil {
	//		t.Error(err)
	//	}
	//	str := "a"
	//	for i := 0; i < 4; i++ {
	//		str += "c"
	//		commitArr = append(commitArr, str)
	//		if err := dbInstance.Put(commitHash, []byte(str), []byte(str)); err != nil {
	//			t.Error(err)
	//		}
	//	}
	//	if err := dbInstance.Put(commitHash, []byte("ddd"), []byte("ddd")); err != nil {
	//		t.Error(err)
	//	}
	//}
	//{
	//	commitHash := generateHash("recognizedHash5")
	//	if err := dbInstance.NewBlock(big.NewInt(2), parenthash, commitHash); err != nil {
	//		t.Error(err)
	//	}
	//	str := "a"
	//	for i := 0; i < 4; i++ {
	//		str += "c"
	//		commitArr = append(commitArr, str)
	//		if err := dbInstance.Put(commitHash, []byte(str), []byte(str)); err != nil {
	//			t.Error(err)
	//		}
	//	}
	//	if err := dbInstance.Put(commitHash, []byte("ddd"), []byte("ddd")); err != nil {
	//		t.Error(err)
	//	}
	//}
	//if err := dbInstance.rmOldRecognizedBlockData(); err != nil {
	//	t.Error(err)
	//}
	//if len(dbInstance.unCommit.blocks) != 0 {
	//	t.Error("not rm old data")
	//}
}

func randomString2(s string) []byte {
	b := new(bytes.Buffer)
	if s != "" {
		b.Write([]byte(s))
	}
	for i := 0; i < 4; i++ {
		b.WriteByte(' ' + byte(rand.Int()))
	}
	return b.Bytes()
}

func (k kvs) compareWithkvs(s kvs) error {
	if len(k) != len(s) {
		return fmt.Errorf("kv length not compare,want %d have %d", len(k), len(s))
	}
	for i := 0; i < len(k); i++ {
		if bytes.Compare(k[i].key, s[i].key) != 0 {
			return fmt.Errorf("key not compare,want %v have %v", k[i].key, s[i].key)
		}
		if bytes.Compare(k[i].value, s[i].value) != 0 {
			return fmt.Errorf("value not compare,want %v have %v", k[i].value, s[i].value)
		}
	}
	return nil
}

func generatekv(n int) kvs {
	rand.Seed(time.Now().UnixNano())
	kvs := make(kvs, n)
	for i := 0; i < n; i++ {
		kvs[i] = kv{
			key:   randomString2(""),
			value: randomString2(""),
		}
	}
	sort.Sort(kvs)
	return kvs
}

func generatekvWithPrefix(n int, p string) kvs {
	rand.Seed(time.Now().UnixNano())
	kvs := make(kvs, n)
	for i := 0; i < n; i++ {
		kvs[i] = kv{
			key:   randomString2(p),
			value: randomString2(p),
		}
	}
	sort.Sort(kvs)
	return kvs
}

type testchain struct {
	h *types.Header
}

func (c *testchain) CurrentHeader() *types.Header {
	return c.h
}

func (c *testchain) GetHeaderByHash(hash common.Hash) *types.Header {
	return c.h
}

func newBlockBaseDB(blockNumber *big.Int, parentHash common.Hash, hash common.Hash, kvs []kv) error {
	tchain := new(testchain)
	tchain.h = &types.Header{ParentHash: hash, Number: blockNumber}
	blockchain = tchain
	if err := dbInstance.NewBlock(blockNumber, parentHash, hash); err != nil {
		return err
	}
	for _, kv := range kvs {
		if err := dbInstance.Put(hash, kv.key, kv.value); err != nil {
			return err
		}
	}
	if err := dbInstance.Commit(hash); err != nil {
		return err
	}
	return dbInstance.Compaction()
}

func newBlockCommited(blockNumber *big.Int, parentHash common.Hash, hash common.Hash, kvs []kv) error {
	if err := dbInstance.NewBlock(blockNumber, parentHash, hash); err != nil {
		return err
	}
	for _, kv := range kvs {
		if err := dbInstance.Put(hash, kv.key, kv.value); err != nil {
			return err
		}
	}
	if err := dbInstance.Commit(hash); err != nil {
		return err
	}
	return nil
}

func newBlockRecognizedDirect(blockNumber *big.Int, parentHash common.Hash, hash common.Hash, kvs []kv) error {
	if err := dbInstance.NewBlock(blockNumber, parentHash, hash); err != nil {
		return err
	}
	for _, kv := range kvs {
		if err := dbInstance.Put(hash, kv.key, kv.value); err != nil {
			return err
		}
	}
	return nil
}

func newBlockRecognizedByFlush(blockNumber *big.Int, parentHash common.Hash, hash common.Hash, kvs []kv) error {
	if err := newBlockUnRecognized(blockNumber, parentHash, kvs); err != nil {
		return err
	}
	return dbInstance.Flush(hash, blockNumber)
}

func newBlockUnRecognized(blockNumber *big.Int, parentHash common.Hash, kvs []kv) error {
	if err := dbInstance.NewBlock(blockNumber, parentHash, common.ZeroHash); err != nil {
		return err
	}
	for _, kv := range kvs {
		if err := dbInstance.Put(common.ZeroHash, kv.key, kv.value); err != nil {
			return err
		}
	}
	return nil
}

func TestCheckHashChain(t *testing.T) {
	initDB()
	defer dbInstance.Clear()

	//1
	if err := newBlockBaseDB(big.NewInt(1), generateHash(fmt.Sprint(0)), generateHash(fmt.Sprint(1)), generatekv(1)); err != nil {
		t.Error(err)
	}

	//2-11
	for i := 2; i < 11; i++ {
		if err := newBlockCommited(big.NewInt(int64(i)), generateHash(fmt.Sprint(i-1)), generateHash(fmt.Sprint(i)), generatekv(1)); err != nil {
			t.Error(err)
		}
	}
	//12-20
	for i := 11; i < 21; i++ {
		if err := newBlockRecognizedDirect(big.NewInt(int64(i)), generateHash(fmt.Sprint(i-1)), generateHash(fmt.Sprint(i)), generatekv(1)); err != nil {
			t.Error(err)
		}
	}

	if err := newBlockUnRecognized(big.NewInt(int64(21)), generateHash(fmt.Sprint(20)), generatekv(1)); err != nil {
		t.Error(err)
	}
	t.Run("find from recognized", func(t *testing.T) {
		for i := 11; i < 21; i++ {
			location, ok := dbInstance.checkHashChain(generateHash(fmt.Sprint(i)))
			if !ok {
				t.Error("should be ok")
			}
			if location != hashLocationUnCommitted {
				t.Error("should be locate Recognized", location)
			}
		}

	})

	t.Run("find from commit", func(t *testing.T) {
		for i := 2; i < 11; i++ {
			location, ok := dbInstance.checkHashChain(generateHash(fmt.Sprint(i)))
			if !ok {
				t.Error("should be ok")
			}
			if location != hashLocationCommitted {
				t.Error("should be locate Recognized", location)
			}
		}
	})

	t.Run("find from unrecognized", func(t *testing.T) {
		location, ok := dbInstance.checkHashChain(common.ZeroHash)
		if !ok {
			t.Error("should be ok")
		}
		if location != hashLocationUnCommitted {
			t.Error("should be locate Recognized", location)
		}
	})

	t.Run("not found", func(t *testing.T) {
		location, ok := dbInstance.checkHashChain(generateHash(fmt.Sprint(1)))
		if !ok {
			t.Error("should be ok")
		}
		if location != hashLocationNotFound {
			t.Error("should be locate Recognized", location)
		}
	})
}<|MERGE_RESOLUTION|>--- conflicted
+++ resolved
@@ -14,286 +14,7 @@
 	"github.com/PlatONnetwork/PlatON-Go/common"
 )
 
-//
-//func TestSnapshotDB(t *testing.T) {
-//	Instance()
-//	basedb := dbInstance.baseDB
-//	kvs0 := generatekvWithPrefix(20000, "aaaa")
-//	batch := new(leveldb.Batch)
-//	for _, kv := range kvs0 {
-//		batch.Put(kv.key, kv.value)
-//	}
-//	if err := basedb.Write(batch, nil); err != nil {
-//		t.Error(err)
-//	}
-//
-//	snapshot, err := basedb.GetSnapshot()
-//	if err != nil {
-//		t.Error(err)
-//	}
-//
-//	go func() {
-//		kvs1 := generatekvWithPrefix(20000, "bbb")
-//		batch := new(leveldb.Batch)
-//		for _, kv := range kvs1 {
-//			batch.Put(kv.key, kv.value)
-//		}
-//		if err := basedb.Write(batch, nil); err != nil {
-//			t.Error(err)
-//		}
-//	}()
-//	go func() {
-//		kvs2 := generatekvWithPrefix(20000, "aaaa")
-//		batch := new(leveldb.Batch)
-//		for _, kv := range kvs2 {
-//			batch.Put(kv.key, kv.value)
-//		}
-//		if err := basedb.Write(batch, nil); err != nil {
-//			t.Error(err)
-//		}
-//	}()
-//	go func() {
-//		kvs3 := generatekvWithPrefix(20000, "ccccc")
-//		batch := new(leveldb.Batch)
-//		for _, kv := range kvs3 {
-//			batch.Put(kv.key, kv.value)
-//		}
-//		if err := basedb.Write(batch, nil); err != nil {
-//			t.Error(err)
-//		}
-//	}()
-//
-//	for i := 0; i < 10; i++ {
-//		go func() {
-//			kvs4 := generatekvWithPrefix(1000, "bbb")
-//			batch := new(leveldb.Batch)
-//			for _, kv := range kvs4 {
-//				batch.Put(kv.key, kv.value)
-//			}
-//			if err := basedb.Write(batch, nil); err != nil {
-//				t.Error(err)
-//			}
-//		}()
-//	}
-//	time.Sleep(2 * time.Second)
-//
-//	itr := snapshot.NewIterator(nil, nil)
-//	var i int
-//	for itr.Next() {
-//		if bytes.Compare(itr.Key(), kvs0[i].key) != 0 {
-//			t.Error("key not same")
-//		}
-//		if bytes.Compare(itr.Value(), kvs0[i].value) != 0 {
-//			t.Error("val not same")
-//		}
-//		i++
-//	}
-//	if i != 20000 {
-//		t.Error("num not  same", i)
-//	}
-//}
-
 func TestRecover(t *testing.T) {
-<<<<<<< HEAD
-	os.RemoveAll(dbpath)
-	if err := initDB(); err != nil {
-		t.Error(err)
-		return
-	}
-	defer dbInstance.Clear()
-	var (
-		recognizedHash                                       = generateHash("recognizedHash")
-		parenthash                                           common.Hash
-		baseDBArr, commitArr, recognizedArr, unrecognizedArr []kv
-		base, high                                           int64
-		commit, recognized, unrecognized                     *blockData
-	)
-	{
-		commitHash := recognizedHash
-		var str string
-		for i := 0; i < 4; i++ {
-			str += "a"
-			baseDBArr = append(baseDBArr, kv{key: []byte(str), value: []byte(str)})
-		}
-		baseDBArr = append(baseDBArr, kv{key: []byte("d"), value: []byte("d")})
-		if err := newBlockBaseDB(big.NewInt(1), parenthash, commitHash, baseDBArr); err != nil {
-			t.Error(err)
-			return
-		}
-		parenthash = commitHash
-	}
-	{
-		commitHash := generateHash("recognizedHash3")
-		str := "a"
-		for i := 0; i < 4; i++ {
-			str += "c"
-			commitArr = append(commitArr, kv{key: []byte(str), value: []byte(str)})
-		}
-		commitArr = append(commitArr, kv{key: []byte("ddd"), value: []byte("ddd")})
-		if err := newBlockCommited(big.NewInt(2), parenthash, commitHash, commitArr); err != nil {
-			t.Error(err)
-			return
-		}
-		commit = dbInstance.committed[0]
-		parenthash = commitHash
-	}
-	{
-		commitHash := generateHash("recognizedHash4")
-		str := "a"
-		for i := 0; i < 4; i++ {
-			str += "e"
-			recognizedArr = append(recognizedArr, kv{key: []byte(str), value: []byte(str)})
-		}
-		recognizedArr = append(recognizedArr, kv{key: []byte("ee"), value: []byte("ee")})
-
-		if err := newBlockRecognizedDirect(big.NewInt(3), parenthash, commitHash, recognizedArr); err != nil {
-			t.Error(err)
-			return
-		}
-
-		rg, ok := dbInstance.unCommit.blocks[generateHash("recognizedHash4")]
-		if !ok {
-			t.Error("not found recognizedHash4")
-		}
-		recognized = rg
-		parenthash = commitHash
-	}
-	{
-		str := "a"
-		for i := 0; i < 4; i++ {
-			str += "f"
-			unrecognizedArr = append(unrecognizedArr, kv{key: []byte(str), value: []byte(str)})
-		}
-		unrecognizedArr = append(unrecognizedArr, kv{key: []byte("ff"), value: []byte("ff")})
-
-		if err := newBlockUnRecognized(big.NewInt(4), parenthash, unrecognizedArr); err != nil {
-			t.Error(err)
-			return
-		}
-		unrecognized = dbInstance.unCommit.blocks[dbInstance.getUnRecognizedHash()]
-	}
-	base = dbInstance.current.BaseNum.Int64()
-	high = dbInstance.current.HighestNum.Int64()
-	if err := dbInstance.Close(); err != nil {
-		t.Error(err)
-	}
-	dbInstance = nil
-	s, err := openFile(dbpath, false)
-	if err != nil {
-		t.Error(err)
-		return
-	}
-	fds, err := s.List(TypeCurrent)
-	if err != nil {
-		t.Error(err)
-		return
-	}
-	if len(fds) > 0 {
-		db := new(snapshotDB)
-		if err := db.recover(s); err != nil {
-			t.Error(err)
-			return
-		}
-		dbInstance = db
-		defer dbInstance.Clear()
-	}
-
-	if dbInstance.path != dbpath {
-		t.Error("path is wrong", dbInstance.path, dbpath)
-		return
-	}
-	if dbInstance.current.BaseNum.Int64() != base {
-		t.Error("BaseNum is wrong", dbInstance.current.BaseNum.Int64(), base)
-		return
-	}
-	if dbInstance.current.HighestNum.Int64() != high {
-		t.Error("HighestNum is wrong", dbInstance.current.HighestNum.Int64(), high)
-		return
-	}
-	if dbInstance.current.path != getCurrentPath(dbpath) {
-		t.Error("current path is wrong", dbInstance.current.path, getCurrentPath(dbpath))
-		return
-	}
-	for _, value := range baseDBArr {
-		v, err := dbInstance.baseDB.Get(value.key, nil)
-		if err != nil {
-			t.Error("should be nil", err)
-			return
-		}
-		if bytes.Compare(v, value.value) != 0 {
-			t.Error("should be equal", v, []byte(value.value))
-			return
-		}
-	}
-	oldarr := []*blockData{
-		unrecognized,
-		recognized,
-		commit,
-	}
-	rg, ok := dbInstance.unCommit.blocks[generateHash("recognizedHash4")]
-	if ok {
-		t.Error("recognizedHash4 should not found")
-	}
-	rg2 := rg
-	newarr := []*blockData{
-		dbInstance.unCommit.blocks[dbInstance.getUnRecognizedHash()],
-		rg2,
-		dbInstance.committed[0],
-	}
-
-	for i := 0; i < 3; i++ {
-		if i == 0 || i == 1 {
-			if newarr[i] != nil {
-				t.Error("unRecognized  must nil")
-				return
-			}
-		} else {
-			if oldarr[i].BlockHash != newarr[i].BlockHash {
-				t.Error("block hash must compare", i, oldarr[i].BlockHash.String(), newarr[i].BlockHash.String())
-				return
-			}
-
-			if oldarr[i].ParentHash != newarr[i].ParentHash {
-				t.Error("ParentHash  must compare", i)
-				return
-			}
-			if oldarr[i].kvHash != newarr[i].kvHash {
-				t.Error("kvHash  must compare", i)
-				return
-			}
-			if oldarr[i].readOnly != newarr[i].readOnly {
-				t.Error("readOnly  must compare", i, oldarr[i].readOnly, newarr[i].readOnly)
-				return
-			}
-			itr := oldarr[i].data.NewIterator(nil)
-			for itr.Next() {
-				v, err := newarr[i].data.Get(itr.Key())
-				if err != nil {
-					t.Error(err)
-					return
-				}
-				if bytes.Compare(v, itr.Value()) != 0 {
-					t.Error("kv  must compare", i)
-					return
-				}
-			}
-		}
-
-	}
-
-	if err := dbInstance.Put(common.ZeroHash, []byte("dddd"), []byte("dddd")); err == nil {
-		t.Error("should not put")
-	}
-	if err := dbInstance.Flush(generateHash("flush"), big.NewInt(4)); err == nil {
-		t.Error("should not flush")
-	}
-	if err := dbInstance.Commit(generateHash("recognizedHash4")); err == nil {
-		t.Error("should not commit")
-	}
-	if err := dbInstance.Compaction(); err != nil {
-		t.Error(err)
-	}
-=======
 	//os.RemoveAll(dbpath)
 	//if err := initDB(); err != nil {
 	//	t.Error(err)
@@ -491,7 +212,6 @@
 	//if err := dbInstance.Compaction(); err != nil {
 	//	t.Error(err)
 	//}
->>>>>>> 788527d2
 }
 
 func TestRMOldRecognizedBlockData(t *testing.T) {
