--- conflicted
+++ resolved
@@ -371,10 +371,7 @@
 		c := vm.PlatONPrecompiledContracts[cvm.SlashingContractAddr]
 		contract = c.(vm.PlatONPrecompiledContract)
 	default:
-<<<<<<< HEAD
-=======
 		// pass if the contract is validatorInnerContract
->>>>>>> 8f3362c9
 		return nil
 	}
 	if contract != nil {
