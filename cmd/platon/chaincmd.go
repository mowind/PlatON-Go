--- conflicted
+++ resolved
@@ -135,12 +135,8 @@
 			utils.SyncModeFlag,
 			utils.FakePoWFlag,
 			utils.TestnetFlag,
-<<<<<<< HEAD
-			utils.RinkebyFlag,
+			utils.BetanetFlag,
 			utils.InnerTestnetFlag,
-=======
-			utils.BetanetFlag,
->>>>>>> 4395f934
 		},
 		Category: "BLOCKCHAIN COMMANDS",
 		Description: `
