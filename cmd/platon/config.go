// Copyright 2017 The go-ethereum Authors
// This file is part of go-ethereum.
//
// go-ethereum is free software: you can redistribute it and/or modify
// it under the terms of the GNU General Public License as published by
// the Free Software Foundation, either version 3 of the License, or
// (at your option) any later version.
//
// go-ethereum is distributed in the hope that it will be useful,
// but WITHOUT ANY WARRANTY; without even the implied warranty of
// MERCHANTABILITY or FITNESS FOR A PARTICULAR PURPOSE. See the
// GNU General Public License for more details.
//
// You should have received a copy of the GNU General Public License
// along with go-ethereum. If not, see <http://www.gnu.org/licenses/>.

package main

import (
	"bufio"
	"encoding/json"
	"errors"
	"fmt"
<<<<<<< HEAD
=======
	"github.com/PlatONnetwork/PlatON-Go/core/snapshotdb"
>>>>>>> 38e6247d
	"github.com/PlatONnetwork/PlatON-Go/x/xcom"
	"gopkg.in/urfave/cli.v1"
	"io"
	"os"
	"reflect"
	"unicode"

	"github.com/PlatONnetwork/PlatON-Go/cmd/utils"
	"github.com/PlatONnetwork/PlatON-Go/dashboard"
	"github.com/PlatONnetwork/PlatON-Go/eth"
	"github.com/PlatONnetwork/PlatON-Go/node"
	"github.com/PlatONnetwork/PlatON-Go/params"
	whisper "github.com/PlatONnetwork/PlatON-Go/whisper/whisperv6"
	"github.com/naoina/toml"
)

var (
	dumpConfigCommand = cli.Command{
		Action:      utils.MigrateFlags(dumpConfig),
		Name:        "dumpconfig",
		Usage:       "Show configuration values",
		ArgsUsage:   "",
		Flags:       append(append(nodeFlags, rpcFlags...), whisperFlags...),
		Category:    "MISCELLANEOUS COMMANDS",
		Description: `The dumpconfig command shows configuration values.`,
	}

	configFileFlag = cli.StringFlag{
		Name:  "config",
		Usage: "TOML configuration file",
	}
)

// These settings ensure that TOML keys use the same names as Go struct fields.
var tomlSettings = toml.Config{
	NormFieldName: func(rt reflect.Type, key string) string {
		return key
	},
	FieldToKey: func(rt reflect.Type, field string) string {
		return field
	},
	MissingField: func(rt reflect.Type, field string) error {
		link := ""
		if unicode.IsUpper(rune(rt.Name()[0])) && rt.PkgPath() != "main" {
			link = fmt.Sprintf(", see https://godoc.org/%s#%s for available fields", rt.PkgPath(), rt.Name())
		}
		return fmt.Errorf("field '%s' is not defined in %s%s", field, rt.String(), link)
	},
}

type ethstatsConfig struct {
	URL string `toml:",omitempty"`
}

type gethConfig struct {
	Eth           eth.Config
	Shh           whisper.Config
	Node          node.Config
	Ethstats      ethstatsConfig
	Dashboard     dashboard.Config
	EconomicModel xcom.EconomicModel
}

func loadConfig(file string, cfg *gethConfig) error {
	f, err := os.Open(file)
	if err != nil {
		return err
	}
	defer f.Close()

	err = tomlSettings.NewDecoder(bufio.NewReader(f)).Decode(cfg)
	// Add file name to errors that have a line number.
	if _, ok := err.(*toml.LineError); ok {
		err = errors.New(file + ", " + err.Error())
	}
	return err
}

func loadConfigFile(filePath string, cfg *gethConfig) error {
	file, err := os.Open(filePath)
	if err != nil {
		utils.Fatalf("Failed to read config file: %v", err)
	}
	defer file.Close()

	err = json.NewDecoder(file).Decode(cfg)
	if err != nil {
		utils.Fatalf("invalid config file: %v", err)
	}
	return err
}

func defaultNodeConfig() node.Config {
	cfg := node.DefaultConfig
	cfg.Name = clientIdentifier
	cfg.Version = params.VersionWithCommit(gitCommit)
	cfg.HTTPModules = append(cfg.HTTPModules, "platon", "shh")
	cfg.WSModules = append(cfg.WSModules, "platon", "shh")
	cfg.IPCPath = "platon.ipc"
	return cfg
}

func makeConfigNode(ctx *cli.Context) (*node.Node, gethConfig) {

	// Load defaults.
	cfg := gethConfig{
<<<<<<< HEAD
		Eth:       	   eth.DefaultConfig,
		Shh:       	   whisper.DefaultConfig,
		Node:      	   defaultNodeConfig(),
		Dashboard: 	   dashboard.DefaultConfig,
		EconomicModel: *utils.GetEconomicDefaultConfig(ctx),
=======
		Eth:           eth.DefaultConfig,
		Shh:           whisper.DefaultConfig,
		Node:          defaultNodeConfig(),
		Dashboard:     dashboard.DefaultConfig,
		EconomicModel: xcom.DefaultConfig,
>>>>>>> 38e6247d
	}

	// Load config file.
	if file := ctx.GlobalString(configFileFlag.Name); file != "" {
		/*	if err := loadConfig(file, &cfg); err != nil {
			utils.Fatalf("%v", err)
		}*/
		if err := loadConfigFile(file, &cfg); err != nil {
			utils.Fatalf("%v", err)
		}
	}

	xcom.SetEconomicModel(&cfg.EconomicModel)
	// Current version only supports full syncmode
	//ctx.GlobalSet(utils.SyncModeFlag.Name, cfg.Eth.SyncMode.String())

	// Apply flags.
	utils.SetNodeConfig(ctx, &cfg.Node)
	stack, err := node.New(&cfg.Node)
	if err != nil {
		utils.Fatalf("Failed to create the protocol stack: %v", err)
	}

	utils.SetEthConfig(ctx, stack, &cfg.Eth)

	// pass on the rpc port to mpc pool conf.
	//cfg.Eth.MPCPool.LocalRpcPort = cfg.Node.HTTPPort

	// pass on the rpc port to vc pool conf.
	//cfg.Eth.VCPool.LocalRpcPort = cfg.Node.HTTPPort

	// load cbft config file.
	//if cbftConfig := cfg.Eth.LoadCbftConfig(cfg.Node); cbftConfig != nil {
	//	cfg.Eth.CbftConfig = *cbftConfig
	//}
	utils.SetCbft(ctx, &cfg.Eth.CbftConfig)

	if ctx.GlobalIsSet(utils.EthStatsURLFlag.Name) {
		cfg.Ethstats.URL = ctx.GlobalString(utils.EthStatsURLFlag.Name)
	}

	utils.SetShhConfig(ctx, stack, &cfg.Shh)
	utils.SetDashboardConfig(ctx, &cfg.Dashboard)

	return stack, cfg
}

// enableWhisper returns true in case one of the whisper flags is set.
func enableWhisper(ctx *cli.Context) bool {
	for _, flag := range whisperFlags {
		if ctx.GlobalIsSet(flag.GetName()) {
			return true
		}
	}
	return false
}

func makeFullNode(ctx *cli.Context) *node.Node {

	stack, cfg := makeConfigNode(ctx)

	snapshotdb.SetDBPathWithNode(stack)

	utils.RegisterEthService(stack, &cfg.Eth)

	if ctx.GlobalBool(utils.DashboardEnabledFlag.Name) {
		utils.RegisterDashboardService(stack, &cfg.Dashboard, gitCommit)
	}
	// Whisper must be explicitly enabled by specifying at least 1 whisper flag or in dev mode
	shhEnabled := enableWhisper(ctx)
	shhAutoEnabled := !ctx.GlobalIsSet(utils.WhisperEnabledFlag.Name) && ctx.GlobalIsSet(utils.DeveloperFlag.Name)
	if shhEnabled || shhAutoEnabled {
		if ctx.GlobalIsSet(utils.WhisperMaxMessageSizeFlag.Name) {
			cfg.Shh.MaxMessageSize = uint32(ctx.Int(utils.WhisperMaxMessageSizeFlag.Name))
		}
		if ctx.GlobalIsSet(utils.WhisperRestrictConnectionBetweenLightClientsFlag.Name) {
			cfg.Shh.RestrictConnectionBetweenLightClients = true
		}
		utils.RegisterShhService(stack, &cfg.Shh)
	}

	// Add the Ethereum Stats daemon if requested.
	if cfg.Ethstats.URL != "" {
		utils.RegisterEthStatsService(stack, cfg.Ethstats.URL)
	}
	return stack
}

func makeFullNodeForCBFT(ctx *cli.Context) (*node.Node, gethConfig) {
	stack, cfg := makeConfigNode(ctx)

	utils.RegisterEthService(stack, &cfg.Eth)

	if ctx.GlobalBool(utils.DashboardEnabledFlag.Name) {
		utils.RegisterDashboardService(stack, &cfg.Dashboard, gitCommit)
	}
	// Whisper must be explicitly enabled by specifying at least 1 whisper flag or in dev mode
	shhEnabled := enableWhisper(ctx)
	shhAutoEnabled := !ctx.GlobalIsSet(utils.WhisperEnabledFlag.Name) && ctx.GlobalIsSet(utils.DeveloperFlag.Name)
	if shhEnabled || shhAutoEnabled {
		if ctx.GlobalIsSet(utils.WhisperMaxMessageSizeFlag.Name) {
			cfg.Shh.MaxMessageSize = uint32(ctx.Int(utils.WhisperMaxMessageSizeFlag.Name))
		}
		if ctx.GlobalIsSet(utils.WhisperRestrictConnectionBetweenLightClientsFlag.Name) {
			cfg.Shh.RestrictConnectionBetweenLightClients = true
		}
		utils.RegisterShhService(stack, &cfg.Shh)
	}

	// Add the Ethereum Stats daemon if requested.
	if cfg.Ethstats.URL != "" {
		utils.RegisterEthStatsService(stack, cfg.Ethstats.URL)
	}
	return stack, cfg
}

// dumpConfig is the dumpconfig command.
func dumpConfig(ctx *cli.Context) error {
	_, cfg := makeConfigNode(ctx)
	comment := ""

	if cfg.Eth.Genesis != nil {
		cfg.Eth.Genesis = nil
		comment += "# Note: this config doesn't contain the genesis block.\n\n"
	}

	out, err := tomlSettings.Marshal(&cfg)
	if err != nil {
		return err
	}
	io.WriteString(os.Stdout, comment)
	os.Stdout.Write(out)
	return nil
}

<|MERGE_RESOLUTION|>--- conflicted
+++ resolved
@@ -21,10 +21,7 @@
 	"encoding/json"
 	"errors"
 	"fmt"
-<<<<<<< HEAD
-=======
 	"github.com/PlatONnetwork/PlatON-Go/core/snapshotdb"
->>>>>>> 38e6247d
 	"github.com/PlatONnetwork/PlatON-Go/x/xcom"
 	"gopkg.in/urfave/cli.v1"
 	"io"
@@ -131,19 +128,11 @@
 
 	// Load defaults.
 	cfg := gethConfig{
-<<<<<<< HEAD
 		Eth:       	   eth.DefaultConfig,
 		Shh:       	   whisper.DefaultConfig,
 		Node:      	   defaultNodeConfig(),
 		Dashboard: 	   dashboard.DefaultConfig,
 		EconomicModel: *utils.GetEconomicDefaultConfig(ctx),
-=======
-		Eth:           eth.DefaultConfig,
-		Shh:           whisper.DefaultConfig,
-		Node:          defaultNodeConfig(),
-		Dashboard:     dashboard.DefaultConfig,
-		EconomicModel: xcom.DefaultConfig,
->>>>>>> 38e6247d
 	}
 
 	// Load config file.
