// Copyright 2016 The go-ethereum Authors
// This file is part of go-ethereum.
//
// go-ethereum is free software: you can redistribute it and/or modify
// it under the terms of the GNU General Public License as published by
// the Free Software Foundation, either version 3 of the License, or
// (at your option) any later version.
//
// go-ethereum is distributed in the hope that it will be useful,
// but WITHOUT ANY WARRANTY; without even the implied warranty of
// MERCHANTABILITY or FITNESS FOR A PARTICULAR PURPOSE. See the
// GNU General Public License for more details.
//
// You should have received a copy of the GNU General Public License
// along with go-ethereum. If not, see <http://www.gnu.org/licenses/>.

package main

import (
	"io/ioutil"
	"os"
	"path/filepath"
	"testing"
)

var customGenesisTests = []struct {
	genesis string
	query   string
	result  string
}{
	// Plain genesis file without anything extra
	{
		genesis: `{
			"alloc"      : {},
			"coinbase"   : "0x0000000000000000000000000000000000000000",
			"extraData"  : "",
			"gasLimit"   : "0x2fefd8",
			"nonce"      : "0x0376e56dffd12ab53bb149bda4e0cbce2b6aabe4cccc0df0b5a39e12977a2fcd23",
			"parentHash" : "0x0000000000000000000000000000000000000000000000000000000000000000",
			"timestamp"  : "0x00"
		}`,
		query:  "platon.getBlock(0).nonce",
		result: "0x0376e56dffd12ab53bb149bda4e0cbce2b6aabe4cccc0df0b5a39e12977a2fcd23000000000000000000000000000000000000000000000000000000000000000000000000000000000000000000000000",
	},
	//Genesis file with only cbft config
	{
		genesis: `{
			"alloc"      : {},
			"coinbase"   : "0x0000000000000000000000000000000000000000",
			"extraData"  : "",
			"gasLimit"   : "0x2fefd8",
			"nonce"      : "0x0376e56dffd12ab53bb149bda4e0cbce2b6aabe4cccc0df0b5a39e12977a2fcd23",
			"parentHash" : "0x0000000000000000000000000000000000000000000000000000000000000000",
			"timestamp"  : "0x00",
			"config"     : {
               "cbft": {
                       "initialNodes":  [
                          "enode://4fcc251cf6bf3ea53a748971a223f5676225ee4380b65c7889a2b491e1551d45fe9fcc19c6af54dcf0d5323b5aa8ee1d919791695082bae1f86dd282dba4150f@127.0.0.1:16701",
                          "enode://99e82e36db41e81366f644e14943bed70f03494d744a5d4f983387c2128e3fb5f2b8fa1b6555ea8eab81dd96de71cfda11ea8eb5310cefabc34357229e880a00@127.0.0.1:16702",
                          "enode://2f92a6719fb214667ebc85a12f738dae4d9dfd3b02be251512ab3bc1b240f92a58badc62774e1552f59d97fd5b52be8d182ed941db6f9954be120e680b531adf@127.0.0.1:16703",
                          "enode://bf9752bb531b9df04dcf869b6b19be56235a1771b19df81a6f874404db903ee360f41925ccfe3e12ca3020e91d10549b745507cd75a12cd327f52972fcc73ce3@127.0.0.1:16704"
                         ]
               }}
		}`,
		query:  "platon.getBlock(0).nonce",
		result: "0x0376e56dffd12ab53bb149bda4e0cbce2b6aabe4cccc0df0b5a39e12977a2fcd23000000000000000000000000000000000000000000000000000000000000000000000000000000000000000000000000",
	},
	//Genesis file with specific chain configurations
	{
		genesis: `{
			"alloc"      : {},
			"coinbase"   : "0x0000000000000000000000000000000000000000",
			"extraData"  : "",
			"gasLimit"   : "0x2fefd8",
			"nonce"      : "0x0376e56dffd12ab53bb149bda4e0cbce2b6aabe4cccc0df0b5a39e12977a2fcd23",
			"parentHash" : "0x0000000000000000000000000000000000000000000000000000000000000000",
			"timestamp"  : "0x00",
			"config"     : {
<<<<<<< HEAD
				"EIP155Block" : 0,
=======
               "chainId": 101,
               "homesteadBlock": 1,
               "eip150Block": 2,
               "eip150Hash": "0x0000000000000000000000000000000000000000000000000000000000000000",
               "eip155Block": 3,
               "eip158Block": 3,
               "byzantiumBlock": 4,
               "interpreter":"wasm",
               "cbft": {
                       "initialNodes":  [
                          "enode://4fcc251cf6bf3ea53a748971a223f5676225ee4380b65c7889a2b491e1551d45fe9fcc19c6af54dcf0d5323b5aa8ee1d919791695082bae1f86dd282dba4150f@127.0.0.1:16701",
                          "enode://99e82e36db41e81366f644e14943bed70f03494d744a5d4f983387c2128e3fb5f2b8fa1b6555ea8eab81dd96de71cfda11ea8eb5310cefabc34357229e880a00@127.0.0.1:16702",
                          "enode://2f92a6719fb214667ebc85a12f738dae4d9dfd3b02be251512ab3bc1b240f92a58badc62774e1552f59d97fd5b52be8d182ed941db6f9954be120e680b531adf@127.0.0.1:16703",
                          "enode://bf9752bb531b9df04dcf869b6b19be56235a1771b19df81a6f874404db903ee360f41925ccfe3e12ca3020e91d10549b745507cd75a12cd327f52972fcc73ce3@127.0.0.1:16704"
                         ]
               }
>>>>>>> 9eb9c638
			}
		}`,
		query:  "platon.getBlock(0).nonce",
		result: "0x0376e56dffd12ab53bb149bda4e0cbce2b6aabe4cccc0df0b5a39e12977a2fcd23000000000000000000000000000000000000000000000000000000000000000000000000000000000000000000000000",
	},
}

// Tests that initializing Geth with a custom genesis block and chain definitions
// work properly.
func TestCustomGenesis(t *testing.T) {
	for i, tt := range customGenesisTests {
		// Create a temporary data directory to use and inspect later
		datadir := tmpdir(t)
		defer os.RemoveAll(datadir)

		// Initialize the data directory with the custom genesis block
		json := filepath.Join(datadir, "genesis.json")
		if err := ioutil.WriteFile(json, []byte(tt.genesis), 0600); err != nil {
			t.Fatalf("test %d: failed to write genesis file: %v", i, err)
		}
		runGeth(t, "--datadir", datadir, "init", json).WaitExit()

		// Query the custom genesis block
		geth := runGeth(t,
			"--datadir", datadir, "--maxpeers", "0", "--port", "0",
			"--nodiscover", "--nat", "none", "--ipcdisable",
			"--exec", tt.query, "console")
		geth.ExpectRegexp(tt.result)
		geth.ExpectExit()
	}
}<|MERGE_RESOLUTION|>--- conflicted
+++ resolved
@@ -76,16 +76,8 @@
 			"parentHash" : "0x0000000000000000000000000000000000000000000000000000000000000000",
 			"timestamp"  : "0x00",
 			"config"     : {
-<<<<<<< HEAD
-				"EIP155Block" : 0,
-=======
                "chainId": 101,
-               "homesteadBlock": 1,
-               "eip150Block": 2,
-               "eip150Hash": "0x0000000000000000000000000000000000000000000000000000000000000000",
-               "eip155Block": 3,
-               "eip158Block": 3,
-               "byzantiumBlock": 4,
+               "eip155Block": 0,
                "interpreter":"wasm",
                "cbft": {
                        "initialNodes":  [
@@ -95,7 +87,6 @@
                           "enode://bf9752bb531b9df04dcf869b6b19be56235a1771b19df81a6f874404db903ee360f41925ccfe3e12ca3020e91d10549b745507cd75a12cd327f52972fcc73ce3@127.0.0.1:16704"
                          ]
                }
->>>>>>> 9eb9c638
 			}
 		}`,
 		query:  "platon.getBlock(0).nonce",
