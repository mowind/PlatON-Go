// Copyright 2015 The go-ethereum Authors
// This file is part of go-ethereum.
//
// go-ethereum is free software: you can redistribute it and/or modify
// it under the terms of the GNU General Public License as published by
// the Free Software Foundation, either version 3 of the License, or
// (at your option) any later version.
//
// go-ethereum is distributed in the hope that it will be useful,
// but WITHOUT ANY WARRANTY; without even the implied warranty of
// MERCHANTABILITY or FITNESS FOR A PARTICULAR PURPOSE. See the
// GNU General Public License for more details.
//
// You should have received a copy of the GNU General Public License
// along with go-ethereum. If not, see <http://www.gnu.org/licenses/>.

// Package utils contains internal helper functions for go-ethereum commands.
package utils

import (
	"crypto/ecdsa"
	"fmt"
	"io/ioutil"
	"os"
	"path/filepath"
	"strconv"
	"strings"
	"time"

	"github.com/PlatONnetwork/PlatON-Go/core/snapshotdb"

	"github.com/PlatONnetwork/PlatON-Go/accounts"
	"github.com/PlatONnetwork/PlatON-Go/accounts/keystore"
	"github.com/PlatONnetwork/PlatON-Go/common"
	"github.com/PlatONnetwork/PlatON-Go/common/fdlimit"
	"github.com/PlatONnetwork/PlatON-Go/consensus"
	"github.com/PlatONnetwork/PlatON-Go/consensus/cbft/types"
	"github.com/PlatONnetwork/PlatON-Go/core"
	"github.com/PlatONnetwork/PlatON-Go/core/state"
	"github.com/PlatONnetwork/PlatON-Go/core/vm"
	"github.com/PlatONnetwork/PlatON-Go/crypto"
	"github.com/PlatONnetwork/PlatON-Go/crypto/bls"
	"github.com/PlatONnetwork/PlatON-Go/eth"
	"github.com/PlatONnetwork/PlatON-Go/eth/downloader"
	"github.com/PlatONnetwork/PlatON-Go/eth/gasprice"
	"github.com/PlatONnetwork/PlatON-Go/ethdb"
	"github.com/PlatONnetwork/PlatON-Go/ethstats"
	"github.com/PlatONnetwork/PlatON-Go/les"
	"github.com/PlatONnetwork/PlatON-Go/log"
	"github.com/PlatONnetwork/PlatON-Go/metrics"
	"github.com/PlatONnetwork/PlatON-Go/metrics/influxdb"
	"github.com/PlatONnetwork/PlatON-Go/node"
	"github.com/PlatONnetwork/PlatON-Go/p2p"
	"github.com/PlatONnetwork/PlatON-Go/p2p/discover"
	"github.com/PlatONnetwork/PlatON-Go/p2p/nat"
	"github.com/PlatONnetwork/PlatON-Go/p2p/netutil"
	"github.com/PlatONnetwork/PlatON-Go/params"
	"github.com/PlatONnetwork/PlatON-Go/x/xcom"
	"gopkg.in/urfave/cli.v1"
)

var (
	CommandHelpTemplate = `{{.cmd.Name}}{{if .cmd.Subcommands}} command{{end}}{{if .cmd.Flags}} [command options]{{end}} [arguments...]
{{if .cmd.Description}}{{.cmd.Description}}
{{end}}{{if .cmd.Subcommands}}
SUBCOMMANDS:
	{{range .cmd.Subcommands}}{{.Name}}{{with .ShortName}}, {{.}}{{end}}{{ "\t" }}{{.Usage}}
	{{end}}{{end}}{{if .categorizedFlags}}
{{range $idx, $categorized := .categorizedFlags}}{{$categorized.Name}} OPTIONS:
{{range $categorized.Flags}}{{"\t"}}{{.}}
{{end}}
{{end}}{{end}}`
)

func init() {
	cli.AppHelpTemplate = `{{.Name}} {{if .Flags}}[global options] {{end}}command{{if .Flags}} [command options]{{end}} [arguments...]

VERSION:
   {{.Version}}

COMMANDS:
   {{range .Commands}}{{.Name}}{{with .ShortName}}, {{.}}{{end}}{{ "\t" }}{{.Usage}}
   {{end}}{{if .Flags}}
GLOBAL OPTIONS:
   {{range .Flags}}{{.}}
   {{end}}{{end}}
`

	cli.CommandHelpTemplate = CommandHelpTemplate
}

// NewApp creates an app with sane defaults.
func NewApp(gitCommit, usage string) *cli.App {
	app := cli.NewApp()
	app.Name = filepath.Base(os.Args[0])
	app.Author = ""
	//app.Authors = nil
	app.Email = ""
	app.Version = params.VersionWithMeta
	if len(gitCommit) >= 8 {
		app.Version += "-" + gitCommit[:8]
	}
	app.Usage = usage
	return app
}

// These are all the command line flags we support.
// If you add to this list, please remember to include the
// flag in the appropriate command definition.
//
// The flags are defined here so their names and help texts
// are the same for all commands.

var (
	// General settings
	DataDirFlag = DirectoryFlag{
		Name:  "datadir",
		Usage: "Data directory for the databases and keystore",
		Value: DirectoryString{node.DefaultDataDir()},
	}
	KeyStoreDirFlag = DirectoryFlag{
		Name:  "keystore",
		Usage: "Directory for the keystore (default = inside the datadir)",
	}
	NoUSBFlag = cli.BoolFlag{
		Name:  "nousb",
		Usage: "Disables monitoring for and managing USB hardware wallets",
	}
	NetworkIdFlag = cli.Uint64Flag{
		Name:  "networkid",
		Usage: "Network identifier (integer, 1=Frontier, 2=Morden (disused), 3=Ropsten, 4=Rinkeby)",
		Value: eth.DefaultConfig.NetworkId,
	}
	MainFlag = cli.BoolFlag{
		Name:  "main",
		Usage: "Mainnet network: pre-configured main network (default network)",
	}
	TestnetFlag = cli.BoolFlag{
		Name:  "testnet",
		Usage: "Testnet network: pre-configured test network",
	}
	RallynetFlag = cli.BoolFlag{
		Name:  "rallynet",
		Usage: "Rallynet network: pre-configured Rally network",
	}
	DemonetFlag = cli.BoolFlag{
		Name:  "demonet",
		Usage: "Demonet network: pre-configured demo network",
	}
	DeveloperPeriodFlag = cli.IntFlag{
		Name:  "dev.period",
		Usage: "Block period to use in developer mode (0 = mine only if transaction pending)",
	}
	IdentityFlag = cli.StringFlag{
		Name:  "identity",
		Usage: "Custom node name",
	}
	DocRootFlag = DirectoryFlag{
		Name:  "docroot",
		Usage: "Document Root for HTTPClient file scheme",
		Value: DirectoryString{homeDir()},
	}
	defaultSyncMode = eth.DefaultConfig.SyncMode
	SyncModeFlag    = TextMarshalerFlag{
		Name:  "syncmode",
		Usage: `Blockchain sync mode ("fast", "full", or "light")`,
		Value: &defaultSyncMode,
	}
	GCModeFlag = cli.StringFlag{
		Name:  "gcmode",
		Usage: `Blockchain garbage collection mode ("full", "archive")`,
		Value: "full",
	}
	LightServFlag = cli.IntFlag{
		Name:  "lightserv",
		Usage: "Maximum percentage of time allowed for serving LES requests (0-90)",
		Value: 0,
	}
	LightPeersFlag = cli.IntFlag{
		Name:  "lightpeers",
		Usage: "Maximum number of LES client peers",
		Value: eth.DefaultConfig.LightPeers,
	}
	LightKDFFlag = cli.BoolFlag{
		Name:  "lightkdf",
		Usage: "Reduce key-derivation RAM & CPU usage at some expense of KDF strength",
	}
<<<<<<< HEAD
=======
	// Dashboard settings
	DashboardEnabledFlag = cli.BoolFlag{
		Name:  metrics.DashboardEnabledFlag,
		Usage: "Enable the dashboard",
	}
	DashboardAddrFlag = cli.StringFlag{
		Name:  "dashboard.addr",
		Usage: "Dashboard listening interface",
		Value: dashboard.DefaultConfig.Host,
	}
	DashboardPortFlag = cli.IntFlag{
		Name:  "dashboard.host",
		Usage: "Dashboard listening port",
		Value: dashboard.DefaultConfig.Port,
	}
	DashboardRefreshFlag = cli.DurationFlag{
		Name:  "dashboard.refresh",
		Usage: "Dashboard metrics collection refresh rate",
		Value: dashboard.DefaultConfig.Refresh,
	}
	TxPoolMakeTraction = cli.BoolFlag{
		Name:  "txpool.MakeTraction",
		Usage: "make a lot traction",
	}
>>>>>>> c6791a8d
	// Transaction pool settings
	TxPoolLocalsFlag = cli.StringFlag{
		Name:  "txpool.locals",
		Usage: "Comma separated accounts to treat as locals (no flush, priority inclusion)",
	}
	TxPoolNoLocalsFlag = cli.BoolFlag{
		Name:  "txpool.nolocals",
		Usage: "Disables price exemptions for locally submitted transactions",
	}
	TxPoolJournalFlag = cli.StringFlag{
		Name:  "txpool.journal",
		Usage: "Disk journal for local transaction to survive node restarts",
		Value: core.DefaultTxPoolConfig.Journal,
	}
	TxPoolRejournalFlag = cli.DurationFlag{
		Name:  "txpool.rejournal",
		Usage: "Time interval to regenerate the local transaction journal",
		Value: core.DefaultTxPoolConfig.Rejournal,
	}
	TxPoolPriceLimitFlag = cli.Uint64Flag{
		Name:  "txpool.pricelimit",
		Usage: "Minimum gas price limit to enforce for acceptance into the pool",
		Value: eth.DefaultConfig.TxPool.PriceLimit,
	}
	TxPoolPriceBumpFlag = cli.Uint64Flag{
		Name:  "txpool.pricebump",
		Usage: "Price bump percentage to replace an already existing transaction",
		Value: eth.DefaultConfig.TxPool.PriceBump,
	}
	TxPoolAccountSlotsFlag = cli.Uint64Flag{
		Name:  "txpool.accountslots",
		Usage: "Minimum number of executable transaction slots guaranteed per account",
		Value: eth.DefaultConfig.TxPool.AccountSlots,
	}
	TxPoolGlobalSlotsFlag = cli.Uint64Flag{
		Name:  "txpool.globalslots",
		Usage: "Maximum number of executable transaction slots for all accounts",
		Value: eth.DefaultConfig.TxPool.GlobalSlots,
	}
	TxPoolAccountQueueFlag = cli.Uint64Flag{
		Name:  "txpool.accountqueue",
		Usage: "Maximum number of non-executable transaction slots permitted per account",
		Value: eth.DefaultConfig.TxPool.AccountQueue,
	}
	TxPoolGlobalQueueFlag = cli.Uint64Flag{
		Name:  "txpool.globalqueue",
		Usage: "Maximum number of non-executable transaction slots for all accounts",
		Value: eth.DefaultConfig.TxPool.GlobalQueue,
	}
	TxPoolGlobalTxCountFlag = cli.Uint64Flag{
		Name:  "txpool.globaltxcount",
		Usage: "Maximum number of transactions for package",
		Value: eth.DefaultConfig.TxPool.GlobalTxCount,
	}
	TxPoolLifetimeFlag = cli.DurationFlag{
		Name:  "txpool.lifetime",
		Usage: "Maximum amount of time non-executable transaction are queued",
		Value: eth.DefaultConfig.TxPool.Lifetime,
	}
	// Performance tuning settings
	CacheFlag = cli.IntFlag{
		Name:  "cache",
		Usage: "Megabytes of memory allocated to internal caching",
		Value: 1024,
	}
	CacheDatabaseFlag = cli.IntFlag{
		Name:  "cache.database",
		Usage: "Percentage of cache memory allowance to use for database io",
		Value: 75,
	}
	CacheGCFlag = cli.IntFlag{
		Name:  "cache.gc",
		Usage: "Percentage of cache memory allowance to use for trie pruning",
		Value: 25,
	}
	CacheTrieDBFlag = cli.IntFlag{
		Name:  "cache.triedb",
		Usage: "Megabytes of memory allocated to triedb internal caching",
		Value: eth.DefaultConfig.TrieDBCache,
	}
	TrieCacheGenFlag = cli.IntFlag{
		Name:  "trie-cache-gens",
		Usage: "Number of trie node generations to keep in memory",
		Value: int(state.MaxTrieCacheGen),
	}
	MinerGasTargetFlag = cli.Uint64Flag{
		Name:  "miner.gastarget",
		Usage: "Target gas floor for mined blocks",
		Value: eth.DefaultConfig.MinerGasFloor,
	}
	MinerLegacyGasTargetFlag = cli.Uint64Flag{
		Name:  "targetgaslimit",
		Usage: "Target gas floor for mined blocks (deprecated, use --miner.gastarget)",
		Value: eth.DefaultConfig.MinerGasFloor,
	}
	/*MinerGasLimitFlag = cli.Uint64Flag{
		Name:  "miner.gaslimit",
		Usage: "Target gas ceiling for mined blocks",
		Value: eth.DefaultConfig.MinerGasCeil,
	}*/
	MinerGasPriceFlag = BigFlag{
		Name:  "miner.gasprice",
		Usage: "Minimum gas price for mining a transaction",
		Value: eth.DefaultConfig.MinerGasPrice,
	}
	MinerLegacyGasPriceFlag = BigFlag{
		Name:  "gasprice",
		Usage: "Minimum gas price for mining a transaction (deprecated, use --miner.gasprice)",
		Value: eth.DefaultConfig.MinerGasPrice,
	}
	/*
		MinerExtraDataFlag = cli.StringFlag{
			Name:  "miner.extradata",
			Usage: "Block extra data set by the miner (default = client version)",
		}
		MinerLegacyExtraDataFlag = cli.StringFlag{
			Name:  "extradata",
			Usage: "Block extra data set by the miner (default = client version, deprecated, use --miner.extradata)",
		}
	*/
	// Account settings
	UnlockedAccountFlag = cli.StringFlag{
		Name:  "unlock",
		Usage: "Comma separated list of accounts to unlock",
		Value: "",
	}
	PasswordFileFlag = cli.StringFlag{
		Name:  "password",
		Usage: "Password file to use for non-interactive password input",
		Value: "",
	}
	// Logging and debug settings
	EthStatsURLFlag = cli.StringFlag{
		Name:  "ethstats",
		Usage: "Reporting URL of a ethstats service (nodename:secret@host:port)",
	}
	NoCompactionFlag = cli.BoolFlag{
		Name:  "nocompaction",
		Usage: "Disables db compaction after import",
	}
	// RPC settings
	RPCEnabledFlag = cli.BoolFlag{
		Name:  "rpc",
		Usage: "Enable the HTTP-RPC server",
	}
	RPCListenAddrFlag = cli.StringFlag{
		Name:  "rpcaddr",
		Usage: "HTTP-RPC server listening interface",
		Value: node.DefaultHTTPHost,
	}
	RPCPortFlag = cli.IntFlag{
		Name:  "rpcport",
		Usage: "HTTP-RPC server listening port",
		Value: node.DefaultHTTPPort,
	}
	RPCCORSDomainFlag = cli.StringFlag{
		Name:  "rpccorsdomain",
		Usage: "Comma separated list of domains from which to accept cross origin requests (browser enforced)",
		Value: "",
	}
	RPCVirtualHostsFlag = cli.StringFlag{
		Name:  "rpcvhosts",
		Usage: "Comma separated list of virtual hostnames from which to accept requests (server enforced). Accepts '*' wildcard.",
		Value: strings.Join(node.DefaultConfig.HTTPVirtualHosts, ","),
	}
	RPCApiFlag = cli.StringFlag{
		Name:  "rpcapi",
		Usage: "API's offered over the HTTP-RPC interface",
		Value: "",
	}
	IPCDisabledFlag = cli.BoolFlag{
		Name:  "ipcdisable",
		Usage: "Disable the IPC-RPC server",
	}
	IPCPathFlag = DirectoryFlag{
		Name:  "ipcpath",
		Usage: "Filename for IPC socket/pipe within the datadir (explicit paths escape it)",
	}
	WSEnabledFlag = cli.BoolFlag{
		Name:  "ws",
		Usage: "Enable the WS-RPC server",
	}
	WSListenAddrFlag = cli.StringFlag{
		Name:  "wsaddr",
		Usage: "WS-RPC server listening interface",
		Value: node.DefaultWSHost,
	}
	WSPortFlag = cli.IntFlag{
		Name:  "wsport",
		Usage: "WS-RPC server listening port",
		Value: node.DefaultWSPort,
	}
	WSApiFlag = cli.StringFlag{
		Name:  "wsapi",
		Usage: "API's offered over the WS-RPC interface",
		Value: "",
	}
	WSAllowedOriginsFlag = cli.StringFlag{
		Name:  "wsorigins",
		Usage: "Origins from which to accept websockets requests",
		Value: "",
	}
	ExecFlag = cli.StringFlag{
		Name:  "exec",
		Usage: "Execute JavaScript statement",
	}
	PreloadJSFlag = cli.StringFlag{
		Name:  "preload",
		Usage: "Comma separated list of JavaScript files to preload into the console",
	}

	// Network Settings
	MaxPeersFlag = cli.IntFlag{
		Name:  "maxpeers",
		Usage: "Maximum number of network peers (network disabled if set to 0)",
		Value: 50,
	}
	MaxConsensusPeersFlag = cli.IntFlag{
		Name:  "maxconsensuspeers",
		Usage: "Maximum number of network consensus peers (network disabled if set to 0)",
		Value: 75,
	}
	MaxPendingPeersFlag = cli.IntFlag{
		Name:  "maxpendpeers",
		Usage: "Maximum number of pending connection attempts (defaults used if set to 0)",
		Value: 0,
	}
	ListenPortFlag = cli.IntFlag{
		Name:  "port",
		Usage: "Network listening port",
		Value: 16789,
	}
	BootnodesFlag = cli.StringFlag{
		Name:  "bootnodes",
		Usage: "Comma separated enode URLs for P2P discovery bootstrap (set v4+v5 instead for light servers)",
		Value: "",
	}
	BootnodesV4Flag = cli.StringFlag{
		Name:  "bootnodesv4",
		Usage: "Comma separated enode URLs for P2P v4 discovery bootstrap (light server, full nodes)",
		Value: "",
	}
	/*
		BootnodesV5Flag = cli.StringFlag{
			Name:  "bootnodesv5",
			Usage: "Comma separated enode URLs for P2P v5 discovery bootstrap (light server, light nodes)",
			Value: "",
		}*/
	NodeKeyFileFlag = cli.StringFlag{
		Name:  "nodekey",
		Usage: "P2P node key file",
	}
	NodeKeyHexFlag = cli.StringFlag{
		Name:  "nodekeyhex",
		Usage: "P2P node key as hex (for testing)",
	}
	NATFlag = cli.StringFlag{
		Name:  "nat",
		Usage: "NAT port mapping mechanism (any|none|upnp|pmp|extip:<IP>)",
		Value: "any",
	}
	NoDiscoverFlag = cli.BoolFlag{
		Name:  "nodiscover",
		Usage: "Disables the peer discovery mechanism (manual peer addition)",
	}
	/*
		DiscoveryV5Flag = cli.BoolFlag{
			Name:  "v5disc",
			Usage: "Enables the experimental RLPx V5 (Topic Discovery) mechanism",
		}*/
	NetrestrictFlag = cli.StringFlag{
		Name:  "netrestrict",
		Usage: "Restricts network communication to the given IP networks (CIDR masks)",
	}

	// ATM the url is left to the user and deployment to
	JSpathFlag = cli.StringFlag{
		Name:  "jspath",
		Usage: "JavaScript root path for `loadScript`",
		Value: ".",
	}

	// Gas price oracle settings
	GpoBlocksFlag = cli.IntFlag{
		Name:  "gpoblocks",
		Usage: "Number of recent blocks to check for gas prices",
		Value: eth.DefaultConfig.GPO.Blocks,
	}
	GpoPercentileFlag = cli.IntFlag{
		Name:  "gpopercentile",
		Usage: "Suggested gas price is the given percentile of a set of recent transaction gas prices",
		Value: eth.DefaultConfig.GPO.Percentile,
	}
	//WhisperEnabledFlag = cli.BoolFlag{
	//	Name:  "shh",
	//	Usage: "Enable Whisper",
	//}
	//WhisperMaxMessageSizeFlag = cli.IntFlag{
	//	Name:  "shh.maxmessagesize",
	//	Usage: "Max message size accepted",
	//	Value: int(whisper.DefaultMaxMessageSize),
	//}
	//WhisperRestrictConnectionBetweenLightClientsFlag = cli.BoolFlag{
	//	Name:  "shh.restrict-light",
	//	Usage: "Restrict connection between two whisper light clients",
	//}

	// Metrics flags
	MetricsEnabledFlag = cli.BoolFlag{
		Name:  metrics.MetricsEnabledFlag,
		Usage: "Enable metrics collection and reporting",
	}
	MetricsEnableInfluxDBFlag = cli.BoolFlag{
		Name:  "metrics.influxdb",
		Usage: "Enable metrics export/push to an external InfluxDB database",
	}
	MetricsInfluxDBEndpointFlag = cli.StringFlag{
		Name:  "metrics.influxdb.endpoint",
		Usage: "InfluxDB API endpoint to report metrics to",
		Value: "http://localhost:8086",
	}
	MetricsInfluxDBDatabaseFlag = cli.StringFlag{
		Name:  "metrics.influxdb.database",
		Usage: "InfluxDB database name to push reported metrics to",
		Value: "platon",
	}
	MetricsInfluxDBUsernameFlag = cli.StringFlag{
		Name:  "metrics.influxdb.username",
		Usage: "Username to authorize access to the database",
		Value: "test",
	}
	MetricsInfluxDBPasswordFlag = cli.StringFlag{
		Name:  "metrics.influxdb.password",
		Usage: "Password to authorize access to the database",
		Value: "test",
	}
	// The `host` tag is part of every measurement sent to InfluxDB. Queries on tags are faster in InfluxDB.
	// It is used so that we can group all nodes and average a measurement across all of them, but also so
	// that we can select a specific node and inspect its measurements.
	// https://docs.influxdata.com/influxdb/v1.4/concepts/key_concepts/#tag-key
	MetricsInfluxDBHostTagFlag = cli.StringFlag{
		Name:  "metrics.influxdb.host.tag",
		Usage: "InfluxDB `host` tag attached to all measurements",
		Value: "localhost",
	}

	// mpc compute
	//MPCIceFileFlag = cli.StringFlag{
	//	Name:  "mpc.ice",
	//	Usage: "Filename for ice to init mvm",
	//	Value: "",
	//}
	//MPCActorFlag = cli.StringFlag{
	//	Name:  "mpc.actor",
	//	Usage: "The address of actor to exec mpc compute",
	//	Value: "",
	//}
	//MPCEnabledFlag = cli.BoolFlag{
	//	Name:  "mpc",
	//	Usage: "Enable mpc compute",
	//}
	//VCEnabledFlag = cli.BoolFlag{
	//	Name:  "vc",
	//	Usage: "Enable vc compute",
	//}
	//VCActorFlag = cli.StringFlag{
	//	Name:  "vc.actor",
	//	Usage: "The address of vc to exec set result",
	//	Value: "",
	//}
	//
	//VCPasswordFlag = cli.StringFlag{
	//	Name:  "vc.password",
	//	Usage: "the pwd of unlock actor",
	//	Value: "",
	//}

	CbftPeerMsgQueueSize = cli.Uint64Flag{
		Name:  "cbft.msg_queue_size",
		Usage: "Message queue size",
		Value: 1024,
	}

	CbftWalDisabledFlag = cli.BoolFlag{
		Name:  "cbft.wal.disabled",
		Usage: "Disable the Wal server",
	}

	CbftMaxPingLatency = cli.Int64Flag{
		Name:  "cbft.max_ping_latency",
		Usage: "Maximum latency of ping",
		Value: 2000,
	}

	CbftBlsPriKeyFileFlag = cli.StringFlag{
		Name:  "cbft.blskey",
		Usage: "BLS key file",
	}

	CbftBlacklistDeadlineFlag = cli.StringFlag{
		Name:  "cbft.blacklist_deadline",
		Usage: "Blacklist effective time. uint:minute",
		Value: "60",
	}

	DBNoGCFlag = cli.BoolFlag{
		Name:  "db.nogc",
		Usage: "Disables database garbage collection",
	}
	DBGCIntervalFlag = cli.Uint64Flag{
		Name:  "db.gc_interval",
		Usage: "Block interval for garbage collection",
		Value: eth.DefaultConfig.DBGCInterval,
	}
	DBGCTimeoutFlag = cli.DurationFlag{
		Name:  "db.gc_timeout",
		Usage: "Maximum time for database garbage collection",
		Value: eth.DefaultConfig.DBGCTimeout,
	}
	DBGCMptFlag = cli.BoolFlag{
		Name:  "db.gc_mpt",
		Usage: "Enables database garbage collection MPT",
	}
	DBGCBlockFlag = cli.IntFlag{
		Name:  "db.gc_block",
		Usage: "Number of cache block states, default 10",
		Value: eth.DefaultConfig.DBGCBlock,
	}
)

// MakeDataDir retrieves the currently requested data directory, terminating
// if none (or the empty string) is specified. If the node is starting a testnet,
// the a subdirectory of the specified datadir will be used.
func MakeDataDir(ctx *cli.Context) string {
	if path := ctx.GlobalString(DataDirFlag.Name); path != "" {

		if ctx.GlobalBool(TestnetFlag.Name) {
			return filepath.Join(path, "testnet")
		} else if ctx.GlobalBool(RallynetFlag.Name) {
			return filepath.Join(path, "rallynet")
		} else if ctx.GlobalBool(DemonetFlag.Name) {
			return filepath.Join(path, "demonet")
		}
		return path
	}
	Fatalf("Cannot determine default data directory, please set manually (--datadir)")
	return ""
}

// setNodeKey creates a node key from set command line flags, either loading it
// from a file or as a specified hex value. If neither flags were provided, this
// method returns nil and an emphemeral key is to be generated.
func setNodeKey(ctx *cli.Context, cfg *p2p.Config) {
	var (
		hex  = ctx.GlobalString(NodeKeyHexFlag.Name)
		file = ctx.GlobalString(NodeKeyFileFlag.Name)
		key  *ecdsa.PrivateKey
		err  error
	)
	switch {
	case file != "" && hex != "":
		Fatalf("Options %q and %q are mutually exclusive", NodeKeyFileFlag.Name, NodeKeyHexFlag.Name)
	case file != "":
		if key, err = crypto.LoadECDSA(file); err != nil {
			Fatalf("Option %q: %v", NodeKeyFileFlag.Name, err)
		}
		cfg.PrivateKey = key
	case hex != "":
		if key, err = crypto.HexToECDSA(hex); err != nil {
			Fatalf("Option %q: %v", NodeKeyHexFlag.Name, err)
		}
		cfg.PrivateKey = key
	}
}

// setNodeUserIdent creates the user identifier from CLI flags.
func setNodeUserIdent(ctx *cli.Context, cfg *node.Config) {
	if identity := ctx.GlobalString(IdentityFlag.Name); len(identity) > 0 {
		cfg.UserIdent = identity
	}
}

// setBootstrapNodes creates a list of bootstrap nodes from the command line
// flags, reverting to pre-configured ones if none have been specified.
func setBootstrapNodes(ctx *cli.Context, cfg *p2p.Config) {
	urls := params.MainnetBootnodes

	switch {
	case ctx.GlobalIsSet(BootnodesFlag.Name) || ctx.GlobalIsSet(BootnodesV4Flag.Name):
		if ctx.GlobalIsSet(BootnodesV4Flag.Name) {
			urls = strings.Split(ctx.GlobalString(BootnodesV4Flag.Name), ",")
		} else {
			urls = strings.Split(ctx.GlobalString(BootnodesFlag.Name), ",")
		}
	case ctx.GlobalBool(TestnetFlag.Name):
		urls = params.TestnetBootnodes
	case ctx.GlobalBool(RallynetFlag.Name):
		urls = params.RallynetBootnodes
	case ctx.GlobalBool(DemonetFlag.Name):
		urls = params.DemonetBootnodes
	case cfg.BootstrapNodes != nil:
		return // already set, don't apply defaults.
	}

	cfg.BootstrapNodes = make([]*discover.Node, 0, len(urls))
	for _, url := range urls {
		node, err := discover.ParseNode(url)
		if err != nil {
			log.Crit("Bootstrap URL invalid", "enode", url, "err", err)
		}
		cfg.BootstrapNodes = append(cfg.BootstrapNodes, node)
	}
}

// setBootstrapNodesV5 creates a list of bootstrap nodes from the command line
// flags, reverting to pre-configured ones if none have been specified.
/*
func setBootstrapNodesV5(ctx *cli.Context, cfg *p2p.Config) {
	urls := params.DiscoveryV5Bootnodes
	switch {
	case ctx.GlobalIsSet(BootnodesFlag.Name) || ctx.GlobalIsSet(BootnodesV5Flag.Name):
		if ctx.GlobalIsSet(BootnodesV5Flag.Name) {
			urls = strings.Split(ctx.GlobalString(BootnodesV5Flag.Name), ",")
		} else {
			urls = strings.Split(ctx.GlobalString(BootnodesFlag.Name), ",")
		}
	case cfg.BootstrapNodesV5 != nil:
		return // already set, don't apply defaults.
	}

	cfg.BootstrapNodesV5 = make([]*discv5.Node, 0, len(urls))
	for _, url := range urls {
		node, err := discv5.ParseNode(url)
		if err != nil {
			log.Error("Bootstrap URL invalid", "enode", url, "err", err)
			continue
		}
		cfg.BootstrapNodesV5 = append(cfg.BootstrapNodesV5, node)
	}
}*/

// setListenAddress creates a TCP listening address string from set command
// line flags.
func setListenAddress(ctx *cli.Context, cfg *p2p.Config) {
	if ctx.GlobalIsSet(ListenPortFlag.Name) {
		cfg.ListenAddr = fmt.Sprintf(":%d", ctx.GlobalInt(ListenPortFlag.Name))
	}
}

// setNAT creates a port mapper from command line flags.
func setNAT(ctx *cli.Context, cfg *p2p.Config) {
	if ctx.GlobalIsSet(NATFlag.Name) {
		natif, err := nat.Parse(ctx.GlobalString(NATFlag.Name))
		if err != nil {
			Fatalf("Option %s: %v", NATFlag.Name, err)
		}
		cfg.NAT = natif
	}
}

// splitAndTrim splits input separated by a comma
// and trims excessive white space from the substrings.
func splitAndTrim(input string) []string {
	result := strings.Split(input, ",")
	for i, r := range result {
		result[i] = strings.TrimSpace(r)
	}
	return result
}

// setHTTP creates the HTTP RPC listener interface string from the set
// command line flags, returning empty if the HTTP endpoint is disabled.
func setHTTP(ctx *cli.Context, cfg *node.Config) {
	if ctx.GlobalBool(RPCEnabledFlag.Name) && cfg.HTTPHost == "" {
		cfg.HTTPHost = "127.0.0.1"
		if ctx.GlobalIsSet(RPCListenAddrFlag.Name) {
			cfg.HTTPHost = ctx.GlobalString(RPCListenAddrFlag.Name)
		}
	}

	if ctx.GlobalIsSet(RPCPortFlag.Name) {
		cfg.HTTPPort = ctx.GlobalInt(RPCPortFlag.Name)
	}
	if ctx.GlobalIsSet(RPCCORSDomainFlag.Name) {
		cfg.HTTPCors = splitAndTrim(ctx.GlobalString(RPCCORSDomainFlag.Name))
	}
	if ctx.GlobalIsSet(RPCApiFlag.Name) {
		cfg.HTTPModules = splitAndTrim(ctx.GlobalString(RPCApiFlag.Name))
	}
	if ctx.GlobalIsSet(RPCVirtualHostsFlag.Name) {
		cfg.HTTPVirtualHosts = splitAndTrim(ctx.GlobalString(RPCVirtualHostsFlag.Name))
	}
}

// setWS creates the WebSocket RPC listener interface string from the set
// command line flags, returning empty if the HTTP endpoint is disabled.
func setWS(ctx *cli.Context, cfg *node.Config) {
	if ctx.GlobalBool(WSEnabledFlag.Name) && cfg.WSHost == "" {
		cfg.WSHost = "127.0.0.1"
		if ctx.GlobalIsSet(WSListenAddrFlag.Name) {
			cfg.WSHost = ctx.GlobalString(WSListenAddrFlag.Name)
		}
	}

	if ctx.GlobalIsSet(WSPortFlag.Name) {
		cfg.WSPort = ctx.GlobalInt(WSPortFlag.Name)
	}
	if ctx.GlobalIsSet(WSAllowedOriginsFlag.Name) {
		cfg.WSOrigins = splitAndTrim(ctx.GlobalString(WSAllowedOriginsFlag.Name))
	}
	if ctx.GlobalIsSet(WSApiFlag.Name) {
		cfg.WSModules = splitAndTrim(ctx.GlobalString(WSApiFlag.Name))
	}
}

// setIPC creates an IPC path configuration from the set command line flags,
// returning an empty string if IPC was explicitly disabled, or the set path.
func setIPC(ctx *cli.Context, cfg *node.Config) {
	checkExclusive(ctx, IPCDisabledFlag, IPCPathFlag)
	switch {
	case ctx.GlobalBool(IPCDisabledFlag.Name):
		cfg.IPCPath = ""
	case ctx.GlobalIsSet(IPCPathFlag.Name):
		cfg.IPCPath = ctx.GlobalString(IPCPathFlag.Name)
	}
}

// makeDatabaseHandles raises out the number of allowed file handles per process
// for Geth and returns half of the allowance to assign to the database.
func makeDatabaseHandles() int {
	limit, err := fdlimit.Current()
	if err != nil {
		Fatalf("Failed to retrieve file descriptor allowance: %v", err)
	}
	if limit < 2048 {
		if err := fdlimit.Raise(2048); err != nil {
			Fatalf("Failed to raise file descriptor allowance: %v", err)
		}
	}
	if limit > 2048 { // cap database file descriptors even if more is available
		limit = 2048
	}
	return limit / 2 // Leave half for networking and other stuff
}

// MakeAddress converts an account specified directly as a hex encoded string or
// a key index in the key store to an internal account representation.
func MakeAddress(ks *keystore.KeyStore, account string) (accounts.Account, error) {
	// If the specified account is a valid address, return it
	if common.IsHexAddress(account) {
		return accounts.Account{Address: common.HexToAddress(account)}, nil
	}
	// Otherwise try to interpret the account as a keystore index
	index, err := strconv.Atoi(account)
	if err != nil || index < 0 {
		return accounts.Account{}, fmt.Errorf("invalid account address or index %q", account)
	}
	log.Warn("-------------------------------------------------------------------")
	log.Warn("Referring to accounts by order in the keystore folder is dangerous!")
	log.Warn("This functionality is deprecated and will be removed in the future!")
	log.Warn("Please use explicit addresses! (can search via `platon account list`)")
	log.Warn("-------------------------------------------------------------------")

	accs := ks.Accounts()
	if len(accs) <= index {
		return accounts.Account{}, fmt.Errorf("index %d higher than number of accounts %d", index, len(accs))
	}
	return accs[index], nil
}

// MakePasswordList reads password lines from the file specified by the global --password flag.
func MakePasswordList(ctx *cli.Context) []string {
	path := ctx.GlobalString(PasswordFileFlag.Name)
	if path == "" {
		return nil
	}
	text, err := ioutil.ReadFile(path)
	if err != nil {
		Fatalf("Failed to read password file: %v", err)
	}
	lines := strings.Split(string(text), "\n")
	// Sanitise DOS line endings.
	for i := range lines {
		lines[i] = strings.TrimRight(lines[i], "\r")
	}
	return lines
}

func SetP2PConfig(ctx *cli.Context, cfg *p2p.Config) {
	setNodeKey(ctx, cfg)
	setNAT(ctx, cfg)
	setListenAddress(ctx, cfg)
	setBootstrapNodes(ctx, cfg)
	// setBootstrapNodesV5(ctx, cfg)

	lightClient := ctx.GlobalString(SyncModeFlag.Name) == "light"
	lightServer := ctx.GlobalInt(LightServFlag.Name) != 0
	lightPeers := ctx.GlobalInt(LightPeersFlag.Name)

	if ctx.GlobalIsSet(MaxConsensusPeersFlag.Name) {
		cfg.MaxConsensusPeers = ctx.GlobalInt(MaxConsensusPeersFlag.Name)
	}

	if ctx.GlobalIsSet(MaxPeersFlag.Name) {
		cfg.MaxPeers = ctx.GlobalInt(MaxPeersFlag.Name)
		if lightServer && !ctx.GlobalIsSet(LightPeersFlag.Name) {
			cfg.MaxPeers += lightPeers
		}
	} else {
		if lightServer {
			cfg.MaxPeers += lightPeers
		}
		if lightClient && ctx.GlobalIsSet(LightPeersFlag.Name) && cfg.MaxPeers < lightPeers {
			cfg.MaxPeers = lightPeers
		}
	}
	if !(lightClient || lightServer) {
		lightPeers = 0
	}
	ethPeers := cfg.MaxPeers - lightPeers
	if lightClient {
		ethPeers = 0
	}
	log.Info("Maximum peer count", "ETH", ethPeers, "LES", lightPeers, "total", cfg.MaxPeers)

	if ctx.GlobalIsSet(MaxPendingPeersFlag.Name) {
		cfg.MaxPendingPeers = ctx.GlobalInt(MaxPendingPeersFlag.Name)
	}
	if ctx.GlobalIsSet(NoDiscoverFlag.Name) || lightClient {
		cfg.NoDiscovery = true
	}

	// if we're running a light client or server, force enable the v5 peer discovery
	// unless it is explicitly disabled with --nodiscover note that explicitly specifying
	// --v5disc overrides --nodiscover, in which case the later only disables v4 discovery
	forceV5Discovery := (lightClient || lightServer) && !ctx.GlobalBool(NoDiscoverFlag.Name)
	if forceV5Discovery {
		cfg.DiscoveryV5 = true
	}
	/*
		if ctx.GlobalIsSet(DiscoveryV5Flag.Name) {
			cfg.DiscoveryV5 = ctx.GlobalBool(DiscoveryV5Flag.Name)
		} else if forceV5Discovery {
			cfg.DiscoveryV5 = true
		}*/

	if netrestrict := ctx.GlobalString(NetrestrictFlag.Name); netrestrict != "" {
		list, err := netutil.ParseNetlist(netrestrict)
		if err != nil {
			Fatalf("Option %q: %v", NetrestrictFlag.Name, err)
		}
		cfg.NetRestrict = list
	}

}

// SetNodeConfig applies node-related command line flags to the config.
func SetNodeConfig(ctx *cli.Context, cfg *node.Config) {
	SetP2PConfig(ctx, &cfg.P2P)
	setIPC(ctx, cfg)
	setHTTP(ctx, cfg)
	setWS(ctx, cfg)
	setNodeUserIdent(ctx, cfg)

	switch {
	case ctx.GlobalIsSet(DataDirFlag.Name):
		cfg.DataDir = ctx.GlobalString(DataDirFlag.Name)
	case ctx.GlobalBool(TestnetFlag.Name):
		cfg.DataDir = filepath.Join(node.DefaultDataDir(), "testnet")
	case ctx.GlobalBool(RallynetFlag.Name):
		cfg.DataDir = filepath.Join(node.DefaultDataDir(), "rallynet")
	case ctx.GlobalBool(DemonetFlag.Name):
		cfg.DataDir = filepath.Join(node.DefaultDataDir(), "demonet")
	}

	if ctx.GlobalIsSet(KeyStoreDirFlag.Name) {
		cfg.KeyStoreDir = ctx.GlobalString(KeyStoreDirFlag.Name)
	}
	if ctx.GlobalIsSet(LightKDFFlag.Name) {
		cfg.UseLightweightKDF = ctx.GlobalBool(LightKDFFlag.Name)
	}
	if ctx.GlobalIsSet(NoUSBFlag.Name) {
		cfg.NoUSB = ctx.GlobalBool(NoUSBFlag.Name)
	}
}

func setGPO(ctx *cli.Context, cfg *gasprice.Config) {
	if ctx.GlobalIsSet(GpoBlocksFlag.Name) {
		cfg.Blocks = ctx.GlobalInt(GpoBlocksFlag.Name)
	}
	if ctx.GlobalIsSet(GpoPercentileFlag.Name) {
		cfg.Percentile = ctx.GlobalInt(GpoPercentileFlag.Name)
	}
}

func setTxPool(ctx *cli.Context, cfg *core.TxPoolConfig) {
	if ctx.GlobalIsSet(TxPoolLocalsFlag.Name) {
		locals := strings.Split(ctx.GlobalString(TxPoolLocalsFlag.Name), ",")
		for _, account := range locals {
			if trimmed := strings.TrimSpace(account); !common.IsHexAddress(trimmed) {
				Fatalf("Invalid account in --txpool.locals: %s", trimmed)
			} else {
				cfg.Locals = append(cfg.Locals, common.HexToAddress(account))
			}
		}
	}
	if ctx.GlobalIsSet(TxPoolNoLocalsFlag.Name) {
		cfg.NoLocals = ctx.GlobalBool(TxPoolNoLocalsFlag.Name)
	}
	if ctx.GlobalIsSet(TxPoolJournalFlag.Name) {
		cfg.Journal = ctx.GlobalString(TxPoolJournalFlag.Name)
	}
	if ctx.GlobalIsSet(TxPoolRejournalFlag.Name) {
		cfg.Rejournal = ctx.GlobalDuration(TxPoolRejournalFlag.Name)
	}
	if ctx.GlobalIsSet(TxPoolPriceLimitFlag.Name) {
		cfg.PriceLimit = ctx.GlobalUint64(TxPoolPriceLimitFlag.Name)
	}
	if ctx.GlobalIsSet(TxPoolPriceBumpFlag.Name) {
		cfg.PriceBump = ctx.GlobalUint64(TxPoolPriceBumpFlag.Name)
	}
	if ctx.GlobalIsSet(TxPoolAccountSlotsFlag.Name) {
		cfg.AccountSlots = ctx.GlobalUint64(TxPoolAccountSlotsFlag.Name)
	}
	if ctx.GlobalIsSet(TxPoolGlobalSlotsFlag.Name) {
		cfg.GlobalSlots = ctx.GlobalUint64(TxPoolGlobalSlotsFlag.Name)
	}
	if ctx.GlobalIsSet(TxPoolAccountQueueFlag.Name) {
		cfg.AccountQueue = ctx.GlobalUint64(TxPoolAccountQueueFlag.Name)
	}
	if ctx.GlobalIsSet(TxPoolGlobalQueueFlag.Name) {
		cfg.GlobalQueue = ctx.GlobalUint64(TxPoolGlobalQueueFlag.Name)
	}
	if ctx.GlobalIsSet(TxPoolGlobalTxCountFlag.Name) {
		cfg.GlobalTxCount = ctx.GlobalUint64(TxPoolGlobalTxCountFlag.Name)
	}
	if ctx.GlobalIsSet(TxPoolLifetimeFlag.Name) {
		cfg.Lifetime = ctx.GlobalDuration(TxPoolLifetimeFlag.Name)
	}
}

//func setMpcPool(ctx *cli.Context, cfg *core.MPCPoolConfig) {
//	if ctx.GlobalIsSet(MPCEnabledFlag.Name) {
//		cfg.MPCEnable = ctx.GlobalBool(MPCEnabledFlag.Name)
//	}
//	if ctx.GlobalIsSet(MPCActorFlag.Name) {
//		cfg.MpcActor = common.HexToAddress(ctx.GlobalString(MPCActorFlag.Name))
//	}
//	if file := ctx.GlobalString(MPCIceFileFlag.Name); file != "" {
//		if _, err := os.Stat(file); err != nil {
//			fmt.Println("ice conf not exists.")
//			return
//		}
//		if b := filepath.IsAbs(file); !b {
//			absPath, err := filepath.Abs(file)
//			if err != nil {
//				fmt.Println("Read abs path of ice conf fail: ", err.Error())
//				return
//			}
//			cfg.IceConf = absPath
//		} else {
//			cfg.IceConf = file
//		}
//	}
//}
//
//func setVcPool(ctx *cli.Context, cfg *core.VCPoolConfig) {
//	if ctx.GlobalIsSet(VCEnabledFlag.Name) {
//		cfg.VCEnable = ctx.GlobalBool(VCEnabledFlag.Name)
//	}
//	if ctx.GlobalIsSet(VCActorFlag.Name) {
//		cfg.VcActor = common.HexToAddress(ctx.GlobalString(VCActorFlag.Name))
//		fmt.Println("cfg.VcActor", cfg.VcActor)
//	}
//
//	if ctx.GlobalIsSet(VCPasswordFlag.Name) {
//		cfg.VcPassword = ctx.GlobalString(VCPasswordFlag.Name)
//	}
//
//}

// checkExclusive verifies that only a single instance of the provided flags was
// set by the user. Each flag might optionally be followed by a string type to
// specialize it further.
func checkExclusive(ctx *cli.Context, args ...interface{}) {
	set := make([]string, 0, 1)
	for i := 0; i < len(args); i++ {
		// Make sure the next argument is a flag and skip if not set
		flag, ok := args[i].(cli.Flag)
		if !ok {
			panic(fmt.Sprintf("invalid argument, not cli.Flag type: %T", args[i]))
		}
		// Check if next arg extends current and expand its name if so
		name := flag.GetName()

		if i+1 < len(args) {
			switch option := args[i+1].(type) {
			case string:
				// Extended flag, expand the name and shift the arguments
				if ctx.GlobalString(flag.GetName()) == option {
					name += "=" + option
				}
				i++

			case cli.Flag:
			default:
				panic(fmt.Sprintf("invalid argument, not cli.Flag or string extension: %T", args[i+1]))
			}
		}
		// Mark the flag if it's set
		if ctx.GlobalIsSet(flag.GetName()) {
			set = append(set, "--"+name)
		}
	}
	if len(set) > 1 {
		Fatalf("Flags %v can't be used at the same time", strings.Join(set, ", "))
	}
}

// SetShhConfig applies shh-related command line flags to the config.
//func SetShhConfig(ctx *cli.Context, stack *node.Node, cfg *whisper.Config) {
//	if ctx.GlobalIsSet(WhisperMaxMessageSizeFlag.Name) {
//		cfg.MaxMessageSize = uint32(ctx.GlobalUint(WhisperMaxMessageSizeFlag.Name))
//	}
//	if ctx.GlobalIsSet(WhisperRestrictConnectionBetweenLightClientsFlag.Name) {
//		cfg.RestrictConnectionBetweenLightClients = true
//	}
//}

// SetEthConfig applies eth-related command line flags to the config.
func SetEthConfig(ctx *cli.Context, stack *node.Node, cfg *eth.Config) {
	// Avoid conflicting network flags
	checkExclusive(ctx, TestnetFlag)
	checkExclusive(ctx, LightServFlag, SyncModeFlag, "light")

	setGPO(ctx, &cfg.GPO)
	setTxPool(ctx, &cfg.TxPool)
	// for mpc compute
	//setMpcPool(ctx, &cfg.MPCPool)
	//setVcPool(ctx, &cfg.VCPool)

	if ctx.GlobalIsSet(CbftWalDisabledFlag.Name) {
		cfg.CbftConfig.WalMode = false
	}
	if ctx.GlobalIsSet(SyncModeFlag.Name) {
		cfg.SyncMode = *GlobalTextMarshaler(ctx, SyncModeFlag.Name).(*downloader.SyncMode)
	}
	if ctx.GlobalIsSet(LightServFlag.Name) {
		cfg.LightServ = ctx.GlobalInt(LightServFlag.Name)
	}
	if ctx.GlobalIsSet(LightPeersFlag.Name) {
		cfg.LightPeers = ctx.GlobalInt(LightPeersFlag.Name)
	}
	if ctx.GlobalIsSet(NetworkIdFlag.Name) {
		cfg.NetworkId = ctx.GlobalUint64(NetworkIdFlag.Name)
	}

	if ctx.GlobalIsSet(CacheFlag.Name) || ctx.GlobalIsSet(CacheDatabaseFlag.Name) {
		cfg.DatabaseCache = ctx.GlobalInt(CacheFlag.Name) * ctx.GlobalInt(CacheDatabaseFlag.Name) / 100
	}
	cfg.DatabaseHandles = makeDatabaseHandles()

	if gcmode := ctx.GlobalString(GCModeFlag.Name); gcmode != "full" && gcmode != "archive" {
		Fatalf("--%s must be either 'full' or 'archive'", GCModeFlag.Name)
	}
	cfg.NoPruning = /*ctx.GlobalString(GCModeFlag.Name) == "archive"*/ true

	if ctx.GlobalIsSet(CacheFlag.Name) || ctx.GlobalIsSet(CacheGCFlag.Name) {
		cfg.TrieCache = ctx.GlobalInt(CacheFlag.Name) * ctx.GlobalInt(CacheGCFlag.Name) / 100
	}
	if ctx.GlobalIsSet(CacheTrieDBFlag.Name) {
		cfg.TrieDBCache = ctx.GlobalInt(CacheTrieDBFlag.Name)
	}
	if ctx.GlobalIsSet(DocRootFlag.Name) {
		cfg.DocRoot = ctx.GlobalString(DocRootFlag.Name)
	}
	/*
		if ctx.GlobalIsSet(MinerLegacyExtraDataFlag.Name) {
			cfg.MinerExtraData = []byte(ctx.GlobalString(MinerLegacyExtraDataFlag.Name))
		}

			if ctx.GlobalIsSet(MinerExtraDataFlag.Name) {
				cfg.MinerExtraData = []byte(ctx.GlobalString(MinerExtraDataFlag.Name))
			}*/
	if ctx.GlobalIsSet(MinerLegacyGasTargetFlag.Name) {
		cfg.MinerGasFloor = ctx.GlobalUint64(MinerLegacyGasTargetFlag.Name)
	}
	if ctx.GlobalIsSet(MinerGasTargetFlag.Name) {
		cfg.MinerGasFloor = ctx.GlobalUint64(MinerGasTargetFlag.Name)
	}
	/*if ctx.GlobalIsSet(MinerGasLimitFlag.Name) {
		cfg.MinerGasCeil = ctx.GlobalUint64(MinerGasLimitFlag.Name)
	}*/
	if ctx.GlobalIsSet(MinerLegacyGasPriceFlag.Name) {
		cfg.MinerGasPrice = GlobalBig(ctx, MinerLegacyGasPriceFlag.Name)
	}
	if ctx.GlobalIsSet(MinerGasPriceFlag.Name) {
		cfg.MinerGasPrice = GlobalBig(ctx, MinerGasPriceFlag.Name)
	}

	// Override any default configs for hard coded networks.
	switch {

	// Test NetWork
	case ctx.GlobalBool(TestnetFlag.Name):
		if !ctx.GlobalIsSet(NetworkIdFlag.Name) {
			cfg.NetworkId = 2000
		}
		cfg.Genesis = core.DefaultTestnetGenesisBlock()
	// Rally NetWork
	case ctx.GlobalBool(RallynetFlag.Name):
		if !ctx.GlobalIsSet(NetworkIdFlag.Name) {
			cfg.NetworkId = 3000
		}
		cfg.Genesis = core.DefaultRallynetGenesisBlock()
	// Demo NetWork
	case ctx.GlobalBool(DemonetFlag.Name):
		if !ctx.GlobalIsSet(NetworkIdFlag.Name) {
			cfg.NetworkId = 5000
		}
		cfg.Genesis = core.DefaultDemonetGenesisBlock()
	}
	// TODO(fjl): move trie cache generations into config
	if gen := ctx.GlobalInt(TrieCacheGenFlag.Name); gen > 0 {
		state.MaxTrieCacheGen = uint16(gen)
	}

	if ctx.GlobalIsSet(DBNoGCFlag.Name) {
		cfg.DBDisabledGC = ctx.GlobalBool(DBNoGCFlag.Name)
	}
	if ctx.GlobalIsSet(DBGCIntervalFlag.Name) {
		cfg.DBGCInterval = ctx.GlobalUint64(DBGCIntervalFlag.Name)
	}
	if ctx.GlobalIsSet(DBGCTimeoutFlag.Name) {
		cfg.DBGCTimeout = ctx.GlobalDuration(DBGCTimeoutFlag.Name)
	}
	if ctx.GlobalIsSet(DBGCMptFlag.Name) {
		cfg.DBGCMpt = ctx.GlobalBool(DBGCMptFlag.Name)
	}
	if ctx.GlobalIsSet(DBGCBlockFlag.Name) {
		b := ctx.GlobalInt(DBGCBlockFlag.Name)
		if b > 0 {
			cfg.DBGCBlock = b
		}
	}
}

func SetCbft(ctx *cli.Context, cfg *types.OptionsConfig, nodeCfg *node.Config) {
	if nodeCfg.P2P.PrivateKey != nil {
		cfg.NodePriKey = nodeCfg.P2P.PrivateKey
		cfg.NodeID = discover.PubkeyID(&cfg.NodePriKey.PublicKey)
	}

	if ctx.GlobalIsSet(CbftBlsPriKeyFileFlag.Name) {
		priKey, err := bls.LoadBLS(ctx.GlobalString(CbftBlsPriKeyFileFlag.Name))
		if err != nil {
			Fatalf("Failed to load bls key from file: %v", err)
		}
		cfg.BlsPriKey = priKey
	} else {
		cfg.BlsPriKey = nodeCfg.BlsKey()
	}
	nodeCfg.P2P.BlsPublicKey = *(cfg.BlsPriKey.GetPublicKey())

	if ctx.GlobalIsSet(CbftWalDisabledFlag.Name) {
		cfg.WalMode = !ctx.GlobalBool(CbftWalDisabledFlag.Name)
	}

	if ctx.GlobalIsSet(CbftPeerMsgQueueSize.Name) {
		cfg.PeerMsgQueueSize = ctx.GlobalUint64(CbftPeerMsgQueueSize.Name)
	}

	if ctx.GlobalIsSet(CbftMaxPingLatency.Name) {
		cfg.MaxPingLatency = ctx.GlobalInt64(CbftMaxPingLatency.Name)
	}
	if ctx.GlobalIsSet(CbftBlacklistDeadlineFlag.Name) {
		cfg.BlacklistDeadline = ctx.GlobalInt64(CbftBlacklistDeadlineFlag.Name)
	}

}

// RegisterEthService adds an Ethereum client to the stack.
func RegisterEthService(stack *node.Node, cfg *eth.Config) {
	var err error
	if cfg.SyncMode == downloader.LightSync {
		err = stack.Register(func(ctx *node.ServiceContext) (node.Service, error) {
			light, err := les.New(ctx, cfg)
			if err == nil {
				stack.ChainID = light.ApiBackend.ChainConfig().ChainID
			}
			return light, err
		})
	} else {
		err = stack.Register(func(ctx *node.ServiceContext) (node.Service, error) {
			fullNode, err := eth.New(ctx, cfg)
			if err == nil {
				stack.ChainID = fullNode.APIBackend.ChainConfig().ChainID
			}

			if fullNode != nil && cfg.LightServ > 0 {
				ls, _ := les.NewLesServer(fullNode, cfg)
				fullNode.AddLesServer(ls)
			}
			return fullNode, err
		})
	}
	if err != nil {
		Fatalf("Failed to register the PlatON-Go service: %v", err)
	}
}

// RegisterShhService configures Whisper and adds it to the given node.
//func RegisterShhService(stack *node.Node, cfg *whisper.Config) {
//	if err := stack.Register(func(n *node.ServiceContext) (node.Service, error) {
//		return whisper.New(cfg), nil
//	}); err != nil {
//		Fatalf("Failed to register the Whisper service: %v", err)
//	}
//}

// RegisterEthStatsService configures the Ethereum Stats daemon and adds it to
// the given node.
func RegisterEthStatsService(stack *node.Node, url string) {
	if err := stack.Register(func(ctx *node.ServiceContext) (node.Service, error) {
		// Retrieve both eth and les services
		var ethServ *eth.Ethereum
		ctx.Service(&ethServ)

		var lesServ *les.LightEthereum
		ctx.Service(&lesServ)

		return ethstats.New(url, ethServ, lesServ)
	}); err != nil {
		Fatalf("Failed to register the PlatON-Go Stats service: %v", err)
	}
}

func SetupMetrics(ctx *cli.Context) {
	if metrics.Enabled {
		log.Info("Enabling metrics collection")
		var (
			enableExport = ctx.GlobalBool(MetricsEnableInfluxDBFlag.Name)
			endpoint     = ctx.GlobalString(MetricsInfluxDBEndpointFlag.Name)
			database     = ctx.GlobalString(MetricsInfluxDBDatabaseFlag.Name)
			username     = ctx.GlobalString(MetricsInfluxDBUsernameFlag.Name)
			password     = ctx.GlobalString(MetricsInfluxDBPasswordFlag.Name)
			hosttag      = ctx.GlobalString(MetricsInfluxDBHostTagFlag.Name)
		)

		if enableExport {
			log.Info("Enabling metrics export to InfluxDB")
			go influxdb.InfluxDBWithTags(metrics.DefaultRegistry, 10*time.Second, endpoint, database, username, password, "platon.", map[string]string{
				"host": hosttag,
			})
		}
	}
}

// MakeChainDatabase open an LevelDB using the flags passed to the client and will hard crash if it fails.
func MakeChainDatabase(ctx *cli.Context, stack *node.Node) ethdb.Database {
	var (
		cache   = ctx.GlobalInt(CacheFlag.Name) * ctx.GlobalInt(CacheDatabaseFlag.Name) / 100
		handles = makeDatabaseHandles()
	)
	name := "chaindata"
	if ctx.GlobalString(SyncModeFlag.Name) == "light" {
		name = "lightchaindata"
	}
	chainDb, err := stack.OpenDatabase(name, cache, handles)
	if err != nil {
		Fatalf("Could not open database: %v", err)
	}
	return chainDb
}

func MakeGenesis(ctx *cli.Context) *core.Genesis {
	var genesis *core.Genesis
	switch {
	case ctx.GlobalBool(TestnetFlag.Name):
		genesis = core.DefaultTestnetGenesisBlock()
	case ctx.GlobalBool(RallynetFlag.Name):
		genesis = core.DefaultRallynetGenesisBlock()
	case ctx.GlobalBool(DemonetFlag.Name):
		genesis = core.DefaultDemonetGenesisBlock()
	}
	return genesis
}

// MakeChain creates a chain manager from set command line flags.
func MakeChain(ctx *cli.Context, stack *node.Node) (chain *core.BlockChain, chainDb ethdb.Database) {
	var err error
	chainDb = MakeChainDatabase(ctx, stack)

	config, _, err := core.SetupGenesisBlock(chainDb, stack.ResolvePath(snapshotdb.DBPath), MakeGenesis(ctx))
	if err != nil {
		Fatalf("%v", err)
	}
	var engine consensus.Engine
	//todo: Merge confirmation.
	engine = consensus.NewFaker()
	if gcmode := ctx.GlobalString(GCModeFlag.Name); gcmode != "full" && gcmode != "archive" {
		Fatalf("--%s must be either 'full' or 'archive'", GCModeFlag.Name)
	}
	cache := &core.CacheConfig{
		Disabled:/*ctx.GlobalString(GCModeFlag.Name) == "archive"*/ true,
		TrieNodeLimit:   eth.DefaultConfig.TrieCache,
		TrieTimeLimit:   eth.DefaultConfig.TrieTimeout,
		BodyCacheLimit:  eth.DefaultConfig.BodyCacheLimit,
		BlockCacheLimit: eth.DefaultConfig.BlockCacheLimit,
		MaxFutureBlocks: eth.DefaultConfig.MaxFutureBlocks,
		BadBlockLimit:   eth.DefaultConfig.BadBlockLimit,
		TriesInMemory:   eth.DefaultConfig.TriesInMemory,
	}
	if ctx.GlobalIsSet(CacheFlag.Name) || ctx.GlobalIsSet(CacheGCFlag.Name) {
		cache.TrieNodeLimit = ctx.GlobalInt(CacheFlag.Name) * ctx.GlobalInt(CacheGCFlag.Name) / 100
	}
	vmcfg := vm.Config{}
	chain, err = core.NewBlockChain(chainDb, cache, config, engine, vmcfg, nil)
	if err != nil {
		Fatalf("Can't create BlockChain: %v", err)
	}

	return chain, chainDb
}

// MakeChain creates a chain manager from set command line flags.
func MakeChainForCBFT(ctx *cli.Context, stack *node.Node, cfg *eth.Config, nodeCfg *node.Config) (chain *core.BlockChain, chainDb ethdb.Database) {
	var err error
	chainDb = MakeChainDatabase(ctx, stack)

	config, _, err := core.SetupGenesisBlock(chainDb, stack.ResolvePath(snapshotdb.DBPath), MakeGenesis(ctx))
	if err != nil {
		Fatalf("%v", err)
	}
	var engine consensus.Engine
	if config.Cbft != nil {
		sc := node.NewServiceContext(nodeCfg, nil, stack.EventMux(), stack.AccountManager())
		engine = eth.CreateConsensusEngine(sc, config, false, chainDb, &cfg.CbftConfig, stack.EventMux())
	}

	if gcmode := ctx.GlobalString(GCModeFlag.Name); gcmode != "full" && gcmode != "archive" {
		Fatalf("--%s must be either 'full' or 'archive'", GCModeFlag.Name)
	}
	cache := &core.CacheConfig{
		Disabled:        ctx.GlobalString(GCModeFlag.Name) == "archive",
		TrieNodeLimit:   eth.DefaultConfig.TrieCache,
		TrieTimeLimit:   eth.DefaultConfig.TrieTimeout,
		BodyCacheLimit:  eth.DefaultConfig.BodyCacheLimit,
		BlockCacheLimit: eth.DefaultConfig.BlockCacheLimit,
		MaxFutureBlocks: eth.DefaultConfig.MaxFutureBlocks,
		BadBlockLimit:   eth.DefaultConfig.BadBlockLimit,
		TriesInMemory:   eth.DefaultConfig.TriesInMemory,
	}
	if ctx.GlobalIsSet(CacheFlag.Name) || ctx.GlobalIsSet(CacheGCFlag.Name) {
		cache.TrieNodeLimit = ctx.GlobalInt(CacheFlag.Name) * ctx.GlobalInt(CacheGCFlag.Name) / 100
	}
	vmcfg := vm.Config{}
	chain, err = core.NewBlockChain(chainDb, cache, config, engine, vmcfg, nil)
	if err != nil {
		Fatalf("Can't create BlockChain: %v", err)
	}
	return chain, chainDb
}

// MakeConsolePreloads retrieves the absolute paths for the console JavaScript
// scripts to preload before starting.
func MakeConsolePreloads(ctx *cli.Context) []string {
	// Skip preloading if there's nothing to preload
	if ctx.GlobalString(PreloadJSFlag.Name) == "" {
		return nil
	}
	// Otherwise resolve absolute paths and return them
	preloads := []string{}

	assets := ctx.GlobalString(JSpathFlag.Name)
	for _, file := range strings.Split(ctx.GlobalString(PreloadJSFlag.Name), ",") {
		preloads = append(preloads, common.AbsolutePath(assets, strings.TrimSpace(file)))
	}
	return preloads
}

// MigrateFlags sets the global flag from a local flag when it's set.
// This is a temporary function used for migrating old command/flags to the
// new format.
//
// e.g. platon account new --keystore /tmp/mykeystore --lightkdf
//
// is equivalent after calling this method with:
//
// platon --keystore /tmp/mykeystore --lightkdf account new
//
// This allows the use of the existing configuration functionality.
// When all flags are migrated this function can be removed and the existing
// configuration functionality must be changed that is uses local flags
func MigrateFlags(action func(ctx *cli.Context) error) func(*cli.Context) error {
	return func(ctx *cli.Context) error {
		for _, name := range ctx.FlagNames() {
			if ctx.IsSet(name) {
				ctx.GlobalSet(name, ctx.String(name))
			}
		}
		return action(ctx)
	}
}

func GetEconomicDefaultConfig(ctx *cli.Context) *xcom.EconomicModel {
	var networkId int8

	// Override any default Economic configs for hard coded networks.
	switch {
	case ctx.GlobalBool(TestnetFlag.Name):
		networkId = xcom.DefaultTestNet // Test Net: --testnet
	default:
		networkId = xcom.DefaultMainNet // main net
	}

	if model := xcom.GetEc(networkId); model == nil {
		panic("get economic model failed")
	} else {
		return model
	}
}<|MERGE_RESOLUTION|>--- conflicted
+++ resolved
@@ -185,33 +185,10 @@
 		Name:  "lightkdf",
 		Usage: "Reduce key-derivation RAM & CPU usage at some expense of KDF strength",
 	}
-<<<<<<< HEAD
-=======
-	// Dashboard settings
-	DashboardEnabledFlag = cli.BoolFlag{
-		Name:  metrics.DashboardEnabledFlag,
-		Usage: "Enable the dashboard",
-	}
-	DashboardAddrFlag = cli.StringFlag{
-		Name:  "dashboard.addr",
-		Usage: "Dashboard listening interface",
-		Value: dashboard.DefaultConfig.Host,
-	}
-	DashboardPortFlag = cli.IntFlag{
-		Name:  "dashboard.host",
-		Usage: "Dashboard listening port",
-		Value: dashboard.DefaultConfig.Port,
-	}
-	DashboardRefreshFlag = cli.DurationFlag{
-		Name:  "dashboard.refresh",
-		Usage: "Dashboard metrics collection refresh rate",
-		Value: dashboard.DefaultConfig.Refresh,
-	}
 	TxPoolMakeTraction = cli.BoolFlag{
 		Name:  "txpool.MakeTraction",
 		Usage: "make a lot traction",
 	}
->>>>>>> c6791a8d
 	// Transaction pool settings
 	TxPoolLocalsFlag = cli.StringFlag{
 		Name:  "txpool.locals",
