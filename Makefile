--- conflicted
+++ resolved
@@ -25,16 +25,11 @@
 
 platon-with-vc:
 	build/build_deps.sh
-<<<<<<< HEAD
-=======
 	build/build_snark.sh
->>>>>>> 1a7252bf
 	build/env.sh go run build/ci.go install -vc on ./cmd/platon
 	@echo "Done building platon with vc."
 	@echo "Run \"$(GOBIN)/platon\" to launch platon."
 
-<<<<<<< HEAD
-=======
 platon-with-mv:
 	build/build_deps.sh
 	build/build_snark.sh
@@ -42,7 +37,6 @@
 	@echo "Done building platon with vc."
 	@echo "Run \"$(GOBIN)/platon\" to launch platon."
 
->>>>>>> 1a7252bf
 swarm:
 	build/env.sh go run build/ci.go install ./cmd/swarm
 	@echo "Done building."
@@ -52,23 +46,16 @@
 	build/build_deps.sh
 	build/env.sh go run build/ci.go install
 
-<<<<<<< HEAD
 all-debug:
 	build/build_deps.sh
 	build/env.sh go run build/ci.go install -gcflags on
 
-=======
->>>>>>> 1a7252bf
 all-with-mpc:
 	build/build_deps.sh
 	build/env.sh go run build/ci.go install -mpc on
 
 all-with-vc:
 	build/build_deps.sh
-<<<<<<< HEAD
-	build/env.sh go run build/ci.go install -vc on
-
-=======
 	build/build_snark.sh
 	build/env.sh go run build/ci.go install -vc on
 
@@ -77,7 +64,6 @@
 	build/build_snark.sh
 	build/env.sh go run build/ci.go install -mv on
 
->>>>>>> 1a7252bf
 android:
 	build/env.sh go run build/ci.go aar --local
 	@echo "Done building."
