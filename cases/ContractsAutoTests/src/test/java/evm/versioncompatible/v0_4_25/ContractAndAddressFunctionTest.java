--- conflicted
+++ resolved
@@ -34,11 +34,7 @@
 
     @Test
     @DataSource(type = DataSourceType.EXCEL, file = "test.xls", sheetName = "testAddressCheck",
-<<<<<<< HEAD
-            author = "albedo", showName = "ContractAndAddressTest-合约和地址成员变量(函数)", sourcePrefix = "evm")
-=======
             author = "albedo", showName = "evm.ContractAndAddressTest-合约和地址成员变量(函数)", sourcePrefix = "evm")
->>>>>>> 0a7cb82d
     public void testAddressCheck() {
         try {
             prepare();
@@ -66,7 +62,7 @@
 
     @Test
     @DataSource(type = DataSourceType.EXCEL, file = "test.xls", sheetName = "testVon",
-            author = "albedo", showName = "ContractAndAddressTest-VON转账测试", sourcePrefix = "evm")
+            author = "albedo", showName = "ContractAndAddressTest-VON转账测试")
     public void testVon() {
         try {
             prepare();
@@ -94,7 +90,7 @@
 
     @Test
     @DataSource(type = DataSourceType.EXCEL, file = "test.xls", sheetName = "testKVon",
-            author = "albedo", showName = "ContractAndAddressTest-KVON转账测试", sourcePrefix = "evm")
+            author = "albedo", showName = "ContractAndAddressTest-KVON转账测试")
     public void testKVon() {
         try {
             prepare();
@@ -122,7 +118,7 @@
 
     @Test
     @DataSource(type = DataSourceType.EXCEL, file = "test.xls", sheetName = "testMVon",
-            author = "albedo", showName = "ContractAndAddressTest-MVON转账测试", sourcePrefix = "evm")
+            author = "albedo", showName = "ContractAndAddressTest-MVON转账测试")
     public void testMVon() {
         try {
             prepare();
@@ -150,7 +146,7 @@
 
     @Test
     @DataSource(type = DataSourceType.EXCEL, file = "test.xls", sheetName = "testGVon",
-            author = "albedo", showName = "ContractAndAddressTest-GVON转账测试", sourcePrefix = "evm")
+            author = "albedo", showName = "ContractAndAddressTest-GVON转账测试")
     public void testGVon() {
         try {
             prepare();
@@ -178,7 +174,7 @@
 
     @Test
     @DataSource(type = DataSourceType.EXCEL, file = "test.xls", sheetName = "testSzabo",
-            author = "albedo", showName = "ContractAndAddressTest-SZABO转账测试", sourcePrefix = "evm")
+            author = "albedo", showName = "ContractAndAddressTest-SZABO转账测试")
     public void testSzabo() {
         try {
             prepare();
@@ -206,7 +202,7 @@
 
     @Test
     @DataSource(type = DataSourceType.EXCEL, file = "test.xls", sheetName = "testFinney",
-            author = "albedo", showName = "ContractAndAddressTest-FINNEY转账测试", sourcePrefix = "evm")
+            author = "albedo", showName = "ContractAndAddressTest-FINNEY转账测试")
     public void testFinney() {
         try {
             prepare();
@@ -234,7 +230,7 @@
 
     @Test
     @DataSource(type = DataSourceType.EXCEL, file = "test.xls", sheetName = "testLat",
-            author = "albedo", showName = "ContractAndAddressTest-LAT转账测试", sourcePrefix = "evm")
+            author = "albedo", showName = "ContractAndAddressTest-LAT转账测试")
     public void testLat() {
         try {
             prepare();
@@ -262,7 +258,7 @@
 
     @Test
     @DataSource(type = DataSourceType.EXCEL, file = "test.xls", sheetName = "testKLat",
-            author = "albedo", showName = "ContractAndAddressTest-KLAT转账测试", sourcePrefix = "evm")
+            author = "albedo", showName = "ContractAndAddressTest-KLAT转账测试")
     public void testKLat() {
         try {
             prepare();
@@ -290,7 +286,7 @@
 
     @Test
     @DataSource(type = DataSourceType.EXCEL, file = "test.xls", sheetName = "testMLat",
-            author = "albedo", showName = "ContractAndAddressTest-MLAT转账测试", sourcePrefix = "evm")
+            author = "albedo", showName = "ContractAndAddressTest-MLAT转账测试")
     public void testMLat() {
         try {
             prepare();
@@ -318,7 +314,7 @@
 
     @Test
     @DataSource(type = DataSourceType.EXCEL, file = "test.xls", sheetName = "testGLat",
-            author = "albedo", showName = "ContractAndAddressTest-GLAT转账测试", sourcePrefix = "evm")
+            author = "albedo", showName = "ContractAndAddressTest-GLAT转账测试")
     public void testGLat() {
         try {
             prepare();
