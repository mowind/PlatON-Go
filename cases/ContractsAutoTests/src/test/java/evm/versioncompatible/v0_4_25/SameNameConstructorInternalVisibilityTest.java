package evm.versioncompatible.v0_4_25;

import evm.beforetest.ContractPrepareTest;
import network.platon.autotest.junit.annotations.DataSource;
import network.platon.autotest.junit.enums.DataSourceType;
import network.platon.contracts.SameNameConstructorInternalVisibility;
import org.junit.Test;
import org.web3j.tuples.generated.Tuple3;

import java.math.BigInteger;
/**
 * @title 构造函数和可见性测试
 * 1. 0.4.25版本同名函数构造函数定义，声明internal可见性验证；
 * 2. 0.4.25版本接口(interface)函数支持external和public两种可见性，可见性声明非必须验证
 * （1）默认可见性（默认public）函数声明
 * （2）public可见性函数声明
 * （3）external可见性声明
 * 3. 0.4.25版本支持，但0.5.x已弃用变量验证
 * (1)0.4.25版本允许声明0长度的定长数组类型
 * (2)0.4.25版本允许声明0结构体成员的结构体类型
 * (3)0.4.25版本允许定义非编译期常量的 constant常量
 * (4)0.4.25版本允许使用空元组组件
 * (5)0.4.25版本允许声明未初始化的storage变量
 * (6)0.4.25版本允许使用var
 * @description:
 * @author: albedo
 * @create: 2019/12/28
 */
public class SameNameConstructorInternalVisibilityTest extends ContractPrepareTest {
    SameNameConstructorInternalVisibility visibility;
    

    @Test
    @DataSource(type = DataSourceType.EXCEL, file = "test.xls", sheetName = "testDiscardVariable",
<<<<<<< HEAD
            author = "albedo", showName = "SameNameConstructorInternalVisibilityTest-弃用字面量及后缀整体覆盖", sourcePrefix = "evm")
=======
            author = "albedo", showName = "evm.SameNameConstructorInternalVisibilityTest-弃用字面量及后缀整体覆盖", sourcePrefix = "evm")
>>>>>>> 0a7cb82d
    public void testDiscardVariable() {
        try {
            prepare();
            visibility=SameNameConstructorInternalVisibility.deploy(web3j,transactionManager,provider).send();
            Tuple3<BigInteger,BigInteger,BigInteger> result = visibility.discardVariable().send();
            Tuple3<BigInteger,BigInteger,BigInteger> expect=new Tuple3(new BigInteger("1"),new BigInteger("0"),new BigInteger("1"));
            collector.assertEqual(result, expect, "checkout visibility assignment result");
        } catch (Exception e) {
            collector.logStepFail("SameNameConstructorInternalVisibility testDiscardVariable failure,exception msg:" , e.getMessage());
            e.printStackTrace();
        }
    }

}<|MERGE_RESOLUTION|>--- conflicted
+++ resolved
@@ -32,11 +32,7 @@
 
     @Test
     @DataSource(type = DataSourceType.EXCEL, file = "test.xls", sheetName = "testDiscardVariable",
-<<<<<<< HEAD
-            author = "albedo", showName = "SameNameConstructorInternalVisibilityTest-弃用字面量及后缀整体覆盖", sourcePrefix = "evm")
-=======
             author = "albedo", showName = "evm.SameNameConstructorInternalVisibilityTest-弃用字面量及后缀整体覆盖", sourcePrefix = "evm")
->>>>>>> 0a7cb82d
     public void testDiscardVariable() {
         try {
             prepare();
