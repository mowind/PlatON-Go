package evm.versioncompatible.v0_4_25;

import evm.beforetest.ContractPrepareTest;
import com.alibaba.fastjson.JSONObject;
import network.platon.autotest.junit.annotations.DataSource;
import network.platon.autotest.junit.enums.DataSourceType;
import network.platon.contracts.DoWhileCheck;
import org.junit.Test;
import org.web3j.tuples.generated.Tuple2;
import org.web3j.tx.Transfer;
import org.web3j.utils.Convert;

import java.math.BigDecimal;
import java.math.BigInteger;
/**
 * @title 0.4.25版本重大bug测试
 * 1. 0.4.25版本do...while循环里的continue跳转到循环体内，可能会产生死循环验证
 * 2. 0.4.25版本局部变量上级作用域生效验证
 * @description:
 * @author: albedo
 * @create: 2019/12/28
 */
public class DoWhileCheckTest extends ContractPrepareTest {
    @Test
    @DataSource(type = DataSourceType.EXCEL, file = "test.xls", sheetName = "Sheet1",
<<<<<<< HEAD
            author = "albedo", showName = "DoWhileCheckTest-重大bug验证", sourcePrefix = "evm")
=======
            author = "albedo", showName = "evm.DoWhileCheckTest-重大bug验证", sourcePrefix = "evm")
>>>>>>> 0a7cb82d
    public void testDoWhileCheck() {
        try {
            prepare();
            DoWhileCheck doWhileCheck = DoWhileCheck.deploy(web3j, transactionManager, provider).send();
            String contractAddress = doWhileCheck.getContractAddress();
            String transactionHash = doWhileCheck.getTransactionReceipt().get().getTransactionHash();
            Transfer.sendFunds(web3j,credentials,String.valueOf(chainId),contractAddress, BigDecimal.valueOf(300.00), Convert.Unit.GLAT);
            collector.logStepPass("DoWhileCheck issued successfully.contractAddress:" + contractAddress + ", hash:" + transactionHash);
            Tuple2<BigInteger, BigInteger> result = doWhileCheck.doWhileCheck().send();
            Tuple2<BigInteger, BigInteger> expect =new Tuple2(new BigInteger("21"),new BigInteger("14")) ;
            collector.assertEqual(JSONObject.toJSONString(result), JSONObject.toJSONString(expect), "checkout continue bug and scope is not clear");
        } catch (Exception e) {
            collector.logStepFail("DoWhileCheckTest testDoWhileCheck failure,exception msg:" , e.getMessage());
            e.printStackTrace();
        }
    }
}<|MERGE_RESOLUTION|>--- conflicted
+++ resolved
@@ -23,11 +23,7 @@
 public class DoWhileCheckTest extends ContractPrepareTest {
     @Test
     @DataSource(type = DataSourceType.EXCEL, file = "test.xls", sheetName = "Sheet1",
-<<<<<<< HEAD
-            author = "albedo", showName = "DoWhileCheckTest-重大bug验证", sourcePrefix = "evm")
-=======
             author = "albedo", showName = "evm.DoWhileCheckTest-重大bug验证", sourcePrefix = "evm")
->>>>>>> 0a7cb82d
     public void testDoWhileCheck() {
         try {
             prepare();
