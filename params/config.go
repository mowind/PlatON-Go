// Copyright 2016 The go-ethereum Authors
// This file is part of the go-ethereum library.
//
// The go-ethereum library is free software: you can redistribute it and/or modify
// it under the terms of the GNU Lesser General Public License as published by
// the Free Software Foundation, either version 3 of the License, or
// (at your option) any later version.
//
// The go-ethereum library is distributed in the hope that it will be useful,
// but WITHOUT ANY WARRANTY; without even the implied warranty of
// MERCHANTABILITY or FITNESS FOR A PARTICULAR PURPOSE. See the
// GNU Lesser General Public License for more details.
//
// You should have received a copy of the GNU Lesser General Public License
// along with the go-ethereum library. If not, see <http://www.gnu.org/licenses/>.

package params

import (
	"crypto/ecdsa"
	"fmt"
	"math/big"
	"time"

	"github.com/PlatONnetwork/PlatON-Go/common"
	"github.com/PlatONnetwork/PlatON-Go/p2p/discover"
)

// Genesis hashes to enforce below configs on.
var (
	MainnetGenesisHash      = common.HexToHash("0xd4e56740f876aef8c010b86a40d5f56745a118d0906a34e69aec8c0db1cb8fa3")
	TestnetGenesisHash      = common.HexToHash("0x41941023680923e0fe4d74a34bdac8141f2540e3ae90623718e47d66d1ca4a2d")
	BeatnetGenesisHash      = common.HexToHash("0x6341fd3daf94b748c72ced5a5b26028f2474f5f00d824504e4fa37a75767e177")
	InnerTestnetGenesisHash = common.HexToHash("0x4f2a0d2caed299677b865f9e4c4420512d1ab9a34b8abbaadc3983668f67c5da")
	InnerDevnetGenesisHash  = common.HexToHash("0xc2d90f565b3c6dc16234c48978da62c2c20e15875644e9843d26a871860fd736")
)

var TrustedCheckpoints = map[common.Hash]*TrustedCheckpoint{
	MainnetGenesisHash:      MainnetTrustedCheckpoint,
	TestnetGenesisHash:      TestnetTrustedCheckpoint,
	BeatnetGenesisHash:      BetanetTrustedCheckpoint,
	InnerTestnetGenesisHash: InnerTestnetTrustedCheckpoint,
	InnerDevnetGenesisHash:  InnerDevnetTrustedCheckpoint,
}

var (
	// TODO need finish
	initialMainNetConsensusNodes = []string{
		"enode://1f3a8672348ff6b789e416762ad53e69063138b8eb4d8780101658f24b2369f1a8e09499226b467d8bc0c4e03e1dc903df857eeb3c67733d21b6aaee2840e429@platon.network:16791",
		"enode://1f3a8672348ff6b789e416762ad53e69063138b8eb4d8780101658f24b2369f1a8e09499226b467d8bc0c4e03e1dc903df857eeb3c67733d21b6aaee2840e429@platon.network:16792",
		"enode://1f3a8672348ff6b789e416762ad53e69063138b8eb4d8780101658f24b2369f1a8e09499226b467d8bc0c4e03e1dc903df857eeb3c67733d21b6aaee2840e429@platon.network:16793",
		"enode://1f3a8672348ff6b789e416762ad53e69063138b8eb4d8780101658f24b2369f1a8e09499226b467d8bc0c4e03e1dc903df857eeb3c67733d21b6aaee2840e429@platon.network:16794",
		"enode://1f3a8672348ff6b789e416762ad53e69063138b8eb4d8780101658f24b2369f1a8e09499226b467d8bc0c4e03e1dc903df857eeb3c67733d21b6aaee2840e429@platon.network:16795",
		"enode://1f3a8672348ff6b789e416762ad53e69063138b8eb4d8780101658f24b2369f1a8e09499226b467d8bc0c4e03e1dc903df857eeb3c67733d21b6aaee2840e429@platon.network:16796",
		"enode://1f3a8672348ff6b789e416762ad53e69063138b8eb4d8780101658f24b2369f1a8e09499226b467d8bc0c4e03e1dc903df857eeb3c67733d21b6aaee2840e429@platon.network:16797",
		"enode://1f3a8672348ff6b789e416762ad53e69063138b8eb4d8780101658f24b2369f1a8e09499226b467d8bc0c4e03e1dc903df857eeb3c67733d21b6aaee2840e429@platon.network:16798",
		"enode://1f3a8672348ff6b789e416762ad53e69063138b8eb4d8780101658f24b2369f1a8e09499226b467d8bc0c4e03e1dc903df857eeb3c67733d21b6aaee2840e429@platon.network:16799",
		"enode://1f3a8672348ff6b789e416762ad53e69063138b8eb4d8780101658f24b2369f1a8e09499226b467d8bc0c4e03e1dc903df857eeb3c67733d21b6aaee2840e429@platon.network:16800",
		"enode://1f3a8672348ff6b789e416762ad53e69063138b8eb4d8780101658f24b2369f1a8e09499226b467d8bc0c4e03e1dc903df857eeb3c67733d21b6aaee2840e429@platon.network:16801",
		"enode://1f3a8672348ff6b789e416762ad53e69063138b8eb4d8780101658f24b2369f1a8e09499226b467d8bc0c4e03e1dc903df857eeb3c67733d21b6aaee2840e429@platon.network:16802",
		"enode://1f3a8672348ff6b789e416762ad53e69063138b8eb4d8780101658f24b2369f1a8e09499226b467d8bc0c4e03e1dc903df857eeb3c67733d21b6aaee2840e429@platon.network:16803",
		"enode://1f3a8672348ff6b789e416762ad53e69063138b8eb4d8780101658f24b2369f1a8e09499226b467d8bc0c4e03e1dc903df857eeb3c67733d21b6aaee2840e429@platon.network:16804",
		"enode://1f3a8672348ff6b789e416762ad53e69063138b8eb4d8780101658f24b2369f1a8e09499226b467d8bc0c4e03e1dc903df857eeb3c67733d21b6aaee2840e429@platon.network:26790",
		"enode://1f3a8672348ff6b789e416762ad53e69063138b8eb4d8780101658f24b2369f1a8e09499226b467d8bc0c4e03e1dc903df857eeb3c67733d21b6aaee2840e429@platon.network:26791",
		"enode://1f3a8672348ff6b789e416762ad53e69063138b8eb4d8780101658f24b2369f1a8e09499226b467d8bc0c4e03e1dc903df857eeb3c67733d21b6aaee2840e429@platon.network:26792",
		"enode://1f3a8672348ff6b789e416762ad53e69063138b8eb4d8780101658f24b2369f1a8e09499226b467d8bc0c4e03e1dc903df857eeb3c67733d21b6aaee2840e429@platon.network:26793",
		"enode://1f3a8672348ff6b789e416762ad53e69063138b8eb4d8780101658f24b2369f1a8e09499226b467d8bc0c4e03e1dc903df857eeb3c67733d21b6aaee2840e429@platon.network:26794",
		"enode://1f3a8672348ff6b789e416762ad53e69063138b8eb4d8780101658f24b2369f1a8e09499226b467d8bc0c4e03e1dc903df857eeb3c67733d21b6aaee2840e429@platon.network:26795",
		"enode://1f3a8672348ff6b789e416762ad53e69063138b8eb4d8780101658f24b2369f1a8e09499226b467d8bc0c4e03e1dc903df857eeb3c67733d21b6aaee2840e429@platon.network:26796",
		"enode://1f3a8672348ff6b789e416762ad53e69063138b8eb4d8780101658f24b2369f1a8e09499226b467d8bc0c4e03e1dc903df857eeb3c67733d21b6aaee2840e429@platon.network:26797",
		"enode://1f3a8672348ff6b789e416762ad53e69063138b8eb4d8780101658f24b2369f1a8e09499226b467d8bc0c4e03e1dc903df857eeb3c67733d21b6aaee2840e429@platon.network:26798",
		"enode://1f3a8672348ff6b789e416762ad53e69063138b8eb4d8780101658f24b2369f1a8e09499226b467d8bc0c4e03e1dc903df857eeb3c67733d21b6aaee2840e429@platon.network:26799",
		"enode://1f3a8672348ff6b789e416762ad53e69063138b8eb4d8780101658f24b2369f1a8e09499226b467d8bc0c4e03e1dc903df857eeb3c67733d21b6aaee2840e429@platon.network:26799",
	}

	initialTestnetConsensusNodes = []string{
		"enode://a6ef31a2006f55f5039e23ccccef343e735d56699bde947cfe253d441f5f291561640a8e2bbaf8a85a8a367b939efcef6f80ae28d2bd3d0b21bdac01c3aa6f2f@test-sea.platon.network:16791", //TEST-SEA
		"enode://d124e660938dc3fd63d913ff753fafc262764b22294431e760b572b0b58d5e6b813b32ccbacc326c03171542ae0ff8ff6528625a2d612e0c49240f111eba3c22@test-sg.platon.network:16792",  //TEST-SG
		"enode://24b0c456ae5cad46c4fb9bc02c867b997e22f30696e6e330926f785ca2e7410baf1eb34ffd9b5b07b5ba6e02b693faf57afb33f7c66cfbcf4c9186b4bfac737d@test-na.platon.network:16791",  //TEST-NA
		"enode://c7fc34d6d8b3d894a35895aaf2f788ed445e03b7673f7ce820aa6fdc02908eeab6982b7eb97e983cc708bcec093b3bc512b0b1fbf668e6ab94cd91f2d642e591@test-us.platon.network:16792",  //TEST-US
	}

	initialBetanetConsensusNodes = []string{
		"enode://bcb7e49461cdd5f3227bb6cc6c36675cd936c11b69c3fd366c36997d514beabc423f8dfee6f91330a96273988bb68b1785161631181fd738d0f46d263b3ce8b3@54.176.216.82:16791",
		"enode://5449094bf985a688d378a90cf334d5a1abc55d694d6f2362899494d18048ef6b6bd724f4e51084bfe0563c732c481869c9da05d92e56f29f6880ad15ea851f13@54.176.216.82:16792",
		"enode://c0f7ae43af0605b80e35a5469adaa142059eaaf41d152613d74d42feffd6871f059f9ac4d596bd134bb1d6bbfbcea5391adff6f005ea9042c21797d51d0b7697@3.1.59.5:16791",
		"enode://b6883e86e833cec2405fb548405f7a1e693379f77ee8fc6bbf41b5c853d7ad654a2a3fb7ffbe57ae848509d1ed7e11acaf28666f8f81646eab575dafa8d51d0b@3.1.59.5:16792",
	}

	initialInnerTestnetConsensusNodes = []string{
		"enode://97e424be5e58bfd4533303f8f515211599fd4ffe208646f7bfdf27885e50b6dd85d957587180988e76ae77b4b6563820a27b16885419e5ba6f575f19f6cb36b0@192.168.120.81:16789",
		"enode://3b53564afbc3aef1f6e0678171811f65a7caa27a927ddd036a46f817d075ef0a5198cd7f480829b53fe62bdb063bc6a17f800d2eebf7481b091225aabac2428d@192.168.120.82:16789",
		"enode://858d6f6ae871e291d3b7b2b91f7369f46deb6334e9dacb66fa8ba6746ee1f025bd4c090b17d17e0d9d5c19fdf81eb8bde3d40a383c9eecbe7ebda9ca95a3fb94@192.168.120.83:16789",
		"enode://e4556b211eb6712ab94d743990d995c0d3cd15e9d78ec0096bba24c48d34f9f79a52ca1f835cec589c5e7daff30620871ba37d6f5f722678af4b2554a24dd75c@192.168.120.84:16789",
		"enode://114e48f21d4d83ec9ac39a62062a804a0566742d80b191de5ba23a4dc25f7beda0e78dd169352a7ad3b11584d06a01a09ce047ad88de9bdcb63885e81de00a4d@192.168.120.85:16789",
		"enode://64ba18ce01172da6a95b0d5b0a93aee727d77e5b2f04255a532a9566edaee7808383812a860acf5e43efeca3d9321547bfcdefd89e9d0c605dcdb65ce0bbb617@192.168.120.86:16789",
		"enode://d31b3a7714610bd8e03b2c74aca4be16de7fcc319a1e577d50e5e8796680221b4b679bf1c37966d1a158902b8686f3ca2f41a89a7176e538141082540c4f6d66@192.168.120.87:16789",
		"enode://805b617b9d321a65d8936e758b5c60cd6e8c873b9f1e7c793ad5f887d26ce9667d0db2fe55a9aeb1cc81f9cf9a1e7c54473203473e3ebda89e63c03cbcfe5347@192.168.120.88:16789",
		"enode://fa147bc3625acc846a9f0e1e89172ca7470baa0f86516994f70860c6fb904ddbb1849e3cf2b40c58255e38401f40d2c3e4a3bd5c2f2849b98465a5bdb80ed6a0@192.168.120.89:16789",
		"enode://d8c4b58ae052ea9480577264bc1b2c09619757015849a4c92b71a4e4c8b5ede94f35d24107b1181d0711013ed7fdc068f21e6e6084b3e96750a571669715c0b1@192.168.120.90:16789",
	}

	initialInnerDevnetConsensusNodes = []string{
		"enode://0abaf3219f454f3d07b6cbcf3c10b6b4ccf605202868e2043b6f5db12b745df0604ef01ef4cb523adc6d9e14b83a76dd09f862e3fe77205d8ac83df707969b47@192.168.9.76:16789",
		"enode://e0b6af6cc2e10b2b74540b87098083d48343805a3ff09c655eab0b20dba2b2851aea79ee75b6e150bde58ead0be03ee4a8619ea1dfaf529cbb8ff55ca23531ed@192.168.9.76:16790",
		"enode://15245d4dceeb7552b52d70e56c53fc86aa030eab6b7b325e430179902884fca3d684b0e896ea421864a160e9c18418e4561e9a72f911e2511c29204a857de71a@192.168.120.76:16789",
		"enode://fb886b3da4cf875f7d85e820a9b39df2170fd1966ffa0ddbcd738027f6f8e0256204e4873a2569ef299b324da3d0ed1afebb160d8ff401c2f09e20fb699e4005@192.168.120.76:16790",
	}

	// MainnetChainConfig is the chain parameters to run a node on the main network.
	MainnetChainConfig = &ChainConfig{
		ChainID:     big.NewInt(101),
		EmptyBlock:  "on",
		EIP155Block: big.NewInt(2675000),
		Cbft: &CbftConfig{
			InitialNodes:      convertNodeUrl(initialMainNetConsensusNodes),
			PeerMsgQueueSize:  1024,
			EvidenceDir:       "evidenceDir",
			MaxResetCacheSize: 512,
			MaxQueuesLimit:    4096,
			MaxBlockDist:      192,
			MaxPingLatency:    5000,
			MaxAvgLatency:     2000,
			CbftVersion:       byte(0x01),
			Remaining:         50 * time.Millisecond,
			ValidatorMode:     "ppos",
		},
		VMInterpreter: "wasm",
	}

	// MainnetTrustedCheckpoint contains the light client trusted checkpoint for the main network.
	MainnetTrustedCheckpoint = &TrustedCheckpoint{
		Name:         "mainnet",
		SectionIndex: 193,
		SectionHead:  common.HexToHash("0xc2d574295ecedc4d58530ae24c31a5a98be7d2b3327fba0dd0f4ed3913828a55"),
		CHTRoot:      common.HexToHash("0x5d1027dfae688c77376e842679ceada87fd94738feb9b32ef165473bfbbb317b"),
		BloomRoot:    common.HexToHash("0xd38be1a06aabd568e10957fee4fcc523bc64996bcf31bae3f55f86e0a583919f"),
	}

	// TestnetChainConfig contains the chain parameters to run a node on the Alpha test network.
	TestnetChainConfig = &ChainConfig{
		ChainID:     big.NewInt(103),
		EmptyBlock:  "on",
		EIP155Block: big.NewInt(3),
		Cbft: &CbftConfig{
			InitialNodes:      convertNodeUrl(initialTestnetConsensusNodes),
			PeerMsgQueueSize:  1024,
			EvidenceDir:       "evidenceDir",
			MaxResetCacheSize: 512,
			MaxQueuesLimit:    4096,
			MaxBlockDist:      192,
			MaxPingLatency:    5000,
			MaxAvgLatency:     2000,
			CbftVersion:       byte(0x01),
			Remaining:         50 * time.Millisecond,
		},
		VMInterpreter: "wasm",
	}

	// TestnetTrustedCheckpoint contains the light client trusted checkpoint for the Alpha test network.
	TestnetTrustedCheckpoint = &TrustedCheckpoint{
		Name:         "testnet",
		SectionIndex: 123,
		SectionHead:  common.HexToHash("0xa372a53decb68ce453da12bea1c8ee7b568b276aa2aab94d9060aa7c81fc3dee"),
		CHTRoot:      common.HexToHash("0x6b02e7fada79cd2a80d4b3623df9c44384d6647fc127462e1c188ccd09ece87b"),
		BloomRoot:    common.HexToHash("0xf2d27490914968279d6377d42868928632573e823b5d1d4a944cba6009e16259"),
	}

	// InnerTestnetChainConfig contains the chain parameters to run a node on the inner test network.
	InnerTestnetChainConfig = &ChainConfig{
		ChainID:     big.NewInt(203),
		EIP155Block: big.NewInt(3),
		Cbft: &CbftConfig{
			InitialNodes:      convertNodeUrl(initialInnerTestnetConsensusNodes),
			PeerMsgQueueSize:  1024,
			EvidenceDir:       "evidenceDir",
			MaxResetCacheSize: 512,
			MaxQueuesLimit:    4096,
			MaxBlockDist:      192,
			MaxPingLatency:    5000,
			MaxAvgLatency:     2000,
			CbftVersion:       byte(0x01),
			Remaining:         50 * time.Millisecond,
		},
		VMInterpreter: "wasm",
	}

	// InnerTestnetTrustedCheckpoint contains the light client trusted checkpoint for the inner test network.
	InnerTestnetTrustedCheckpoint = &TrustedCheckpoint{
		Name:         "innertestnet",
		SectionIndex: 123,
		SectionHead:  common.HexToHash("0xa372a53decb68ce453da12bea1c8ee7b568b276aa2aab94d9060aa7c81fc3dee"),
		CHTRoot:      common.HexToHash("0x6b02e7fada79cd2a80d4b3623df9c44384d6647fc127462e1c188ccd09ece87b"),
		BloomRoot:    common.HexToHash("0xf2d27490914968279d6377d42868928632573e823b5d1d4a944cba6009e16259"),
	}

	// InnerDevnetChainConfig contains the chain parameters to run a node on the inner test network.
	InnerDevnetChainConfig = &ChainConfig{
		ChainID:     big.NewInt(204),
		EIP155Block: big.NewInt(3),
		Cbft: &CbftConfig{
			InitialNodes:      convertNodeUrl(initialInnerDevnetConsensusNodes),
			PeerMsgQueueSize:  1024,
			EvidenceDir:       "evidenceDir",
			MaxResetCacheSize: 512,
			MaxQueuesLimit:    4096,
			MaxBlockDist:      192,
			MaxPingLatency:    5000,
			MaxAvgLatency:     2000,
			CbftVersion:       byte(0x01),
			Remaining:         50 * time.Millisecond,
		},
		VMInterpreter: "wasm",
	}

	// InnerDevnetTrustedCheckpoint contains the light client trusted checkpoint for the inner test network.
	InnerDevnetTrustedCheckpoint = &TrustedCheckpoint{
		Name:         "innerdevnet",
		SectionIndex: 123,
		SectionHead:  common.HexToHash("0xa372a53decb68ce453da12bea1c8ee7b568b276aa2aab94d9060aa7c81fc3dee"),
		CHTRoot:      common.HexToHash("0x6b02e7fada79cd2a80d4b3623df9c44384d6647fc127462e1c188ccd09ece87b"),
		BloomRoot:    common.HexToHash("0xf2d27490914968279d6377d42868928632573e823b5d1d4a944cba6009e16259"),
	}

	// BetanetChainConfig contains the chain parameters to run a node on the Beta test network.
	BetanetChainConfig = &ChainConfig{
		ChainID:     big.NewInt(104),
		EmptyBlock:  "on",
		EIP155Block: big.NewInt(3),
		Cbft: &CbftConfig{
			InitialNodes:      convertNodeUrl(initialBetanetConsensusNodes),
			PeerMsgQueueSize:  1024,
			EvidenceDir:       "evidenceDir",
			MaxResetCacheSize: 512,
			MaxQueuesLimit:    4096,
			MaxBlockDist:      192,
			MaxPingLatency:    5000,
			MaxAvgLatency:     2000,
			CbftVersion:       byte(0x01),
			Remaining:         50 * time.Millisecond,
		},
		VMInterpreter: "wasm",
	}

	// BetanetTrustedCheckpoint contains the light client trusted checkpoint for the Beta test network.
	BetanetTrustedCheckpoint = &TrustedCheckpoint{
		Name:         "betanet",
		SectionIndex: 123,
		SectionHead:  common.HexToHash("0xa372a53decb68ce453da12bea1c8ee7b568b276aa2aab94d9060aa7c81fc3dee"),
		CHTRoot:      common.HexToHash("0x6b02e7fada79cd2a80d4b3623df9c44384d6647fc127462e1c188ccd09ece87b"),
		BloomRoot:    common.HexToHash("0xf2d27490914968279d6377d42868928632573e823b5d1d4a944cba6009e16259"),
	}

	GrapeChainConfig = &ChainConfig{
		ChainID:     big.NewInt(304),
		EmptyBlock:  "on",
		EIP155Block: big.NewInt(3),
		Cbft: &CbftConfig{
			Period:            3,
			Epoch:             30000,
			Duration:          30,
			PeerMsgQueueSize:  1024,
			EvidenceDir:       "evidenceDir",
			MaxResetCacheSize: 512,
			MaxQueuesLimit:    4096,
			MaxBlockDist:      192,
			MaxPingLatency:    5000,
			MaxAvgLatency:     2000,
			CbftVersion:       byte(0x01),
			Remaining:         50 * time.Millisecond,
		},
	}

	// AllEthashProtocolChanges contains every protocol change (EIPs) introduced
	//
	// This configuration is intentionally not using keyed fields to force anyone
	// adding flags to the config to also have to set these fields.
	AllEthashProtocolChanges = &ChainConfig{big.NewInt(1337), "", big.NewInt(0), big.NewInt(0), nil, nil, ""}

	// AllCliqueProtocolChanges contains every protocol change (EIPs) introduced
	// and accepted by the Ethereum core developers into the Clique consensus.
	//
	// This configuration is intentionally not using keyed fields to force anyone
	// adding flags to the config to also have to set these fields.
	AllCliqueProtocolChanges = &ChainConfig{big.NewInt(1337), "", big.NewInt(0), big.NewInt(0), &CliqueConfig{Period: 0, Epoch: 30000}, nil, ""}

<<<<<<< HEAD
	TestChainConfig = &ChainConfig{big.NewInt(1), "", big.NewInt(0), big.NewInt(0), nil, &CbftConfig{
		InitialNodes:      convertNodeUrl(initialTestnetConsensusNodes),
		PeerMsgQueueSize:  1024,
		EvidenceDir:       "evidenceDir",
		MaxResetCacheSize: 512,
		MaxQueuesLimit:    4096,
		MaxBlockDist:      192,
		MaxPingLatency:    5000,
		MaxAvgLatency:     2000,
		CbftVersion:       byte(0x01),
		Remaining:         50 * time.Millisecond,
	}, ""}
=======
	TestChainConfig = &ChainConfig{big.NewInt(1), "", big.NewInt(0), big.NewInt(0), nil, nil, ""}
>>>>>>> 72a7cf2e

	AllCbftProtocolChanges = &ChainConfig{big.NewInt(1337), "", big.NewInt(0), nil, nil, new(CbftConfig), ""}
	TestRules              = TestChainConfig.Rules(new(big.Int))
)

// TrustedCheckpoint represents a set of post-processed trie roots (CHT and
// BloomTrie) associated with the appropriate section index and head hash. It is
// used to start light syncing from this checkpoint and avoid downloading the
// entire header chain while still being able to securely access old headers/logs.
type TrustedCheckpoint struct {
	Name         string      `json:"-"`
	SectionIndex uint64      `json:"sectionIndex"`
	SectionHead  common.Hash `json:"sectionHead"`
	CHTRoot      common.Hash `json:"chtRoot"`
	BloomRoot    common.Hash `json:"bloomRoot"`
}

// ChainConfig is the core config which determines the blockchain settings.
//
// ChainConfig is stored in the database on a per block basis. This means
// that any network, identified by its genesis block, can have its own
// set of configuration options.
type ChainConfig struct {
	ChainID     *big.Int `json:"chainId"` // chainId identifies the current chain and is used for replay protection
	EmptyBlock  string   `json:"emptyBlock"`
	EIP155Block *big.Int `json:"eip155Block,omitempty"` // EIP155 HF block
	EWASMBlock  *big.Int `json:"ewasmBlock,omitempty"`  // EWASM switch block (nil = no fork, 0 = already activated)
	// Various consensus engines
	Clique *CliqueConfig `json:"clique,omitempty"`
	Cbft   *CbftConfig   `json:"cbft,omitempty"`

	// Various vm interpreter
	VMInterpreter string `json:"interpreter,omitempty"`
}

type CbftConfig struct {
	Period           uint64  `json:"period,omitempty"`           // Number of seconds between blocks to enforce
	Epoch            uint64  `json:"epoch,omitempty"`            // Epoch length to reset votes and checkpoint
	MaxLatency       int64   `json:"maxLatency,omitempty"`       // number of milliseconds of max net latency between the consensus nodes
	LegalCoefficient float64 `json:"legalCoefficient,omitempty"` // coefficient for checking if a block is in it's turn
	Duration         int64   `json:"duration,omitempty"`         // number of seconds for a node to produce blocks
	BlockInterval    uint64  `json:"-"`
	WalEnabled       bool    `json:"-"`
	//mock
	InitialNodes  []discover.Node   `json:"initialNodes,omitempty"`
	NodeID        discover.NodeID   `json:"nodeID,omitempty"`
	PrivateKey    *ecdsa.PrivateKey `json:"privateKey,omitempty"`
	ValidatorMode string            `json:"validatorMode,omitempty"`

	PeerMsgQueueSize  uint64
	EvidenceDir       string
	MaxResetCacheSize int
	MaxQueuesLimit    int
	MaxBlockDist      uint64
	MaxPingLatency    int64
	MaxAvgLatency     int64
	CbftVersion       uint8
	Remaining         time.Duration
}

// CliqueConfig is the consensus engine configs for proof-of-authority based sealing.
type CliqueConfig struct {
	Period uint64 `json:"period"` // Number of seconds between blocks to enforce
	Epoch  uint64 `json:"epoch"`  // Epoch length to reset votes and checkpoint
}

// String implements the stringer interface, returning the consensus engine details.
func (c *CliqueConfig) String() string {
	return "clique"
}

// String implements the fmt.Stringer interface.
func (c *ChainConfig) String() string {
	var engine interface{}
	switch {
	case c.Clique != nil:
		engine = c.Clique
	case c.Cbft != nil:
		engine = c.Cbft
	default:
		engine = "unknown"
	}
	return fmt.Sprintf("{ChainID: %v EIP155: %v Engine: %v}",
		c.ChainID,
		c.EIP155Block,
		engine,
	)
}

// IsEIP155 returns whether num is either equal to the EIP155 fork block or greater.
func (c *ChainConfig) IsEIP155(num *big.Int) bool {
	//	return isForked(c.EIP155Block, num)
	return true
}

// IsEWASM returns whether num represents a block number after the EWASM fork
func (c *ChainConfig) IsEWASM(num *big.Int) bool {
	return isForked(c.EWASMBlock, num)
}

// GasTable returns the gas table corresponding to the current phase (homestead or homestead reprice).
//
// The returned GasTable's fields shouldn't, under any circumstances, be changed.
func (c *ChainConfig) GasTable(num *big.Int) GasTable {
	return GasTableHomestead
}

// CheckCompatible checks whether scheduled fork transitions have been imported
// with a mismatching chain configuration.
func (c *ChainConfig) CheckCompatible(newcfg *ChainConfig, height uint64) *ConfigCompatError {
	bhead := new(big.Int).SetUint64(height)

	// Iterate checkCompatible to find the lowest conflict.
	var lasterr *ConfigCompatError
	for {
		err := c.checkCompatible(newcfg, bhead)
		if err == nil || (lasterr != nil && err.RewindTo == lasterr.RewindTo) {
			break
		}
		lasterr = err
		bhead.SetUint64(err.RewindTo)
	}
	return lasterr
}

func (c *ChainConfig) checkCompatible(newcfg *ChainConfig, head *big.Int) *ConfigCompatError {
	if isForkIncompatible(c.EIP155Block, newcfg.EIP155Block, head) {
		return newCompatError("EIP155 fork block", c.EIP155Block, newcfg.EIP155Block)
	}
	if isForkIncompatible(c.EWASMBlock, newcfg.EWASMBlock, head) {
		return newCompatError("ewasm fork block", c.EWASMBlock, newcfg.EWASMBlock)
	}
	return nil
}

// isForkIncompatible returns true if a fork scheduled at s1 cannot be rescheduled to
// block s2 because head is already past the fork.
func isForkIncompatible(s1, s2, head *big.Int) bool {
	return (isForked(s1, head) || isForked(s2, head)) && !configNumEqual(s1, s2)
}

// isForked returns whether a fork scheduled at block s is active at the given head block.
func isForked(s, head *big.Int) bool {
	if s == nil || head == nil {
		return false
	}
	return s.Cmp(head) <= 0
}

func configNumEqual(x, y *big.Int) bool {
	if x == nil {
		return y == nil
	}
	if y == nil {
		return x == nil
	}
	return x.Cmp(y) == 0
}

// ConfigCompatError is raised if the locally-stored blockchain is initialised with a
// ChainConfig that would alter the past.
type ConfigCompatError struct {
	What string
	// block numbers of the stored and new configurations
	StoredConfig, NewConfig *big.Int
	// the block number to which the local chain must be rewound to correct the error
	RewindTo uint64
}

func newCompatError(what string, storedblock, newblock *big.Int) *ConfigCompatError {
	var rew *big.Int
	switch {
	case storedblock == nil:
		rew = newblock
	case newblock == nil || storedblock.Cmp(newblock) < 0:
		rew = storedblock
	default:
		rew = newblock
	}
	err := &ConfigCompatError{what, storedblock, newblock, 0}
	if rew != nil && rew.Sign() > 0 {
		err.RewindTo = rew.Uint64() - 1
	}
	return err
}

func (err *ConfigCompatError) Error() string {
	return fmt.Sprintf("mismatching %s in database (have %d, want %d, rewindto %d)", err.What, err.StoredConfig, err.NewConfig, err.RewindTo)
}

// Rules wraps ChainConfig and is merely syntactic sugar or can be used for functions
// that do not have or require information about the block.
//
// Rules is a one time interface meaning that it shouldn't be used in between transition
// phases.
type Rules struct {
	ChainID  *big.Int
	IsEIP155 bool
}

// Rules ensures c's ChainID is not nil.
func (c *ChainConfig) Rules(num *big.Int) Rules {
	chainID := c.ChainID
	if chainID == nil {
		chainID = new(big.Int)
	}
	return Rules{
		ChainID:  new(big.Int).Set(chainID),
		IsEIP155: c.IsEIP155(num),
	}
}

func convertNodeUrl(initialNodes []string) []discover.Node {
	NodeList := make([]discover.Node, 0, len(initialNodes))
	for _, url := range initialNodes {
		//if nodeID, error := discover.HexID(value); error == nil {
		//	NodeIDList = append(NodeIDList, nodeID)
		//}
		if node, err := discover.ParseNode(url); err == nil {
			NodeList = append(NodeList, *node)
		}
	}
	return NodeList
}<|MERGE_RESOLUTION|>--- conflicted
+++ resolved
@@ -284,22 +284,7 @@
 	// adding flags to the config to also have to set these fields.
 	AllCliqueProtocolChanges = &ChainConfig{big.NewInt(1337), "", big.NewInt(0), big.NewInt(0), &CliqueConfig{Period: 0, Epoch: 30000}, nil, ""}
 
-<<<<<<< HEAD
-	TestChainConfig = &ChainConfig{big.NewInt(1), "", big.NewInt(0), big.NewInt(0), nil, &CbftConfig{
-		InitialNodes:      convertNodeUrl(initialTestnetConsensusNodes),
-		PeerMsgQueueSize:  1024,
-		EvidenceDir:       "evidenceDir",
-		MaxResetCacheSize: 512,
-		MaxQueuesLimit:    4096,
-		MaxBlockDist:      192,
-		MaxPingLatency:    5000,
-		MaxAvgLatency:     2000,
-		CbftVersion:       byte(0x01),
-		Remaining:         50 * time.Millisecond,
-	}, ""}
-=======
 	TestChainConfig = &ChainConfig{big.NewInt(1), "", big.NewInt(0), big.NewInt(0), nil, nil, ""}
->>>>>>> 72a7cf2e
 
 	AllCbftProtocolChanges = &ChainConfig{big.NewInt(1337), "", big.NewInt(0), nil, nil, new(CbftConfig), ""}
 	TestRules              = TestChainConfig.Rules(new(big.Int))
