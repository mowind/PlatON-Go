// Copyright 2016 The go-ethereum Authors
// This file is part of the go-ethereum library.
//
// The go-ethereum library is free software: you can redistribute it and/or modify
// it under the terms of the GNU Lesser General Public License as published by
// the Free Software Foundation, either version 3 of the License, or
// (at your option) any later version.
//
// The go-ethereum library is distributed in the hope that it will be useful,
// but WITHOUT ANY WARRANTY; without even the implied warranty of
// MERCHANTABILITY or FITNESS FOR A PARTICULAR PURPOSE. See the
// GNU Lesser General Public License for more details.
//
// You should have received a copy of the GNU Lesser General Public License
// along with the go-ethereum library. If not, see <http://www.gnu.org/licenses/>.

package params

import (
	"fmt"
	"math/big"

	"github.com/PlatONnetwork/PlatON-Go/common"
	"github.com/PlatONnetwork/PlatON-Go/crypto/bls"
	"github.com/PlatONnetwork/PlatON-Go/p2p/discover"
)

// Genesis hashes to enforce below configs on.
var (
	MainnetGenesisHash = common.HexToHash("0xd4e56740f876aef8c010b86a40d5f56745a118d0906a34e69aec8c0db1cb8fa3")
	TestnetGenesisHash = common.HexToHash("0x41941023680923e0fe4d74a34bdac8141f2540e3ae90623718e47d66d1ca4a2d")
)

var TrustedCheckpoints = map[common.Hash]*TrustedCheckpoint{
	MainnetGenesisHash: MainnetTrustedCheckpoint,
	TestnetGenesisHash: TestnetTrustedCheckpoint,
}

var (
	initialMainNetConsensusNodes = []initNode{}

	initialTestnetConsensusNodes = []initNode{
		{
			"enode://beb5e7c53bc85c7bc516fe97071bf53d947c9f2889a61944d6770970f869e680da944e08c2ef44fb11416b9afc2447f7253fa891e87a0e01651189713bb60d8d@35.204.79.107:16789",
			"f2aa6dd970e1ea05200e509f3bcfa6b5db120538dad1cc6f4bb345a60426091c43f2beeb7077a4031a4cdbc30f571c18973b9b5275394d0faa82d1f507625aaae0bdccb3e5612b2c5706a97c3f8457f990a0f57633ecb2f7903e3c608685e591",
		},
		{
			"enode://1e522c3f60430bb77819f2fbf0db044d87c19c2acf17c0f4c6ef29b5131511d0150836dc1dea3bd11e23da2d25f1628b2052d764b792f0619437866b94e1875d@34.65.187.110:16789",
			"3e2a1ea482652106d37f75c945ea7399b55207cd88da5f545b4120da80adcc8ff35166fa1a9edc61083b7baebd6dda003a302ecff3ea3c7ba655251d9a6a6130e12160771c0f793caa2cf46c263c1ceee48cbc31244b3cfeaed6f24b8dbe1001",
		},
		{
			"enode://dda92565a6d02af28f98d36ce25417e42a6ad6bb00fff0280300fd2d7fe127ad7ad265d681b35a6d0331fad644a5aabcf070a93c39309dad27e2083253cff1a3@13.211.42.206:16789",
			"192fdd69f21a899038f2fbb8731821ff2a672adc9137b6b0dfe9696d1efd86c0654e72e3cecd9ed8b832e6204869a506a2b5fd0bf4bd467b96c2cd553715e24d07aa9d5957e556d26c17e97ed505957a536cd01af70166707e6cd03fecc8b789",
		},
		{
			"enode://eaea0f8302c9818efff378f4fce1bcca3f9dccac960d882fc448f294f0985266a85f3507769f575221b374021e48611348b944cb5cbe3f2fe1218f898413107f@3.6.118.118:16789",
			"6243fb60d114e1c9d196979ac98c70c97c402eb39481416383b0fc04010721714606f4c808fbd4debe816abb6daeb0171db85b092eb88a1633d6753ae3cfa0b7193473d32caf18b849212a1e42d275658961886eb1769db71b7ca402fa8fc587",
		},
		{
			"enode://6f61b708dbcca26630f4a9811cdf1b54fc91da4e42d09c6e827a67720d0d201c7a7d0c4c410ba4cdf2e02328c0444fe9b7a90e506153ac0bb859cffcd2fe55fd@15.222.177.170:16789",
			"d6d53da1a081fd481647e3c75862c609ed0b1b6d06782e20f3ccad849f448802d7bbb3a7de11d328037f4ee6251520097d1487d7efaa3cd1adfbec9139b98bd77419a7e6a04a0bc5f7ca1272361a0998b5879aa3c4aaf4320513a39999cc8510",
		},
		{
			"enode://40683c74d5f0dbbf3daefacad5a9afb6384d3c9109e48bba8ccc61084e72005ccac984f6a946712fc3c1e77f26072315ab46046c31374b842a3d3949b14af4b7@35.176.104.241:16789",
			"3d07f9ff2b620c19eb2fe302d8dff4ba8f9687c38e923558cb37b7f77198c7ed7ac8405b27aacd45e20918ae588b6c1438e81a1df717f919969e4055633cd0d8da54b0a6d5a60a9fab6b080e7ba1f05a26e47722911b3174318a59b775422d0b",
		},
		{
			"enode://636607cdb83df0c2ed863875aa999ce0adf4a143061ff1f1e99a3200dcc16d55945870c73c641ea9e972105496d1f051789a7115e396e1326835dab6a8acee92@3.123.104.238:16789",
			"77022119b671104057983c7d9102d3ceb435b1c63e421c93077d6538ef5b7eeea6aadb7b943855760d4828b89e34af0035e1cb311f64b5ab84424fb4f8eec3792d39ad3d49e7adf0e4db3666b71ae77edef9409a44d9427059d8529b0ce47194",
		},
	}

	initialDemoNetConsensusNodes = []initNode{}

	// MainnetChainConfig is the chain parameters to run a node on the main network.
	MainnetChainConfig = &ChainConfig{
		ChainID:     big.NewInt(100),
		EmptyBlock:  "on",
		EIP155Block: big.NewInt(1),
		Cbft: &CbftConfig{
			InitialNodes:  ConvertNodeUrl(initialMainNetConsensusNodes),
			Amount:        10,
			ValidatorMode: "ppos",
			Period:        20000,
		},
		GenesisVersion: GenesisVersion,
	}

	// MainnetTrustedCheckpoint contains the light client trusted checkpoint for the main network.
	MainnetTrustedCheckpoint = &TrustedCheckpoint{
		Name:         "mainnet",
		SectionIndex: 193,
		SectionHead:  common.HexToHash("0xc2d574295ecedc4d58530ae24c31a5a98be7d2b3327fba0dd0f4ed3913828a55"),
		CHTRoot:      common.HexToHash("0x5d1027dfae688c77376e842679ceada87fd94738feb9b32ef165473bfbbb317b"),
		BloomRoot:    common.HexToHash("0xd38be1a06aabd568e10957fee4fcc523bc64996bcf31bae3f55f86e0a583919f"),
	}

	// TestnetChainConfig is the chain parameters to run a node on the test network.
	TestnetChainConfig = &ChainConfig{
		ChainID:     big.NewInt(101),
		EmptyBlock:  "on",
		EIP155Block: big.NewInt(1),
		Cbft: &CbftConfig{
			InitialNodes:  ConvertNodeUrl(initialTestnetConsensusNodes),
			Amount:        10,
			ValidatorMode: "ppos",
			Period:        20000,
		},
		GenesisVersion: GenesisVersion,
	}

<<<<<<< HEAD
	// RallynetChainConfig is the chain parameters to run a node on the Rally network.
	RallynetChainConfig = &ChainConfig{
		ChainID:     big.NewInt(94),
		EmptyBlock:  "on",
		EIP155Block: big.NewInt(1),
		Cbft: &CbftConfig{
			InitialNodes:  ConvertNodeUrl(initialRallyNetConsensusNodes),
			Amount:        10,
			ValidatorMode: "ppos",
			Period:        20000,
		},
		GenesisVersion: GenesisVersion,
	}

=======
>>>>>>> c5fc6b19
	// DemonetChainConfig is the chain parameters to run a node on the demo network.
	DemonetChainConfig = &ChainConfig{
		ChainID:     big.NewInt(399),
		EmptyBlock:  "on",
		EIP155Block: big.NewInt(1),
		Cbft: &CbftConfig{
			InitialNodes:  ConvertNodeUrl(initialDemoNetConsensusNodes),
			Amount:        10,
			ValidatorMode: "ppos",
			Period:        20000,
		},
		GenesisVersion: GenesisVersion,
	}

	// TestnetTrustedCheckpoint contains the light client trusted checkpoint for the test network.
	TestnetTrustedCheckpoint = &TrustedCheckpoint{
		Name:         "testnet",
		SectionIndex: 123,
		SectionHead:  common.HexToHash("0xa372a53decb68ce453da12bea1c8ee7b568b276aa2aab94d9060aa7c81fc3dee"),
		CHTRoot:      common.HexToHash("0x6b02e7fada79cd2a80d4b3623df9c44384d6647fc127462e1c188ccd09ece87b"),
		BloomRoot:    common.HexToHash("0xf2d27490914968279d6377d42868928632573e823b5d1d4a944cba6009e16259"),
	}

	GrapeChainConfig = &ChainConfig{
		ChainID:     big.NewInt(304),
		EmptyBlock:  "on",
		EIP155Block: big.NewInt(3),
		Cbft: &CbftConfig{
			Period: 3,
		},
		GenesisVersion: GenesisVersion,
	}

	// AllEthashProtocolChanges contains every protocol change (EIPs) introduced
	//
	// This configuration is intentionally not using keyed fields to force anyone
	// adding flags to the config to also have to set these fields.
	AllEthashProtocolChanges = &ChainConfig{big.NewInt(1337), "", big.NewInt(0), big.NewInt(0), nil, nil, GenesisVersion}

	TestChainConfig = &ChainConfig{big.NewInt(1), "", big.NewInt(0), big.NewInt(0), nil, new(CbftConfig), GenesisVersion}
)

// TrustedCheckpoint represents a set of post-processed trie roots (CHT and
// BloomTrie) associated with the appropriate section index and head hash. It is
// used to start light syncing from this checkpoint and avoid downloading the
// entire header chain while still being able to securely access old headers/logs.
type TrustedCheckpoint struct {
	Name         string      `json:"-"`
	SectionIndex uint64      `json:"sectionIndex"`
	SectionHead  common.Hash `json:"sectionHead"`
	CHTRoot      common.Hash `json:"chtRoot"`
	BloomRoot    common.Hash `json:"bloomRoot"`
}

// ChainConfig is the core config which determines the blockchain settings.
//
// ChainConfig is stored in the database on a per block basis. This means
// that any network, identified by its genesis block, can have its own
// set of configuration options.
type ChainConfig struct {
	ChainID     *big.Int `json:"chainId"` // chainId identifies the current chain and is used for replay protection
	EmptyBlock  string   `json:"emptyBlock"`
	EIP155Block *big.Int `json:"eip155Block,omitempty"` // EIP155 HF block
	EWASMBlock  *big.Int `json:"ewasmBlock,omitempty"`  // EWASM switch block (nil = no fork, 0 = already activated)
	// Various consensus engines
	Clique         *CliqueConfig `json:"clique,omitempty"`
	Cbft           *CbftConfig   `json:"cbft,omitempty"`
	GenesisVersion uint32        `json:"genesisVersion"`
}

type CbftNode struct {
	Node      discover.Node `json:"node"`
	BlsPubKey bls.PublicKey `json:"blsPubKey"`
}

type initNode struct {
	Enode     string
	BlsPubkey string
}

type CbftConfig struct {
	Period        uint64     `json:"period,omitempty"`        // Number of seconds between blocks to enforce
	Amount        uint32     `json:"amount,omitempty"`        //The maximum number of blocks generated per cycle
	InitialNodes  []CbftNode `json:"initialNodes,omitempty"`  //Genesis consensus node
	ValidatorMode string     `json:"validatorMode,omitempty"` //Validator mode for easy testing
}

// CliqueConfig is the consensus engine configs for proof-of-authority based sealing.
type CliqueConfig struct {
	Period uint64 `json:"period"` // Number of seconds between blocks to enforce
	Epoch  uint64 `json:"epoch"`  // Epoch length to reset votes and checkpoint
}

// String implements the stringer interface, returning the consensus engine details.
func (c *CliqueConfig) String() string {
	return "clique"
}

// String implements the fmt.Stringer interface.
func (c *ChainConfig) String() string {
	var engine interface{}
	switch {
	case c.Clique != nil:
		engine = c.Clique
	case c.Cbft != nil:
		engine = c.Cbft
	default:
		engine = "unknown"
	}
	return fmt.Sprintf("{ChainID: %v EIP155: %v Engine: %v}",
		c.ChainID,
		c.EIP155Block,
		engine,
	)
}

// IsEIP155 returns whether num is either equal to the EIP155 fork block or greater.
func (c *ChainConfig) IsEIP155(num *big.Int) bool {
	//	return isForked(c.EIP155Block, num)
	return true
}

// IsEWASM returns whether num represents a block number after the EWASM fork
func (c *ChainConfig) IsEWASM(num *big.Int) bool {
	return isForked(c.EWASMBlock, num)
}

// GasTable returns the gas table corresponding to the current phase (homestead or homestead reprice).
//
// The returned GasTable's fields shouldn't, under any circumstances, be changed.
func (c *ChainConfig) GasTable(num *big.Int) GasTable {
	return GasTableConstantinople
}

// CheckCompatible checks whether scheduled fork transitions have been imported
// with a mismatching chain configuration.
func (c *ChainConfig) CheckCompatible(newcfg *ChainConfig, height uint64) *ConfigCompatError {
	bhead := new(big.Int).SetUint64(height)

	// Iterate checkCompatible to find the lowest conflict.
	var lasterr *ConfigCompatError
	for {
		err := c.checkCompatible(newcfg, bhead)
		if err == nil || (lasterr != nil && err.RewindTo == lasterr.RewindTo) {
			break
		}
		lasterr = err
		bhead.SetUint64(err.RewindTo)
	}
	return lasterr
}

func (c *ChainConfig) checkCompatible(newcfg *ChainConfig, head *big.Int) *ConfigCompatError {
	if isForkIncompatible(c.EIP155Block, newcfg.EIP155Block, head) {
		return newCompatError("EIP155 fork block", c.EIP155Block, newcfg.EIP155Block)
	}
	if isForkIncompatible(c.EWASMBlock, newcfg.EWASMBlock, head) {
		return newCompatError("ewasm fork block", c.EWASMBlock, newcfg.EWASMBlock)
	}
	return nil
}

// isForkIncompatible returns true if a fork scheduled at s1 cannot be rescheduled to
// block s2 because head is already past the fork.
func isForkIncompatible(s1, s2, head *big.Int) bool {
	return (isForked(s1, head) || isForked(s2, head)) && !configNumEqual(s1, s2)
}

// isForked returns whether a fork scheduled at block s is active at the given head block.
func isForked(s, head *big.Int) bool {
	if s == nil || head == nil {
		return false
	}
	return s.Cmp(head) <= 0
}

func configNumEqual(x, y *big.Int) bool {
	if x == nil {
		return y == nil
	}
	if y == nil {
		return x == nil
	}
	return x.Cmp(y) == 0
}

// ConfigCompatError is raised if the locally-stored blockchain is initialised with a
// ChainConfig that would alter the past.
type ConfigCompatError struct {
	What string
	// block numbers of the stored and new configurations
	StoredConfig, NewConfig *big.Int
	// the block number to which the local chain must be rewound to correct the error
	RewindTo uint64
}

func newCompatError(what string, storedblock, newblock *big.Int) *ConfigCompatError {
	var rew *big.Int
	switch {
	case storedblock == nil:
		rew = newblock
	case newblock == nil || storedblock.Cmp(newblock) < 0:
		rew = storedblock
	default:
		rew = newblock
	}
	err := &ConfigCompatError{what, storedblock, newblock, 0}
	if rew != nil && rew.Sign() > 0 {
		err.RewindTo = rew.Uint64() - 1
	}
	return err
}

func (err *ConfigCompatError) Error() string {
	return fmt.Sprintf("mismatching %s in database (have %d, want %d, rewindto %d)", err.What, err.StoredConfig, err.NewConfig, err.RewindTo)
}

// Rules wraps ChainConfig and is merely syntactic sugar or can be used for functions
// that do not have or require information about the block.
//
// Rules is a one time interface meaning that it shouldn't be used in between transition
// phases.
type Rules struct {
	ChainID  *big.Int
	IsEIP155 bool
}

// Rules ensures c's ChainID is not nil.
func (c *ChainConfig) Rules(num *big.Int) Rules {
	chainID := c.ChainID
	if chainID == nil {
		chainID = new(big.Int)
	}
	return Rules{
		ChainID:  new(big.Int).Set(chainID),
		IsEIP155: c.IsEIP155(num),
	}
}

func ConvertNodeUrl(initialNodes []initNode) []CbftNode {
	bls.Init(bls.BLS12_381)
	NodeList := make([]CbftNode, 0, len(initialNodes))
	for _, n := range initialNodes {

		cbftNode := new(CbftNode)

		if node, err := discover.ParseNode(n.Enode); nil == err {
			cbftNode.Node = *node
		}

		if n.BlsPubkey != "" {
			var blsPk bls.PublicKey
			if err := blsPk.UnmarshalText([]byte(n.BlsPubkey)); nil == err {
				cbftNode.BlsPubKey = blsPk
			}
		}

		NodeList = append(NodeList, *cbftNode)
	}
	return NodeList
}<|MERGE_RESOLUTION|>--- conflicted
+++ resolved
@@ -109,23 +109,6 @@
 		GenesisVersion: GenesisVersion,
 	}
 
-<<<<<<< HEAD
-	// RallynetChainConfig is the chain parameters to run a node on the Rally network.
-	RallynetChainConfig = &ChainConfig{
-		ChainID:     big.NewInt(94),
-		EmptyBlock:  "on",
-		EIP155Block: big.NewInt(1),
-		Cbft: &CbftConfig{
-			InitialNodes:  ConvertNodeUrl(initialRallyNetConsensusNodes),
-			Amount:        10,
-			ValidatorMode: "ppos",
-			Period:        20000,
-		},
-		GenesisVersion: GenesisVersion,
-	}
-
-=======
->>>>>>> c5fc6b19
 	// DemonetChainConfig is the chain parameters to run a node on the demo network.
 	DemonetChainConfig = &ChainConfig{
 		ChainID:     big.NewInt(399),
@@ -191,9 +174,10 @@
 	EIP155Block *big.Int `json:"eip155Block,omitempty"` // EIP155 HF block
 	EWASMBlock  *big.Int `json:"ewasmBlock,omitempty"`  // EWASM switch block (nil = no fork, 0 = already activated)
 	// Various consensus engines
-	Clique         *CliqueConfig `json:"clique,omitempty"`
-	Cbft           *CbftConfig   `json:"cbft,omitempty"`
-	GenesisVersion uint32        `json:"genesisVersion"`
+	Clique *CliqueConfig `json:"clique,omitempty"`
+	Cbft   *CbftConfig   `json:"cbft,omitempty"`
+
+	GenesisVersion uint32 `json:"genesisVersion"`
 }
 
 type CbftNode struct {
