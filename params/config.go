// Copyright 2016 The go-ethereum Authors
// This file is part of the go-ethereum library.
//
// The go-ethereum library is free software: you can redistribute it and/or modify
// it under the terms of the GNU Lesser General Public License as published by
// the Free Software Foundation, either version 3 of the License, or
// (at your option) any later version.
//
// The go-ethereum library is distributed in the hope that it will be useful,
// but WITHOUT ANY WARRANTY; without even the implied warranty of
// MERCHANTABILITY or FITNESS FOR A PARTICULAR PURPOSE. See the
// GNU Lesser General Public License for more details.
//
// You should have received a copy of the GNU Lesser General Public License
// along with the go-ethereum library. If not, see <http://www.gnu.org/licenses/>.

package params

import (
	"Platon-go/p2p/discover"
	"crypto/ecdsa"
	"fmt"
	"math/big"

	"Platon-go/common"
)

// Genesis hashes to enforce below configs on.
var (
	MainnetGenesisHash = common.HexToHash("0xd4e56740f876aef8c010b86a40d5f56745a118d0906a34e69aec8c0db1cb8fa3")
	TestnetGenesisHash = common.HexToHash("0x41941023680923e0fe4d74a34bdac8141f2540e3ae90623718e47d66d1ca4a2d")
	RinkebyGenesisHash = common.HexToHash("0x6341fd3daf94b748c72ced5a5b26028f2474f5f00d824504e4fa37a75767e177")
)

var (
	// MainnetChainConfig is the chain parameters to run a node on the main network.
	MainnetChainConfig = &ChainConfig{
		ChainID:             big.NewInt(1),
		HomesteadBlock:      big.NewInt(1150000),
		DAOForkBlock:        big.NewInt(1920000),
		DAOForkSupport:      true,
		EIP150Block:         big.NewInt(2463000),
		EIP150Hash:          common.HexToHash("0x2086799aeebeae135c246c65021c82b4e15a2c451340993aacfd2751886514f0"),
		EIP155Block:         big.NewInt(2675000),
		EIP158Block:         big.NewInt(2675000),
		ByzantiumBlock:      big.NewInt(4370000),
		ConstantinopleBlock: nil,
		Ethash:              new(EthashConfig),
	}

	// MainnetTrustedCheckpoint contains the light client trusted checkpoint for the main network.
	MainnetTrustedCheckpoint = &TrustedCheckpoint{
		Name:         "mainnet",
		SectionIndex: 193,
		SectionHead:  common.HexToHash("0xc2d574295ecedc4d58530ae24c31a5a98be7d2b3327fba0dd0f4ed3913828a55"),
		CHTRoot:      common.HexToHash("0x5d1027dfae688c77376e842679ceada87fd94738feb9b32ef165473bfbbb317b"),
		BloomRoot:    common.HexToHash("0xd38be1a06aabd568e10957fee4fcc523bc64996bcf31bae3f55f86e0a583919f"),
	}

	// TestnetChainConfig contains the chain parameters to run a node on the Ropsten test network.
	TestnetChainConfig = &ChainConfig{
		ChainID:             big.NewInt(3),
		HomesteadBlock:      big.NewInt(0),
		DAOForkBlock:        nil,
		DAOForkSupport:      true,
		EIP150Block:         big.NewInt(0),
		EIP150Hash:          common.HexToHash("0x41941023680923e0fe4d74a34bdac8141f2540e3ae90623718e47d66d1ca4a2d"),
		EIP155Block:         big.NewInt(10),
		EIP158Block:         big.NewInt(10),
		ByzantiumBlock:      big.NewInt(1700000),
		ConstantinopleBlock: nil,
		Ethash:              new(EthashConfig),
	}

	// TestnetTrustedCheckpoint contains the light client trusted checkpoint for the Ropsten test network.
	TestnetTrustedCheckpoint = &TrustedCheckpoint{
		Name:         "testnet",
		SectionIndex: 123,
		SectionHead:  common.HexToHash("0xa372a53decb68ce453da12bea1c8ee7b568b276aa2aab94d9060aa7c81fc3dee"),
		CHTRoot:      common.HexToHash("0x6b02e7fada79cd2a80d4b3623df9c44384d6647fc127462e1c188ccd09ece87b"),
		BloomRoot:    common.HexToHash("0xf2d27490914968279d6377d42868928632573e823b5d1d4a944cba6009e16259"),
	}

	// RinkebyChainConfig contains the chain parameters to run a node on the Rinkeby test network.
	RinkebyChainConfig = &ChainConfig{
		ChainID:             big.NewInt(4),
		HomesteadBlock:      big.NewInt(1),
		DAOForkBlock:        nil,
		DAOForkSupport:      true,
		EIP150Block:         big.NewInt(2),
		EIP150Hash:          common.HexToHash("0x9b095b36c15eaf13044373aef8ee0bd3a382a5abb92e402afa44b8249c3a90e9"),
		EIP155Block:         big.NewInt(3),
		EIP158Block:         big.NewInt(3),
		ByzantiumBlock:      big.NewInt(1035301),
		ConstantinopleBlock: nil,
		Clique: &CliqueConfig{
			Period: 15,
			Epoch:  30000,
		},
	}

	// RinkebyTrustedCheckpoint contains the light client trusted checkpoint for the Rinkeby test network.
	RinkebyTrustedCheckpoint = &TrustedCheckpoint{
		Name:         "rinkeby",
		SectionIndex: 91,
		SectionHead:  common.HexToHash("0x435b7b2d8a7922f3b9a522f2fb02730e95e0e1782f0f5443894d5415bba37154"),
		CHTRoot:      common.HexToHash("0x0664bf7ecccfb6775c4eca6f0f264fb5282a22754a2135a1ac4bff2ef02898dd"),
		BloomRoot:    common.HexToHash("0x2a64df2400c3a2cb6400639bb6ed29389abdb4d93e2e525aa7c21f38767cd96f"),
	}

	// AllEthashProtocolChanges contains every protocol change (EIPs) introduced
	// and accepted by the Ethereum core developers into the Ethash consensus.
	//
	// This configuration is intentionally not using keyed fields to force anyone
	// adding flags to the config to also have to set these fields.
	// modify by platon
	AllEthashProtocolChanges = &ChainConfig{big.NewInt(1337), big.NewInt(0), nil, false, big.NewInt(0), common.Hash{}, big.NewInt(0), big.NewInt(0), big.NewInt(0), nil, nil, new(EthashConfig), nil, nil}

	// AllCliqueProtocolChanges contains every protocol change (EIPs) introduced
	// and accepted by the Ethereum core developers into the Clique consensus.
	//
	// This configuration is intentionally not using keyed fields to force anyone
	// adding flags to the config to also have to set these fields.
	// modify by platon
	AllCliqueProtocolChanges = &ChainConfig{big.NewInt(1337), big.NewInt(0), nil, false, big.NewInt(0), common.Hash{}, big.NewInt(0), big.NewInt(0), big.NewInt(0), nil, nil, nil, &CliqueConfig{Period: 0, Epoch: 30000}, nil}

	// modify by platon
	TestChainConfig = &ChainConfig{big.NewInt(1), big.NewInt(0), nil, false, big.NewInt(0), common.Hash{}, big.NewInt(0), big.NewInt(0), big.NewInt(0), nil, nil, new(EthashConfig), nil, nil}

	// modify by platon
	AllCbftProtocolChanges = &ChainConfig{big.NewInt(1337), big.NewInt(0), nil, false, big.NewInt(0), common.Hash{}, big.NewInt(0), big.NewInt(0), big.NewInt(0), nil, nil, nil, nil, new(CbftConfig)}
	TestRules              = TestChainConfig.Rules(new(big.Int))
)

// TrustedCheckpoint represents a set of post-processed trie roots (CHT and
// BloomTrie) associated with the appropriate section index and head hash. It is
// used to start light syncing from this checkpoint and avoid downloading the
// entire header chain while still being able to securely access old headers/logs.
type TrustedCheckpoint struct {
	Name         string      `json:"-"`
	SectionIndex uint64      `json:"sectionIndex"`
	SectionHead  common.Hash `json:"sectionHead"`
	CHTRoot      common.Hash `json:"chtRoot"`
	BloomRoot    common.Hash `json:"bloomRoot"`
}

// ChainConfig is the core config which determines the blockchain settings.
//
// ChainConfig is stored in the database on a per block basis. This means
// that any network, identified by its genesis block, can have its own
// set of configuration options.
type ChainConfig struct {
	ChainID *big.Int `json:"chainId"` // chainId identifies the current chain and is used for replay protection

	HomesteadBlock *big.Int `json:"homesteadBlock,omitempty"` // Homestead switch block (nil = no fork, 0 = already homestead)

	DAOForkBlock   *big.Int `json:"daoForkBlock,omitempty"`   // TheDAO hard-fork switch block (nil = no fork)
	DAOForkSupport bool     `json:"daoForkSupport,omitempty"` // Whether the nodes supports or opposes the DAO hard-fork

	// EIP150 implements the Gas price changes (https://github.com/ethereum/EIPs/issues/150)
	EIP150Block *big.Int    `json:"eip150Block,omitempty"` // EIP150 HF block (nil = no fork)
	EIP150Hash  common.Hash `json:"eip150Hash,omitempty"`  // EIP150 HF hash (needed for header only clients as only gas pricing changed)

	EIP155Block *big.Int `json:"eip155Block,omitempty"` // EIP155 HF block
	EIP158Block *big.Int `json:"eip158Block,omitempty"` // EIP158 HF block

	ByzantiumBlock      *big.Int `json:"byzantiumBlock,omitempty"`      // Byzantium switch block (nil = no fork, 0 = already on byzantium)
	ConstantinopleBlock *big.Int `json:"constantinopleBlock,omitempty"` // Constantinople switch block (nil = no fork, 0 = already activated)
	EWASMBlock          *big.Int `json:"ewasmBlock,omitempty"`          // EWASM switch block (nil = no fork, 0 = already activated)

	// Various consensus engines
	Ethash *EthashConfig `json:"ethash,omitempty"`
	Clique *CliqueConfig `json:"clique,omitempty"`
	// modify by platon
	Cbft *CbftConfig `json:"cbft,omitempty"`
}

// EthashConfig is the consensus engine configs for proof-of-work based sealing.
type EthashConfig struct{}

// String implements the stringer interface, returning the consensus engine details.
func (c *EthashConfig) String() string {
	return "ethash"
}

// modify by platon
type CbftConfig struct {
<<<<<<< HEAD
	Period           int64 `json:"period"`           // Number of seconds between blocks to enforce,出块时间间隔
	Epoch            uint64 `json:"epoch"`            // Epoch length to reset votes and checkpoint
	MaxLatency       uint64 `json:"maxLatency"`       //共识节点间最大网络延迟时间，单位：毫秒
	LegalCoefficient uint64 `json:"legalCoefficient"` //检查块的合法性时的用到的时间系数
	Duration         int64  `json:"duration"`         //每个出块节点的出块时长，单位：秒
=======
	Period           uint64  `json:"period"`           // Number of seconds between blocks to enforce
	Epoch            uint64  `json:"epoch"`            // Epoch length to reset votes and checkpoint
	MaxLatency       int64   `json:"maxLatency"`       //共识节点间最大网络延迟时间，单位：毫秒
	LegalCoefficient float64 `json:"legalCoefficient"` //检查块的合法性时的用到的时间系数
	Duration         int64   `json:"duration"`         //每个出块节点的出块时长，单位：秒
	StartTimeOfEpoch int64   // 一轮共识开始时间，通常是上一轮共识结束时最后一个区块的出块时间；如果是第一轮，则从1970.1.1.0.0.0.0开始。单位：毫秒

>>>>>>> 438e8dfb
	//mock
	InitialNodes []discover.Node   `json:"initialNodes"`
	NodeID       discover.NodeID   `json:"nodeID,omitempty"`
	PrivateKey   *ecdsa.PrivateKey `json:"PrivateKey,omitempty"`
}

// CliqueConfig is the consensus engine configs for proof-of-authority based sealing.
type CliqueConfig struct {
	Period uint64 `json:"period"` // Number of seconds between blocks to enforce
	Epoch  uint64 `json:"epoch"`  // Epoch length to reset votes and checkpoint
}

// String implements the stringer interface, returning the consensus engine details.
func (c *CliqueConfig) String() string {
	return "clique"
}

// String implements the fmt.Stringer interface.
func (c *ChainConfig) String() string {
	var engine interface{}
	switch {
	case c.Ethash != nil:
		engine = c.Ethash
	case c.Clique != nil:
		engine = c.Clique
	// joey.lyu
	case c.Cbft != nil:
		engine = c.Cbft
	default:
		engine = "unknown"
	}
	return fmt.Sprintf("{ChainID: %v Homestead: %v DAO: %v DAOSupport: %v EIP150: %v EIP155: %v EIP158: %v Byzantium: %v Constantinople: %v Engine: %v}",
		c.ChainID,
		c.HomesteadBlock,
		c.DAOForkBlock,
		c.DAOForkSupport,
		c.EIP150Block,
		c.EIP155Block,
		c.EIP158Block,
		c.ByzantiumBlock,
		c.ConstantinopleBlock,
		engine,
	)
}

// IsHomestead returns whether num is either equal to the homestead block or greater.
func (c *ChainConfig) IsHomestead(num *big.Int) bool {
	return isForked(c.HomesteadBlock, num)
}

// IsDAOFork returns whether num is either equal to the DAO fork block or greater.
func (c *ChainConfig) IsDAOFork(num *big.Int) bool {
	return isForked(c.DAOForkBlock, num)
}

// IsEIP150 returns whether num is either equal to the EIP150 fork block or greater.
func (c *ChainConfig) IsEIP150(num *big.Int) bool {
	return isForked(c.EIP150Block, num)
}

// IsEIP155 returns whether num is either equal to the EIP155 fork block or greater.
func (c *ChainConfig) IsEIP155(num *big.Int) bool {
	return isForked(c.EIP155Block, num)
}

// IsEIP158 returns whether num is either equal to the EIP158 fork block or greater.
func (c *ChainConfig) IsEIP158(num *big.Int) bool {
	return isForked(c.EIP158Block, num)
}

// IsByzantium returns whether num is either equal to the Byzantium fork block or greater.
func (c *ChainConfig) IsByzantium(num *big.Int) bool {
	return isForked(c.ByzantiumBlock, num)
}

// IsConstantinople returns whether num is either equal to the Constantinople fork block or greater.
func (c *ChainConfig) IsConstantinople(num *big.Int) bool {
	return isForked(c.ConstantinopleBlock, num)
}

// IsEWASM returns whether num represents a block number after the EWASM fork
func (c *ChainConfig) IsEWASM(num *big.Int) bool {
	return isForked(c.EWASMBlock, num)
}

// GasTable returns the gas table corresponding to the current phase (homestead or homestead reprice).
//
// The returned GasTable's fields shouldn't, under any circumstances, be changed.
func (c *ChainConfig) GasTable(num *big.Int) GasTable {
	if num == nil {
		return GasTableHomestead
	}
	switch {
	case c.IsConstantinople(num):
		return GasTableConstantinople
	case c.IsEIP158(num):
		return GasTableEIP158
	case c.IsEIP150(num):
		return GasTableEIP150
	default:
		return GasTableHomestead
	}
}

// CheckCompatible checks whether scheduled fork transitions have been imported
// with a mismatching chain configuration.
func (c *ChainConfig) CheckCompatible(newcfg *ChainConfig, height uint64) *ConfigCompatError {
	bhead := new(big.Int).SetUint64(height)

	// Iterate checkCompatible to find the lowest conflict.
	var lasterr *ConfigCompatError
	for {
		err := c.checkCompatible(newcfg, bhead)
		if err == nil || (lasterr != nil && err.RewindTo == lasterr.RewindTo) {
			break
		}
		lasterr = err
		bhead.SetUint64(err.RewindTo)
	}
	return lasterr
}

func (c *ChainConfig) checkCompatible(newcfg *ChainConfig, head *big.Int) *ConfigCompatError {
	if isForkIncompatible(c.HomesteadBlock, newcfg.HomesteadBlock, head) {
		return newCompatError("Homestead fork block", c.HomesteadBlock, newcfg.HomesteadBlock)
	}
	if isForkIncompatible(c.DAOForkBlock, newcfg.DAOForkBlock, head) {
		return newCompatError("DAO fork block", c.DAOForkBlock, newcfg.DAOForkBlock)
	}
	if c.IsDAOFork(head) && c.DAOForkSupport != newcfg.DAOForkSupport {
		return newCompatError("DAO fork support flag", c.DAOForkBlock, newcfg.DAOForkBlock)
	}
	if isForkIncompatible(c.EIP150Block, newcfg.EIP150Block, head) {
		return newCompatError("EIP150 fork block", c.EIP150Block, newcfg.EIP150Block)
	}
	if isForkIncompatible(c.EIP155Block, newcfg.EIP155Block, head) {
		return newCompatError("EIP155 fork block", c.EIP155Block, newcfg.EIP155Block)
	}
	if isForkIncompatible(c.EIP158Block, newcfg.EIP158Block, head) {
		return newCompatError("EIP158 fork block", c.EIP158Block, newcfg.EIP158Block)
	}
	if c.IsEIP158(head) && !configNumEqual(c.ChainID, newcfg.ChainID) {
		return newCompatError("EIP158 chain ID", c.EIP158Block, newcfg.EIP158Block)
	}
	if isForkIncompatible(c.ByzantiumBlock, newcfg.ByzantiumBlock, head) {
		return newCompatError("Byzantium fork block", c.ByzantiumBlock, newcfg.ByzantiumBlock)
	}
	if isForkIncompatible(c.ConstantinopleBlock, newcfg.ConstantinopleBlock, head) {
		return newCompatError("Constantinople fork block", c.ConstantinopleBlock, newcfg.ConstantinopleBlock)
	}
	if isForkIncompatible(c.EWASMBlock, newcfg.EWASMBlock, head) {
		return newCompatError("ewasm fork block", c.EWASMBlock, newcfg.EWASMBlock)
	}
	return nil
}

// isForkIncompatible returns true if a fork scheduled at s1 cannot be rescheduled to
// block s2 because head is already past the fork.
func isForkIncompatible(s1, s2, head *big.Int) bool {
	return (isForked(s1, head) || isForked(s2, head)) && !configNumEqual(s1, s2)
}

// isForked returns whether a fork scheduled at block s is active at the given head block.
func isForked(s, head *big.Int) bool {
	if s == nil || head == nil {
		return false
	}
	return s.Cmp(head) <= 0
}

func configNumEqual(x, y *big.Int) bool {
	if x == nil {
		return y == nil
	}
	if y == nil {
		return x == nil
	}
	return x.Cmp(y) == 0
}

// ConfigCompatError is raised if the locally-stored blockchain is initialised with a
// ChainConfig that would alter the past.
type ConfigCompatError struct {
	What string
	// block numbers of the stored and new configurations
	StoredConfig, NewConfig *big.Int
	// the block number to which the local chain must be rewound to correct the error
	RewindTo uint64
}

func newCompatError(what string, storedblock, newblock *big.Int) *ConfigCompatError {
	var rew *big.Int
	switch {
	case storedblock == nil:
		rew = newblock
	case newblock == nil || storedblock.Cmp(newblock) < 0:
		rew = storedblock
	default:
		rew = newblock
	}
	err := &ConfigCompatError{what, storedblock, newblock, 0}
	if rew != nil && rew.Sign() > 0 {
		err.RewindTo = rew.Uint64() - 1
	}
	return err
}

func (err *ConfigCompatError) Error() string {
	return fmt.Sprintf("mismatching %s in database (have %d, want %d, rewindto %d)", err.What, err.StoredConfig, err.NewConfig, err.RewindTo)
}

// Rules wraps ChainConfig and is merely syntactic sugar or can be used for functions
// that do not have or require information about the block.
//
// Rules is a one time interface meaning that it shouldn't be used in between transition
// phases.
type Rules struct {
	ChainID                                   *big.Int
	IsHomestead, IsEIP150, IsEIP155, IsEIP158 bool
	IsByzantium, IsConstantinople             bool
}

// Rules ensures c's ChainID is not nil.
func (c *ChainConfig) Rules(num *big.Int) Rules {
	chainID := c.ChainID
	if chainID == nil {
		chainID = new(big.Int)
	}
	return Rules{
		ChainID:          new(big.Int).Set(chainID),
		IsHomestead:      c.IsHomestead(num),
		IsEIP150:         c.IsEIP150(num),
		IsEIP155:         c.IsEIP155(num),
		IsEIP158:         c.IsEIP158(num),
		IsByzantium:      c.IsByzantium(num),
		IsConstantinople: c.IsConstantinople(num),
	}
}<|MERGE_RESOLUTION|>--- conflicted
+++ resolved
@@ -185,21 +185,11 @@
 
 // modify by platon
 type CbftConfig struct {
-<<<<<<< HEAD
-	Period           int64 `json:"period"`           // Number of seconds between blocks to enforce,出块时间间隔
-	Epoch            uint64 `json:"epoch"`            // Epoch length to reset votes and checkpoint
-	MaxLatency       uint64 `json:"maxLatency"`       //共识节点间最大网络延迟时间，单位：毫秒
-	LegalCoefficient uint64 `json:"legalCoefficient"` //检查块的合法性时的用到的时间系数
-	Duration         int64  `json:"duration"`         //每个出块节点的出块时长，单位：秒
-=======
 	Period           uint64  `json:"period"`           // Number of seconds between blocks to enforce
 	Epoch            uint64  `json:"epoch"`            // Epoch length to reset votes and checkpoint
 	MaxLatency       int64   `json:"maxLatency"`       //共识节点间最大网络延迟时间，单位：毫秒
 	LegalCoefficient float64 `json:"legalCoefficient"` //检查块的合法性时的用到的时间系数
 	Duration         int64   `json:"duration"`         //每个出块节点的出块时长，单位：秒
-	StartTimeOfEpoch int64   // 一轮共识开始时间，通常是上一轮共识结束时最后一个区块的出块时间；如果是第一轮，则从1970.1.1.0.0.0.0开始。单位：毫秒
-
->>>>>>> 438e8dfb
 	//mock
 	InitialNodes []discover.Node   `json:"initialNodes"`
 	NodeID       discover.NodeID   `json:"nodeID,omitempty"`
