// Copyright 2016 The go-ethereum Authors
// This file is part of the go-ethereum library.
//
// The go-ethereum library is free software: you can redistribute it and/or modify
// it under the terms of the GNU Lesser General Public License as published by
// the Free Software Foundation, either version 3 of the License, or
// (at your option) any later version.
//
// The go-ethereum library is distributed in the hope that it will be useful,
// but WITHOUT ANY WARRANTY; without even the implied warranty of
// MERCHANTABILITY or FITNESS FOR A PARTICULAR PURPOSE. See the
// GNU Lesser General Public License for more details.
//
// You should have received a copy of the GNU Lesser General Public License
// along with the go-ethereum library. If not, see <http://www.gnu.org/licenses/>.

package params

import (
	"fmt"
	"math/big"
<<<<<<< HEAD

	"github.com/PlatONnetwork/PlatON-Go/common"
	"github.com/PlatONnetwork/PlatON-Go/crypto/bls"
=======
	"time"

	"github.com/PlatONnetwork/PlatON-Go/common"
>>>>>>> 4a2a1b48
	"github.com/PlatONnetwork/PlatON-Go/p2p/discover"
)

// Genesis hashes to enforce below configs on.
var (
	MainnetGenesisHash      = common.HexToHash("0xd4e56740f876aef8c010b86a40d5f56745a118d0906a34e69aec8c0db1cb8fa3")
	TestnetGenesisHash      = common.HexToHash("0x41941023680923e0fe4d74a34bdac8141f2540e3ae90623718e47d66d1ca4a2d")
	BeatnetGenesisHash      = common.HexToHash("0x6341fd3daf94b748c72ced5a5b26028f2474f5f00d824504e4fa37a75767e177")
	InnerTestnetGenesisHash = common.HexToHash("0x4f2a0d2caed299677b865f9e4c4420512d1ab9a34b8abbaadc3983668f67c5da")
	InnerDevnetGenesisHash  = common.HexToHash("0xc2d90f565b3c6dc16234c48978da62c2c20e15875644e9843d26a871860fd736")
)

var TrustedCheckpoints = map[common.Hash]*TrustedCheckpoint{
	MainnetGenesisHash:      MainnetTrustedCheckpoint,
	TestnetGenesisHash:      TestnetTrustedCheckpoint,
	BeatnetGenesisHash:      BetanetTrustedCheckpoint,
	InnerTestnetGenesisHash: InnerTestnetTrustedCheckpoint,
	InnerDevnetGenesisHash:  InnerDevnetTrustedCheckpoint,
}

var (
	// TODO need finish
	initialMainNetConsensusNodes = []string{
		"enode://1f3a8672348ff6b789e416762ad53e69063138b8eb4d8780101658f24b2369f1a8e09499226b467d8bc0c4e03e1dc903df857eeb3c67733d21b6aaee2840e429@platon.network:16791",
		"enode://1f3a8672348ff6b789e416762ad53e69063138b8eb4d8780101658f24b2369f1a8e09499226b467d8bc0c4e03e1dc903df857eeb3c67733d21b6aaee2840e429@platon.network:16792",
		"enode://1f3a8672348ff6b789e416762ad53e69063138b8eb4d8780101658f24b2369f1a8e09499226b467d8bc0c4e03e1dc903df857eeb3c67733d21b6aaee2840e429@platon.network:16793",
		"enode://1f3a8672348ff6b789e416762ad53e69063138b8eb4d8780101658f24b2369f1a8e09499226b467d8bc0c4e03e1dc903df857eeb3c67733d21b6aaee2840e429@platon.network:16794",
		"enode://1f3a8672348ff6b789e416762ad53e69063138b8eb4d8780101658f24b2369f1a8e09499226b467d8bc0c4e03e1dc903df857eeb3c67733d21b6aaee2840e429@platon.network:16795",
		"enode://1f3a8672348ff6b789e416762ad53e69063138b8eb4d8780101658f24b2369f1a8e09499226b467d8bc0c4e03e1dc903df857eeb3c67733d21b6aaee2840e429@platon.network:16796",
		"enode://1f3a8672348ff6b789e416762ad53e69063138b8eb4d8780101658f24b2369f1a8e09499226b467d8bc0c4e03e1dc903df857eeb3c67733d21b6aaee2840e429@platon.network:16797",
		"enode://1f3a8672348ff6b789e416762ad53e69063138b8eb4d8780101658f24b2369f1a8e09499226b467d8bc0c4e03e1dc903df857eeb3c67733d21b6aaee2840e429@platon.network:16798",
		"enode://1f3a8672348ff6b789e416762ad53e69063138b8eb4d8780101658f24b2369f1a8e09499226b467d8bc0c4e03e1dc903df857eeb3c67733d21b6aaee2840e429@platon.network:16799",
		"enode://1f3a8672348ff6b789e416762ad53e69063138b8eb4d8780101658f24b2369f1a8e09499226b467d8bc0c4e03e1dc903df857eeb3c67733d21b6aaee2840e429@platon.network:16800",
		"enode://1f3a8672348ff6b789e416762ad53e69063138b8eb4d8780101658f24b2369f1a8e09499226b467d8bc0c4e03e1dc903df857eeb3c67733d21b6aaee2840e429@platon.network:16801",
		"enode://1f3a8672348ff6b789e416762ad53e69063138b8eb4d8780101658f24b2369f1a8e09499226b467d8bc0c4e03e1dc903df857eeb3c67733d21b6aaee2840e429@platon.network:16802",
		"enode://1f3a8672348ff6b789e416762ad53e69063138b8eb4d8780101658f24b2369f1a8e09499226b467d8bc0c4e03e1dc903df857eeb3c67733d21b6aaee2840e429@platon.network:16803",
		"enode://1f3a8672348ff6b789e416762ad53e69063138b8eb4d8780101658f24b2369f1a8e09499226b467d8bc0c4e03e1dc903df857eeb3c67733d21b6aaee2840e429@platon.network:16804",
		"enode://1f3a8672348ff6b789e416762ad53e69063138b8eb4d8780101658f24b2369f1a8e09499226b467d8bc0c4e03e1dc903df857eeb3c67733d21b6aaee2840e429@platon.network:26790",
		"enode://1f3a8672348ff6b789e416762ad53e69063138b8eb4d8780101658f24b2369f1a8e09499226b467d8bc0c4e03e1dc903df857eeb3c67733d21b6aaee2840e429@platon.network:26791",
		"enode://1f3a8672348ff6b789e416762ad53e69063138b8eb4d8780101658f24b2369f1a8e09499226b467d8bc0c4e03e1dc903df857eeb3c67733d21b6aaee2840e429@platon.network:26792",
		"enode://1f3a8672348ff6b789e416762ad53e69063138b8eb4d8780101658f24b2369f1a8e09499226b467d8bc0c4e03e1dc903df857eeb3c67733d21b6aaee2840e429@platon.network:26793",
		"enode://1f3a8672348ff6b789e416762ad53e69063138b8eb4d8780101658f24b2369f1a8e09499226b467d8bc0c4e03e1dc903df857eeb3c67733d21b6aaee2840e429@platon.network:26794",
		"enode://1f3a8672348ff6b789e416762ad53e69063138b8eb4d8780101658f24b2369f1a8e09499226b467d8bc0c4e03e1dc903df857eeb3c67733d21b6aaee2840e429@platon.network:26795",
		"enode://1f3a8672348ff6b789e416762ad53e69063138b8eb4d8780101658f24b2369f1a8e09499226b467d8bc0c4e03e1dc903df857eeb3c67733d21b6aaee2840e429@platon.network:26796",
		"enode://1f3a8672348ff6b789e416762ad53e69063138b8eb4d8780101658f24b2369f1a8e09499226b467d8bc0c4e03e1dc903df857eeb3c67733d21b6aaee2840e429@platon.network:26797",
		"enode://1f3a8672348ff6b789e416762ad53e69063138b8eb4d8780101658f24b2369f1a8e09499226b467d8bc0c4e03e1dc903df857eeb3c67733d21b6aaee2840e429@platon.network:26798",
		"enode://1f3a8672348ff6b789e416762ad53e69063138b8eb4d8780101658f24b2369f1a8e09499226b467d8bc0c4e03e1dc903df857eeb3c67733d21b6aaee2840e429@platon.network:26799",
		"enode://1f3a8672348ff6b789e416762ad53e69063138b8eb4d8780101658f24b2369f1a8e09499226b467d8bc0c4e03e1dc903df857eeb3c67733d21b6aaee2840e429@platon.network:26799",
	}

	initialTestnetConsensusNodes = []string{
		"enode://a6ef31a2006f55f5039e23ccccef343e735d56699bde947cfe253d441f5f291561640a8e2bbaf8a85a8a367b939efcef6f80ae28d2bd3d0b21bdac01c3aa6f2f@test-sea.platon.network:16791", //TEST-SEA
		"enode://d124e660938dc3fd63d913ff753fafc262764b22294431e760b572b0b58d5e6b813b32ccbacc326c03171542ae0ff8ff6528625a2d612e0c49240f111eba3c22@test-sg.platon.network:16792",  //TEST-SG
		"enode://24b0c456ae5cad46c4fb9bc02c867b997e22f30696e6e330926f785ca2e7410baf1eb34ffd9b5b07b5ba6e02b693faf57afb33f7c66cfbcf4c9186b4bfac737d@test-na.platon.network:16791",  //TEST-NA
		"enode://c7fc34d6d8b3d894a35895aaf2f788ed445e03b7673f7ce820aa6fdc02908eeab6982b7eb97e983cc708bcec093b3bc512b0b1fbf668e6ab94cd91f2d642e591@test-us.platon.network:16792",  //TEST-US
	}

	initialBetanetConsensusNodes = []string{
		"enode://bcb7e49461cdd5f3227bb6cc6c36675cd936c11b69c3fd366c36997d514beabc423f8dfee6f91330a96273988bb68b1785161631181fd738d0f46d263b3ce8b3@54.176.216.82:16791",
		"enode://5449094bf985a688d378a90cf334d5a1abc55d694d6f2362899494d18048ef6b6bd724f4e51084bfe0563c732c481869c9da05d92e56f29f6880ad15ea851f13@54.176.216.82:16792",
		"enode://c0f7ae43af0605b80e35a5469adaa142059eaaf41d152613d74d42feffd6871f059f9ac4d596bd134bb1d6bbfbcea5391adff6f005ea9042c21797d51d0b7697@3.1.59.5:16791",
		"enode://b6883e86e833cec2405fb548405f7a1e693379f77ee8fc6bbf41b5c853d7ad654a2a3fb7ffbe57ae848509d1ed7e11acaf28666f8f81646eab575dafa8d51d0b@3.1.59.5:16792",
	}

	initialInnerTestnetConsensusNodes = []string{
		"enode://97e424be5e58bfd4533303f8f515211599fd4ffe208646f7bfdf27885e50b6dd85d957587180988e76ae77b4b6563820a27b16885419e5ba6f575f19f6cb36b0@192.168.120.81:16789",
		"enode://3b53564afbc3aef1f6e0678171811f65a7caa27a927ddd036a46f817d075ef0a5198cd7f480829b53fe62bdb063bc6a17f800d2eebf7481b091225aabac2428d@192.168.120.82:16789",
		"enode://858d6f6ae871e291d3b7b2b91f7369f46deb6334e9dacb66fa8ba6746ee1f025bd4c090b17d17e0d9d5c19fdf81eb8bde3d40a383c9eecbe7ebda9ca95a3fb94@192.168.120.83:16789",
		"enode://e4556b211eb6712ab94d743990d995c0d3cd15e9d78ec0096bba24c48d34f9f79a52ca1f835cec589c5e7daff30620871ba37d6f5f722678af4b2554a24dd75c@192.168.120.84:16789",
		"enode://114e48f21d4d83ec9ac39a62062a804a0566742d80b191de5ba23a4dc25f7beda0e78dd169352a7ad3b11584d06a01a09ce047ad88de9bdcb63885e81de00a4d@192.168.120.85:16789",
		"enode://64ba18ce01172da6a95b0d5b0a93aee727d77e5b2f04255a532a9566edaee7808383812a860acf5e43efeca3d9321547bfcdefd89e9d0c605dcdb65ce0bbb617@192.168.120.86:16789",
		"enode://d31b3a7714610bd8e03b2c74aca4be16de7fcc319a1e577d50e5e8796680221b4b679bf1c37966d1a158902b8686f3ca2f41a89a7176e538141082540c4f6d66@192.168.120.87:16789",
		"enode://805b617b9d321a65d8936e758b5c60cd6e8c873b9f1e7c793ad5f887d26ce9667d0db2fe55a9aeb1cc81f9cf9a1e7c54473203473e3ebda89e63c03cbcfe5347@192.168.120.88:16789",
		"enode://fa147bc3625acc846a9f0e1e89172ca7470baa0f86516994f70860c6fb904ddbb1849e3cf2b40c58255e38401f40d2c3e4a3bd5c2f2849b98465a5bdb80ed6a0@192.168.120.89:16789",
		"enode://d8c4b58ae052ea9480577264bc1b2c09619757015849a4c92b71a4e4c8b5ede94f35d24107b1181d0711013ed7fdc068f21e6e6084b3e96750a571669715c0b1@192.168.120.90:16789",
	}

	initialInnerDevnetConsensusNodes = []string{
		"enode://0abaf3219f454f3d07b6cbcf3c10b6b4ccf605202868e2043b6f5db12b745df0604ef01ef4cb523adc6d9e14b83a76dd09f862e3fe77205d8ac83df707969b47@192.168.9.76:16789",
		"enode://e0b6af6cc2e10b2b74540b87098083d48343805a3ff09c655eab0b20dba2b2851aea79ee75b6e150bde58ead0be03ee4a8619ea1dfaf529cbb8ff55ca23531ed@192.168.9.76:16790",
		"enode://15245d4dceeb7552b52d70e56c53fc86aa030eab6b7b325e430179902884fca3d684b0e896ea421864a160e9c18418e4561e9a72f911e2511c29204a857de71a@192.168.120.76:16789",
		"enode://fb886b3da4cf875f7d85e820a9b39df2170fd1966ffa0ddbcd738027f6f8e0256204e4873a2569ef299b324da3d0ed1afebb160d8ff401c2f09e20fb699e4005@192.168.120.76:16790",
	}

	// MainnetChainConfig is the chain parameters to run a node on the main network.
	MainnetChainConfig = &ChainConfig{
		ChainID:     big.NewInt(101),
		EmptyBlock:  "on",
		EIP155Block: big.NewInt(2675000),
		Cbft: &CbftConfig{
<<<<<<< HEAD
			InitialNodes: convertNodeUrl(initialTestnetConsensusNodes),
=======
			InitialNodes:      convertNodeUrl(initialMainNetConsensusNodes),
			PeerMsgQueueSize:  1024,
			EvidenceDir:       "evidenceDir",
			MaxResetCacheSize: 512,
			MaxQueuesLimit:    4096,
			MaxBlockDist:      192,
			MaxPingLatency:    5000,
			MaxAvgLatency:     2000,
			CbftVersion:       byte(0x01),
			Remaining:         50 * time.Millisecond,
			ValidatorMode:     "ppos",
>>>>>>> 4a2a1b48
		},
		VMInterpreter: "wasm",
	}

	// MainnetTrustedCheckpoint contains the light client trusted checkpoint for the main network.
	MainnetTrustedCheckpoint = &TrustedCheckpoint{
		Name:         "mainnet",
		SectionIndex: 193,
		SectionHead:  common.HexToHash("0xc2d574295ecedc4d58530ae24c31a5a98be7d2b3327fba0dd0f4ed3913828a55"),
		CHTRoot:      common.HexToHash("0x5d1027dfae688c77376e842679ceada87fd94738feb9b32ef165473bfbbb317b"),
		BloomRoot:    common.HexToHash("0xd38be1a06aabd568e10957fee4fcc523bc64996bcf31bae3f55f86e0a583919f"),
	}

	// TestnetChainConfig contains the chain parameters to run a node on the Alpha test network.
	TestnetChainConfig = &ChainConfig{
		ChainID:     big.NewInt(103),
		EmptyBlock:  "on",
		EIP155Block: big.NewInt(3),
		Cbft: &CbftConfig{
<<<<<<< HEAD
			InitialNodes: convertNodeUrl(initialTestnetConsensusNodes),
		},
		VMInterpreter: "wasm",
	}

	// InnerTestnetChainConfig contains the chain parameters to run a node on the inner test network.
	InnerTestnetChainConfig = &ChainConfig{
		ChainID:     big.NewInt(203),
		EIP155Block: big.NewInt(3),
		Cbft: &CbftConfig{
			InitialNodes: convertNodeUrl(initialInnerTestnetConsensusNodes),
		},
		VMInterpreter: "wasm",
	}

	// InnerDevnetChainConfig contains the chain parameters to run a node on the inner test network.
	InnerDevnetChainConfig = &ChainConfig{
		ChainID:     big.NewInt(204),
		EIP155Block: big.NewInt(3),
		Cbft: &CbftConfig{
			InitialNodes: convertNodeUrl(initialInnerDevnetConsensusNodes),
=======
			InitialNodes:      convertNodeUrl(initialTestnetConsensusNodes),
			PeerMsgQueueSize:  1024,
			EvidenceDir:       "evidenceDir",
			MaxResetCacheSize: 512,
			MaxQueuesLimit:    4096,
			MaxBlockDist:      192,
			MaxPingLatency:    5000,
			MaxAvgLatency:     2000,
			CbftVersion:       byte(0x01),
			Remaining:         50 * time.Millisecond,
>>>>>>> 4a2a1b48
		},
		VMInterpreter: "wasm",
	}

	// TestnetTrustedCheckpoint contains the light client trusted checkpoint for the Alpha test network.
	TestnetTrustedCheckpoint = &TrustedCheckpoint{
		Name:         "testnet",
		SectionIndex: 123,
		SectionHead:  common.HexToHash("0xa372a53decb68ce453da12bea1c8ee7b568b276aa2aab94d9060aa7c81fc3dee"),
		CHTRoot:      common.HexToHash("0x6b02e7fada79cd2a80d4b3623df9c44384d6647fc127462e1c188ccd09ece87b"),
		BloomRoot:    common.HexToHash("0xf2d27490914968279d6377d42868928632573e823b5d1d4a944cba6009e16259"),
	}

	// InnerTestnetChainConfig contains the chain parameters to run a node on the inner test network.
	InnerTestnetChainConfig = &ChainConfig{
		ChainID:     big.NewInt(203),
		EIP155Block: big.NewInt(3),
		Cbft: &CbftConfig{
			InitialNodes:      convertNodeUrl(initialInnerTestnetConsensusNodes),
			PeerMsgQueueSize:  1024,
			EvidenceDir:       "evidenceDir",
			MaxResetCacheSize: 512,
			MaxQueuesLimit:    4096,
			MaxBlockDist:      192,
			MaxPingLatency:    5000,
			MaxAvgLatency:     2000,
			CbftVersion:       byte(0x01),
			Remaining:         50 * time.Millisecond,
		},
		VMInterpreter: "wasm",
	}

	// InnerTestnetTrustedCheckpoint contains the light client trusted checkpoint for the inner test network.
	InnerTestnetTrustedCheckpoint = &TrustedCheckpoint{
		Name:         "innertestnet",
		SectionIndex: 123,
		SectionHead:  common.HexToHash("0xa372a53decb68ce453da12bea1c8ee7b568b276aa2aab94d9060aa7c81fc3dee"),
		CHTRoot:      common.HexToHash("0x6b02e7fada79cd2a80d4b3623df9c44384d6647fc127462e1c188ccd09ece87b"),
		BloomRoot:    common.HexToHash("0xf2d27490914968279d6377d42868928632573e823b5d1d4a944cba6009e16259"),
	}

	// InnerDevnetChainConfig contains the chain parameters to run a node on the inner test network.
	InnerDevnetChainConfig = &ChainConfig{
		ChainID:     big.NewInt(204),
		EIP155Block: big.NewInt(3),
		Cbft: &CbftConfig{
			InitialNodes:      convertNodeUrl(initialInnerDevnetConsensusNodes),
			PeerMsgQueueSize:  1024,
			EvidenceDir:       "evidenceDir",
			MaxResetCacheSize: 512,
			MaxQueuesLimit:    4096,
			MaxBlockDist:      192,
			MaxPingLatency:    5000,
			MaxAvgLatency:     2000,
			CbftVersion:       byte(0x01),
			Remaining:         50 * time.Millisecond,
		},
		VMInterpreter: "wasm",
	}

	// InnerDevnetTrustedCheckpoint contains the light client trusted checkpoint for the inner test network.
	InnerDevnetTrustedCheckpoint = &TrustedCheckpoint{
		Name:         "innerdevnet",
		SectionIndex: 123,
		SectionHead:  common.HexToHash("0xa372a53decb68ce453da12bea1c8ee7b568b276aa2aab94d9060aa7c81fc3dee"),
		CHTRoot:      common.HexToHash("0x6b02e7fada79cd2a80d4b3623df9c44384d6647fc127462e1c188ccd09ece87b"),
		BloomRoot:    common.HexToHash("0xf2d27490914968279d6377d42868928632573e823b5d1d4a944cba6009e16259"),
	}

	// BetanetChainConfig contains the chain parameters to run a node on the Beta test network.
	BetanetChainConfig = &ChainConfig{
		ChainID:     big.NewInt(104),
		EmptyBlock:  "on",
		EIP155Block: big.NewInt(3),
		Cbft: &CbftConfig{
<<<<<<< HEAD
			InitialNodes: convertNodeUrl(initialBetanetConsensusNodes),
=======
			InitialNodes:      convertNodeUrl(initialBetanetConsensusNodes),
			PeerMsgQueueSize:  1024,
			EvidenceDir:       "evidenceDir",
			MaxResetCacheSize: 512,
			MaxQueuesLimit:    4096,
			MaxBlockDist:      192,
			MaxPingLatency:    5000,
			MaxAvgLatency:     2000,
			CbftVersion:       byte(0x01),
			Remaining:         50 * time.Millisecond,
>>>>>>> 4a2a1b48
		},
		VMInterpreter: "wasm",
	}

	// BetanetTrustedCheckpoint contains the light client trusted checkpoint for the Beta test network.
	BetanetTrustedCheckpoint = &TrustedCheckpoint{
		Name:         "betanet",
		SectionIndex: 123,
		SectionHead:  common.HexToHash("0xa372a53decb68ce453da12bea1c8ee7b568b276aa2aab94d9060aa7c81fc3dee"),
		CHTRoot:      common.HexToHash("0x6b02e7fada79cd2a80d4b3623df9c44384d6647fc127462e1c188ccd09ece87b"),
		BloomRoot:    common.HexToHash("0xf2d27490914968279d6377d42868928632573e823b5d1d4a944cba6009e16259"),
	}

	GrapeChainConfig = &ChainConfig{
		ChainID:     big.NewInt(304),
		EmptyBlock:  "on",
		EIP155Block: big.NewInt(3),
		Cbft: &CbftConfig{
<<<<<<< HEAD
			Period: 3,
			Epoch:  30000,
			PposConfig: &PposConfig{
				CandidateConfig: &CandidateConfig{
					Threshold:         "1000000000000000000000000",
					DepositLimit:      10,
					Allowed:           512,
					MaxChair:          10,
					MaxCount:          100,
					RefundBlockNumber: 512,
				},
				TicketConfig: &TicketConfig{
					TicketPrice:       "100000000000000000000",
					MaxCount:          51200,
					ExpireBlockNumber: 1536000,
				},
			},
=======
			Period:            3,
			Epoch:             30000,
			Duration:          30,
			PeerMsgQueueSize:  1024,
			EvidenceDir:       "evidenceDir",
			MaxResetCacheSize: 512,
			MaxQueuesLimit:    4096,
			MaxBlockDist:      192,
			MaxPingLatency:    5000,
			MaxAvgLatency:     2000,
			CbftVersion:       byte(0x01),
			Remaining:         50 * time.Millisecond,
>>>>>>> 4a2a1b48
		},
	}

	// AllEthashProtocolChanges contains every protocol change (EIPs) introduced
	//
	// This configuration is intentionally not using keyed fields to force anyone
	// adding flags to the config to also have to set these fields.
	AllEthashProtocolChanges = &ChainConfig{big.NewInt(1337), "", big.NewInt(0), big.NewInt(0), nil, nil, ""}

	// AllCliqueProtocolChanges contains every protocol change (EIPs) introduced
	// and accepted by the Ethereum core developers into the Clique consensus.
	//
	// This configuration is intentionally not using keyed fields to force anyone
	// adding flags to the config to also have to set these fields.
	AllCliqueProtocolChanges = &ChainConfig{big.NewInt(1337), "", big.NewInt(0), big.NewInt(0), &CliqueConfig{Period: 0, Epoch: 30000}, nil, ""}

<<<<<<< HEAD
	TestChainConfig = &ChainConfig{big.NewInt(1), "", big.NewInt(0), big.NewInt(0), nil, nil, ""}
=======
	TestChainConfig = &ChainConfig{big.NewInt(1), "", big.NewInt(0), big.NewInt(0), nil, &CbftConfig{
		InitialNodes:      convertNodeUrl(initialMainNetConsensusNodes),
		PeerMsgQueueSize:  1024,
		EvidenceDir:       "evidenceDir",
		MaxResetCacheSize: 512,
		MaxQueuesLimit:    4096,
		MaxBlockDist:      192,
		MaxPingLatency:    5000,
		MaxAvgLatency:     2000,
		CbftVersion:       byte(0x01),
		Remaining:         50 * time.Millisecond,
		ValidatorMode:     "ppos",
	}, ""}
>>>>>>> 4a2a1b48

	AllCbftProtocolChanges = &ChainConfig{big.NewInt(1337), "", big.NewInt(0), nil, nil, new(CbftConfig), ""}
	TestRules              = TestChainConfig.Rules(new(big.Int))
)

// TrustedCheckpoint represents a set of post-processed trie roots (CHT and
// BloomTrie) associated with the appropriate section index and head hash. It is
// used to start light syncing from this checkpoint and avoid downloading the
// entire header chain while still being able to securely access old headers/logs.
type TrustedCheckpoint struct {
	Name         string      `json:"-"`
	SectionIndex uint64      `json:"sectionIndex"`
	SectionHead  common.Hash `json:"sectionHead"`
	CHTRoot      common.Hash `json:"chtRoot"`
	BloomRoot    common.Hash `json:"bloomRoot"`
}

// ChainConfig is the core config which determines the blockchain settings.
//
// ChainConfig is stored in the database on a per block basis. This means
// that any network, identified by its genesis block, can have its own
// set of configuration options.
type ChainConfig struct {
	ChainID     *big.Int `json:"chainId"` // chainId identifies the current chain and is used for replay protection
	EmptyBlock  string   `json:"emptyBlock"`
	EIP155Block *big.Int `json:"eip155Block,omitempty"` // EIP155 HF block
	EWASMBlock  *big.Int `json:"ewasmBlock,omitempty"`  // EWASM switch block (nil = no fork, 0 = already activated)
	// Various consensus engines
	Clique *CliqueConfig `json:"clique,omitempty"`
	Cbft   *CbftConfig   `json:"cbft,omitempty"`

	// Various vm interpreter
	VMInterpreter string `json:"interpreter,omitempty"`
}

type CbftNode struct {
	Node      discover.Node `json:"node"`
	BlsPubKey bls.PublicKey `json:"blsPubKey"`
}

type CbftConfig struct {
<<<<<<< HEAD
	Epoch         uint64      `json:"epoch,omitempty"`         // Epoch length to reset votes and checkpoint
	Period        uint64      `json:"period,omitempty"`        // Number of seconds between blocks to enforce
	Amount        uint32      `json:"amount,omitempty"`        //The maximum number of blocks generated per cycle
	InitialNodes  []CbftNode  `json:"initialNodes,omitempty"`  //Genesis consensus node
	ValidatorMode string      `json:"validatorMode,omitempty"` //Validator mode for easy testing
	PposConfig    *PposConfig `json:"pposConfig,omitempty"`
}

type PposConfig struct {
	CandidateConfig *CandidateConfig
	TicketConfig    *TicketConfig
}
type CandidateConfig struct {
	Threshold         string
	DepositLimit      uint32
	Allowed           uint32
	MaxCount          uint32
	MaxChair          uint32
	RefundBlockNumber uint32
}
=======
	Period           uint64  `json:"period,omitempty"`           // Number of seconds between blocks to enforce
	Epoch            uint64  `json:"epoch,omitempty"`            // Epoch length to reset votes and checkpoint
	MaxLatency       int64   `json:"maxLatency,omitempty"`       // number of milliseconds of max net latency between the consensus nodes
	LegalCoefficient float64 `json:"legalCoefficient,omitempty"` // coefficient for checking if a block is in it's turn
	Duration         int64   `json:"duration,omitempty"`         // number of seconds for a node to produce blocks
	BlockInterval    uint64  `json:"-"`
	WalEnabled       bool    `json:"-"`
	//mock
	InitialNodes  []discover.Node   `json:"initialNodes,omitempty"`
	NodeID        discover.NodeID   `json:"nodeID,omitempty"`
	PrivateKey    *ecdsa.PrivateKey `json:"privateKey,omitempty"`
	ValidatorMode string            `json:"validatorMode,omitempty"`
>>>>>>> 4a2a1b48

	PeerMsgQueueSize  uint64
	EvidenceDir       string
	MaxResetCacheSize int
	MaxQueuesLimit    int
	MaxBlockDist      uint64
	MaxPingLatency    int64
	MaxAvgLatency     int64
	CbftVersion       uint8
	Remaining         time.Duration
}

// CliqueConfig is the consensus engine configs for proof-of-authority based sealing.
type CliqueConfig struct {
	Period uint64 `json:"period"` // Number of seconds between blocks to enforce
	Epoch  uint64 `json:"epoch"`  // Epoch length to reset votes and checkpoint
}

// String implements the stringer interface, returning the consensus engine details.
func (c *CliqueConfig) String() string {
	return "clique"
}

// String implements the fmt.Stringer interface.
func (c *ChainConfig) String() string {
	var engine interface{}
	switch {
	case c.Clique != nil:
		engine = c.Clique
	case c.Cbft != nil:
		engine = c.Cbft
	default:
		engine = "unknown"
	}
	return fmt.Sprintf("{ChainID: %v EIP155: %v Engine: %v}",
		c.ChainID,
		c.EIP155Block,
		engine,
	)
}

// IsEIP155 returns whether num is either equal to the EIP155 fork block or greater.
func (c *ChainConfig) IsEIP155(num *big.Int) bool {
	//	return isForked(c.EIP155Block, num)
	return true
}

// IsEWASM returns whether num represents a block number after the EWASM fork
func (c *ChainConfig) IsEWASM(num *big.Int) bool {
	return isForked(c.EWASMBlock, num)
}

// GasTable returns the gas table corresponding to the current phase (homestead or homestead reprice).
//
// The returned GasTable's fields shouldn't, under any circumstances, be changed.
func (c *ChainConfig) GasTable(num *big.Int) GasTable {
	return GasTableHomestead
}

// CheckCompatible checks whether scheduled fork transitions have been imported
// with a mismatching chain configuration.
func (c *ChainConfig) CheckCompatible(newcfg *ChainConfig, height uint64) *ConfigCompatError {
	bhead := new(big.Int).SetUint64(height)

	// Iterate checkCompatible to find the lowest conflict.
	var lasterr *ConfigCompatError
	for {
		err := c.checkCompatible(newcfg, bhead)
		if err == nil || (lasterr != nil && err.RewindTo == lasterr.RewindTo) {
			break
		}
		lasterr = err
		bhead.SetUint64(err.RewindTo)
	}
	return lasterr
}

func (c *ChainConfig) checkCompatible(newcfg *ChainConfig, head *big.Int) *ConfigCompatError {
	if isForkIncompatible(c.EIP155Block, newcfg.EIP155Block, head) {
		return newCompatError("EIP155 fork block", c.EIP155Block, newcfg.EIP155Block)
	}
	if isForkIncompatible(c.EWASMBlock, newcfg.EWASMBlock, head) {
		return newCompatError("ewasm fork block", c.EWASMBlock, newcfg.EWASMBlock)
	}
	return nil
}

// isForkIncompatible returns true if a fork scheduled at s1 cannot be rescheduled to
// block s2 because head is already past the fork.
func isForkIncompatible(s1, s2, head *big.Int) bool {
	return (isForked(s1, head) || isForked(s2, head)) && !configNumEqual(s1, s2)
}

// isForked returns whether a fork scheduled at block s is active at the given head block.
func isForked(s, head *big.Int) bool {
	if s == nil || head == nil {
		return false
	}
	return s.Cmp(head) <= 0
}

func configNumEqual(x, y *big.Int) bool {
	if x == nil {
		return y == nil
	}
	if y == nil {
		return x == nil
	}
	return x.Cmp(y) == 0
}

// ConfigCompatError is raised if the locally-stored blockchain is initialised with a
// ChainConfig that would alter the past.
type ConfigCompatError struct {
	What string
	// block numbers of the stored and new configurations
	StoredConfig, NewConfig *big.Int
	// the block number to which the local chain must be rewound to correct the error
	RewindTo uint64
}

func newCompatError(what string, storedblock, newblock *big.Int) *ConfigCompatError {
	var rew *big.Int
	switch {
	case storedblock == nil:
		rew = newblock
	case newblock == nil || storedblock.Cmp(newblock) < 0:
		rew = storedblock
	default:
		rew = newblock
	}
	err := &ConfigCompatError{what, storedblock, newblock, 0}
	if rew != nil && rew.Sign() > 0 {
		err.RewindTo = rew.Uint64() - 1
	}
	return err
}

func (err *ConfigCompatError) Error() string {
	return fmt.Sprintf("mismatching %s in database (have %d, want %d, rewindto %d)", err.What, err.StoredConfig, err.NewConfig, err.RewindTo)
}

// Rules wraps ChainConfig and is merely syntactic sugar or can be used for functions
// that do not have or require information about the block.
//
// Rules is a one time interface meaning that it shouldn't be used in between transition
// phases.
type Rules struct {
	ChainID  *big.Int
	IsEIP155 bool
}

// Rules ensures c's ChainID is not nil.
func (c *ChainConfig) Rules(num *big.Int) Rules {
	chainID := c.ChainID
	if chainID == nil {
		chainID = new(big.Int)
	}
	return Rules{
		ChainID:  new(big.Int).Set(chainID),
		IsEIP155: c.IsEIP155(num),
	}
}

func convertNodeUrl(initialNodes []string) []CbftNode {
	NodeList := make([]CbftNode, 0, len(initialNodes))
	for _, url := range initialNodes {
		//if nodeID, error := discover.HexID(value); error == nil {
		//	NodeIDList = append(NodeIDList, nodeID)
		//}
		if node, err := discover.ParseNode(url); err == nil {
			NodeList = append(NodeList, CbftNode{Node: *node})
		}
	}
	return NodeList
}<|MERGE_RESOLUTION|>--- conflicted
+++ resolved
@@ -19,15 +19,9 @@
 import (
 	"fmt"
 	"math/big"
-<<<<<<< HEAD
 
 	"github.com/PlatONnetwork/PlatON-Go/common"
 	"github.com/PlatONnetwork/PlatON-Go/crypto/bls"
-=======
-	"time"
-
-	"github.com/PlatONnetwork/PlatON-Go/common"
->>>>>>> 4a2a1b48
 	"github.com/PlatONnetwork/PlatON-Go/p2p/discover"
 )
 
@@ -118,21 +112,7 @@
 		EmptyBlock:  "on",
 		EIP155Block: big.NewInt(2675000),
 		Cbft: &CbftConfig{
-<<<<<<< HEAD
-			InitialNodes: convertNodeUrl(initialTestnetConsensusNodes),
-=======
 			InitialNodes:      convertNodeUrl(initialMainNetConsensusNodes),
-			PeerMsgQueueSize:  1024,
-			EvidenceDir:       "evidenceDir",
-			MaxResetCacheSize: 512,
-			MaxQueuesLimit:    4096,
-			MaxBlockDist:      192,
-			MaxPingLatency:    5000,
-			MaxAvgLatency:     2000,
-			CbftVersion:       byte(0x01),
-			Remaining:         50 * time.Millisecond,
-			ValidatorMode:     "ppos",
->>>>>>> 4a2a1b48
 		},
 		VMInterpreter: "wasm",
 	}
@@ -152,40 +132,7 @@
 		EmptyBlock:  "on",
 		EIP155Block: big.NewInt(3),
 		Cbft: &CbftConfig{
-<<<<<<< HEAD
-			InitialNodes: convertNodeUrl(initialTestnetConsensusNodes),
-		},
-		VMInterpreter: "wasm",
-	}
-
-	// InnerTestnetChainConfig contains the chain parameters to run a node on the inner test network.
-	InnerTestnetChainConfig = &ChainConfig{
-		ChainID:     big.NewInt(203),
-		EIP155Block: big.NewInt(3),
-		Cbft: &CbftConfig{
-			InitialNodes: convertNodeUrl(initialInnerTestnetConsensusNodes),
-		},
-		VMInterpreter: "wasm",
-	}
-
-	// InnerDevnetChainConfig contains the chain parameters to run a node on the inner test network.
-	InnerDevnetChainConfig = &ChainConfig{
-		ChainID:     big.NewInt(204),
-		EIP155Block: big.NewInt(3),
-		Cbft: &CbftConfig{
-			InitialNodes: convertNodeUrl(initialInnerDevnetConsensusNodes),
-=======
 			InitialNodes:      convertNodeUrl(initialTestnetConsensusNodes),
-			PeerMsgQueueSize:  1024,
-			EvidenceDir:       "evidenceDir",
-			MaxResetCacheSize: 512,
-			MaxQueuesLimit:    4096,
-			MaxBlockDist:      192,
-			MaxPingLatency:    5000,
-			MaxAvgLatency:     2000,
-			CbftVersion:       byte(0x01),
-			Remaining:         50 * time.Millisecond,
->>>>>>> 4a2a1b48
 		},
 		VMInterpreter: "wasm",
 	}
@@ -205,15 +152,6 @@
 		EIP155Block: big.NewInt(3),
 		Cbft: &CbftConfig{
 			InitialNodes:      convertNodeUrl(initialInnerTestnetConsensusNodes),
-			PeerMsgQueueSize:  1024,
-			EvidenceDir:       "evidenceDir",
-			MaxResetCacheSize: 512,
-			MaxQueuesLimit:    4096,
-			MaxBlockDist:      192,
-			MaxPingLatency:    5000,
-			MaxAvgLatency:     2000,
-			CbftVersion:       byte(0x01),
-			Remaining:         50 * time.Millisecond,
 		},
 		VMInterpreter: "wasm",
 	}
@@ -233,15 +171,6 @@
 		EIP155Block: big.NewInt(3),
 		Cbft: &CbftConfig{
 			InitialNodes:      convertNodeUrl(initialInnerDevnetConsensusNodes),
-			PeerMsgQueueSize:  1024,
-			EvidenceDir:       "evidenceDir",
-			MaxResetCacheSize: 512,
-			MaxQueuesLimit:    4096,
-			MaxBlockDist:      192,
-			MaxPingLatency:    5000,
-			MaxAvgLatency:     2000,
-			CbftVersion:       byte(0x01),
-			Remaining:         50 * time.Millisecond,
 		},
 		VMInterpreter: "wasm",
 	}
@@ -261,20 +190,7 @@
 		EmptyBlock:  "on",
 		EIP155Block: big.NewInt(3),
 		Cbft: &CbftConfig{
-<<<<<<< HEAD
-			InitialNodes: convertNodeUrl(initialBetanetConsensusNodes),
-=======
 			InitialNodes:      convertNodeUrl(initialBetanetConsensusNodes),
-			PeerMsgQueueSize:  1024,
-			EvidenceDir:       "evidenceDir",
-			MaxResetCacheSize: 512,
-			MaxQueuesLimit:    4096,
-			MaxBlockDist:      192,
-			MaxPingLatency:    5000,
-			MaxAvgLatency:     2000,
-			CbftVersion:       byte(0x01),
-			Remaining:         50 * time.Millisecond,
->>>>>>> 4a2a1b48
 		},
 		VMInterpreter: "wasm",
 	}
@@ -293,7 +209,6 @@
 		EmptyBlock:  "on",
 		EIP155Block: big.NewInt(3),
 		Cbft: &CbftConfig{
-<<<<<<< HEAD
 			Period: 3,
 			Epoch:  30000,
 			PposConfig: &PposConfig{
@@ -311,20 +226,6 @@
 					ExpireBlockNumber: 1536000,
 				},
 			},
-=======
-			Period:            3,
-			Epoch:             30000,
-			Duration:          30,
-			PeerMsgQueueSize:  1024,
-			EvidenceDir:       "evidenceDir",
-			MaxResetCacheSize: 512,
-			MaxQueuesLimit:    4096,
-			MaxBlockDist:      192,
-			MaxPingLatency:    5000,
-			MaxAvgLatency:     2000,
-			CbftVersion:       byte(0x01),
-			Remaining:         50 * time.Millisecond,
->>>>>>> 4a2a1b48
 		},
 	}
 
@@ -341,23 +242,7 @@
 	// adding flags to the config to also have to set these fields.
 	AllCliqueProtocolChanges = &ChainConfig{big.NewInt(1337), "", big.NewInt(0), big.NewInt(0), &CliqueConfig{Period: 0, Epoch: 30000}, nil, ""}
 
-<<<<<<< HEAD
 	TestChainConfig = &ChainConfig{big.NewInt(1), "", big.NewInt(0), big.NewInt(0), nil, nil, ""}
-=======
-	TestChainConfig = &ChainConfig{big.NewInt(1), "", big.NewInt(0), big.NewInt(0), nil, &CbftConfig{
-		InitialNodes:      convertNodeUrl(initialMainNetConsensusNodes),
-		PeerMsgQueueSize:  1024,
-		EvidenceDir:       "evidenceDir",
-		MaxResetCacheSize: 512,
-		MaxQueuesLimit:    4096,
-		MaxBlockDist:      192,
-		MaxPingLatency:    5000,
-		MaxAvgLatency:     2000,
-		CbftVersion:       byte(0x01),
-		Remaining:         50 * time.Millisecond,
-		ValidatorMode:     "ppos",
-	}, ""}
->>>>>>> 4a2a1b48
 
 	AllCbftProtocolChanges = &ChainConfig{big.NewInt(1337), "", big.NewInt(0), nil, nil, new(CbftConfig), ""}
 	TestRules              = TestChainConfig.Rules(new(big.Int))
@@ -399,7 +284,6 @@
 }
 
 type CbftConfig struct {
-<<<<<<< HEAD
 	Epoch         uint64      `json:"epoch,omitempty"`         // Epoch length to reset votes and checkpoint
 	Period        uint64      `json:"period,omitempty"`        // Number of seconds between blocks to enforce
 	Amount        uint32      `json:"amount,omitempty"`        //The maximum number of blocks generated per cycle
@@ -420,30 +304,11 @@
 	MaxChair          uint32
 	RefundBlockNumber uint32
 }
-=======
-	Period           uint64  `json:"period,omitempty"`           // Number of seconds between blocks to enforce
-	Epoch            uint64  `json:"epoch,omitempty"`            // Epoch length to reset votes and checkpoint
-	MaxLatency       int64   `json:"maxLatency,omitempty"`       // number of milliseconds of max net latency between the consensus nodes
-	LegalCoefficient float64 `json:"legalCoefficient,omitempty"` // coefficient for checking if a block is in it's turn
-	Duration         int64   `json:"duration,omitempty"`         // number of seconds for a node to produce blocks
-	BlockInterval    uint64  `json:"-"`
-	WalEnabled       bool    `json:"-"`
-	//mock
-	InitialNodes  []discover.Node   `json:"initialNodes,omitempty"`
-	NodeID        discover.NodeID   `json:"nodeID,omitempty"`
-	PrivateKey    *ecdsa.PrivateKey `json:"privateKey,omitempty"`
-	ValidatorMode string            `json:"validatorMode,omitempty"`
->>>>>>> 4a2a1b48
-
-	PeerMsgQueueSize  uint64
-	EvidenceDir       string
-	MaxResetCacheSize int
-	MaxQueuesLimit    int
-	MaxBlockDist      uint64
-	MaxPingLatency    int64
-	MaxAvgLatency     int64
-	CbftVersion       uint8
-	Remaining         time.Duration
+
+type TicketConfig struct {
+	TicketPrice       string
+	MaxCount          uint32
+	ExpireBlockNumber uint32
 }
 
 // CliqueConfig is the consensus engine configs for proof-of-authority based sealing.
