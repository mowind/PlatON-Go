// Copyright 2014 The go-ethereum Authors
// This file is part of the go-ethereum library.
//
// The go-ethereum library is free software: you can redistribute it and/or modify
// it under the terms of the GNU Lesser General Public License as published by
// the Free Software Foundation, either version 3 of the License, or
// (at your option) any later version.
//
// The go-ethereum library is distributed in the hope that it will be useful,
// but WITHOUT ANY WARRANTY; without even the implied warranty of
// MERCHANTABILITY or FITNESS FOR A PARTICULAR PURPOSE. See the
// GNU Lesser General Public License for more details.
//
// You should have received a copy of the GNU Lesser General Public License
// along with the go-ethereum library. If not, see <http://www.gnu.org/licenses/>.

package eth

import (
	"fmt"
	"io"
	"math/big"

	"Platon-go/common"
	"Platon-go/core"
	"Platon-go/core/types"
	"Platon-go/event"
	"Platon-go/rlp"
)

// Constants to match up protocol versions and messages
const (
	eth62 = 62
	eth63 = 63
)

// ProtocolName is the official short name of the protocol used during capability negotiation.
var ProtocolName = "eth"

// ProtocolVersions are the upported versions of the eth protocol (first is primary).
var ProtocolVersions = []uint{eth63, eth62}

// ProtocolLengths are the number of implemented message corresponding to different protocol versions.
var ProtocolLengths = []uint64{17, 8}

const ProtocolMaxMsgSize = 10 * 1024 * 1024 // Maximum cap on the size of a protocol message

// eth protocol message codes
const (
	// Protocol messages belonging to eth/62
	StatusMsg          = 0x00
	NewBlockHashesMsg  = 0x01
	TxMsg              = 0x02
	GetBlockHeadersMsg = 0x03
	BlockHeadersMsg    = 0x04
	GetBlockBodiesMsg  = 0x05
	BlockBodiesMsg     = 0x06
	NewBlockMsg        = 0x07
	// modify by platon
	PrepareBlockMsg   = 0x08
	BlockSignatureMsg = 0x09

	// Protocol messages belonging to eth/63
	GetNodeDataMsg = 0x0d
	NodeDataMsg    = 0x0e
	GetReceiptsMsg = 0x0f
	ReceiptsMsg    = 0x10
)

type errCode int

const (
	ErrMsgTooLarge = iota
	ErrDecode
	ErrInvalidMsgCode
	ErrProtocolVersionMismatch
	ErrNetworkIdMismatch
	ErrGenesisBlockMismatch
	ErrNoStatusMsg
	ErrExtraStatusMsg
	ErrSuspendedPeer
)

func (e errCode) String() string {
	return errorToString[int(e)]
}

// XXX change once legacy code is out
var errorToString = map[int]string{
	ErrMsgTooLarge:             "Message too long",
	ErrDecode:                  "Invalid message",
	ErrInvalidMsgCode:          "Invalid message code",
	ErrProtocolVersionMismatch: "Protocol version mismatch",
	ErrNetworkIdMismatch:       "NetworkId mismatch",
	ErrGenesisBlockMismatch:    "Genesis block mismatch",
	ErrNoStatusMsg:             "No status message",
	ErrExtraStatusMsg:          "Extra status message",
	ErrSuspendedPeer:           "Suspended peer",
}

type txPool interface {
	// AddRemotes should add the given transactions to the pool.
	AddRemotes([]*types.Transaction) []error

	// Pending should return pending transactions.
	// The slice should be modifiable by the caller.
	Pending() (map[common.Address]types.Transactions, error)

	// SubscribeNewTxsEvent should return an event subscription of
	// NewTxsEvent and send events to the given channel.
	SubscribeNewTxsEvent(chan<- core.NewTxsEvent) event.Subscription
}

// statusData is the network packet for the status message.
type statusData struct {
	ProtocolVersion uint32
	NetworkId       uint64
	TD              *big.Int
	CurrentBlock    common.Hash
	GenesisBlock    common.Hash
}

// newBlockHashesData is the network packet for the block announcements.
type newBlockHashesData []struct {
	Hash   common.Hash // Hash of one particular block being announced
	Number uint64      // Number of one particular block being announced
}

// getBlockHeadersData represents a block header query.
type getBlockHeadersData struct {
	Origin  hashOrNumber // Block from which to retrieve headers
	Amount  uint64       // Maximum number of headers to retrieve
	Skip    uint64       // Blocks to skip between consecutive headers
	Reverse bool         // Query direction (false = rising towards latest, true = falling towards genesis)
}

// hashOrNumber is a combined field for specifying an origin block.
type hashOrNumber struct {
	Hash   common.Hash // Block hash from which to retrieve headers (excludes Number)
	Number uint64      // Block hash from which to retrieve headers (excludes Hash)
}

// EncodeRLP is a specialized encoder for hashOrNumber to encode only one of the
// two contained union fields.
func (hn *hashOrNumber) EncodeRLP(w io.Writer) error {
	if hn.Hash == (common.Hash{}) {
		return rlp.Encode(w, hn.Number)
	}
	if hn.Number != 0 {
		return fmt.Errorf("both origin hash (%x) and number (%d) provided", hn.Hash, hn.Number)
	}
	return rlp.Encode(w, hn.Hash)
}

// DecodeRLP is a specialized decoder for hashOrNumber to decode the contents
// into either a block hash or a block number.
func (hn *hashOrNumber) DecodeRLP(s *rlp.Stream) error {
	_, size, _ := s.Kind()
	origin, err := s.Raw()
	if err == nil {
		switch {
		case size == 32:
			err = rlp.DecodeBytes(origin, &hn.Hash)
		case size <= 8:
			err = rlp.DecodeBytes(origin, &hn.Number)
		default:
			err = fmt.Errorf("invalid input size %d for origin", size)
		}
	}
	return err
}

// newBlockData is the network packet for the block propagation message.
type newBlockData struct {
	Block *types.Block
	TD    *big.Int
}

// modify by platon
type prepareBlockData struct {
	Block *types.Block
}

// modify by platon
type blockSignature struct {
<<<<<<< HEAD
	Hash        common.Hash
	Number      *big.Int
	Signature   []byte
=======
	Hash      common.Hash
	Signature []byte
>>>>>>> 87438078
}

// blockBody represents the data content of a single block.
type blockBody struct {
	Transactions []*types.Transaction // Transactions contained within a block
	Uncles       []*types.Header      // Uncles contained within a block
}

// blockBodiesData is the network packet for block content distribution.
type blockBodiesData []*blockBody<|MERGE_RESOLUTION|>--- conflicted
+++ resolved
@@ -183,14 +183,9 @@
 
 // modify by platon
 type blockSignature struct {
-<<<<<<< HEAD
 	Hash        common.Hash
 	Number      *big.Int
 	Signature   []byte
-=======
-	Hash      common.Hash
-	Signature []byte
->>>>>>> 87438078
 }
 
 // blockBody represents the data content of a single block.
