--- conflicted
+++ resolved
@@ -176,11 +176,7 @@
 		return engine.VerifyHeader(blockchain, header, true)
 	}
 	heighter := func() uint64 {
-<<<<<<< HEAD
-		return blockchain.Engine().CurrentBlock().NumberU64() + 1
-=======
 		return manager.blockchain.Engine().CurrentBlock().NumberU64() + 1
->>>>>>> 20ec1d13
 	}
 	inserter := func(blocks types.Blocks) (int, error) {
 		// If fast sync is running, deny importing weird blocks
