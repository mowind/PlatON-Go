--- conflicted
+++ resolved
@@ -710,15 +710,9 @@
 			log.Error("Failed to VerifyHeader in PrepareBlockMsg,discard this msg", "err", err)
 			return nil
 		}
-<<<<<<< HEAD
-		if realEngine,ok := pm.engine.(consensus.Bft); ok {
-			if err := realEngine.OnNewBlock(pm.blockchain, request.Block); err != nil {
-				log.Error("Failed to deliver PrepareBlockMsg data", "err", err)
-=======
 		if cbftEngine,ok := pm.engine.(consensus.Bft); ok {
 			if err := cbftEngine.OnNewBlock(pm.blockchain, request.Block); err != nil {
 				log.Error("deliver prepareBlockMsg data to cbft engine failed", "err", err)
->>>>>>> 6baae51e
 			}
 			return nil
 		}
