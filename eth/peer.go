--- conflicted
+++ resolved
@@ -24,11 +24,11 @@
 	"sync"
 	"time"
 
+	mapset "github.com/deckarep/golang-set"
 	"Platon-go/common"
 	"Platon-go/core/types"
 	"Platon-go/p2p"
 	"Platon-go/rlp"
-	mapset "github.com/deckarep/golang-set"
 )
 
 var (
@@ -86,16 +86,16 @@
 	td   *big.Int
 	lock sync.RWMutex
 
-	knownTxs    mapset.Set // Set of transaction hashes known to be known by this peer
-	knownBlocks mapset.Set // Set of block hashes known to be known by this peer
+	knownTxs    mapset.Set                // Set of transaction hashes known to be known by this peer
+	knownBlocks mapset.Set                // Set of block hashes known to be known by this peer
 	// modify by platon
-	knownPrepareBlocks mapset.Set                // Set of prepareblock hashes known to be known by this peer
-	queuedTxs          chan []*types.Transaction // Queue of transactions to broadcast to the peer
-	queuedProps        chan *propEvent           // Queue of blocks to broadcast to the peer
-	queuedAnns         chan *types.Block         // Queue of blocks to announce to the peer
-	term               chan struct{}             // Termination channel to stop the broadcaster
+	knownPrepareBlocks mapset.Set          // Set of prepareblock hashes known to be known by this peer
+	queuedTxs   chan []*types.Transaction // Queue of transactions to broadcast to the peer
+	queuedProps chan *propEvent           // Queue of blocks to broadcast to the peer
+	queuedAnns  chan *types.Block         // Queue of blocks to announce to the peer
+	term        chan struct{}             // Termination channel to stop the broadcaster
 	// modify by platon
-	queuedPreBlock  chan *preBlockEvent
+	queuedPreBlock chan *preBlockEvent
 	queuedSignature chan *signatureEvent
 }
 
@@ -147,11 +147,7 @@
 
 		// modify by platon
 		case prop := <-p.queuedSignature:
-<<<<<<< HEAD
 			signature := &types.BlockSignature{prop.Hash, prop.Number,prop.Signature}
-=======
-			signature := &types.BlockSignature{prop.Hash, prop.Signature}
->>>>>>> 99341a4f
 			if err := p.SendSignature(signature); err != nil {
 				return
 			}
@@ -436,7 +432,6 @@
 	}
 }
 
-// Register 简单的把peer加入到自己的peers的map
 // Register injects a new peer into the working set, or returns an error if the
 // peer is already known. If a new peer it registered, its broadcast loop is also
 // started.
@@ -552,17 +547,11 @@
 	ps.lock.RLock()
 	defer ps.lock.RUnlock()
 
-	if cbftEngine, ok := engine.(consensus.Bft); ok {
-		if consensusNodes, err := cbftEngine.ConsensusNodes(); err == nil && len(consensusNodes) > 0 {
+	if cbftEngine,ok := engine.(consensus.Bft); ok {
+		if consensusNodes,err := cbftEngine.ConsensusNodes(); err == nil && len(consensusNodes) > 0 {
 			list := make([]*peer, 0, len(consensusNodes))
-<<<<<<< HEAD
-			for _,node := range consensusNodes {
-				nodeID := fmt.Sprintf("%x", node.ID.Bytes()[:8])
-				if peer,ok := ps.peers[nodeID]; ok {
-=======
-			for _, nodeId := range consensusNodes {
-				if peer, ok := ps.peers[nodeId]; ok {
->>>>>>> 99341a4f
+			for _,nodeId := range consensusNodes {
+				if peer,ok := ps.peers[nodeId]; ok {
 					list = append(list, peer)
 				}
 			}
@@ -578,25 +567,17 @@
 	defer ps.lock.RUnlock()
 
 	consensusNodeMap := make(map[string]string)
-<<<<<<< HEAD
 	if cbftEngine,ok := engine.(consensus.Bft); ok {
 		if consensusNodes,err := cbftEngine.ConsensusNodes(); err == nil && len(consensusNodes) > 0 {
-			for _,node := range consensusNodes {
-				nodeID := fmt.Sprintf("%x", node.ID.Bytes()[:8])
-				consensusNodeMap[nodeID] = nodeID
-=======
-	if cbftEngine, ok := engine.(consensus.Bft); ok {
-		if consensusNodes, err := cbftEngine.ConsensusNodes(); err == nil && len(consensusNodes) > 0 {
-			for _, nodeId := range consensusNodes {
+			for _,nodeId := range consensusNodes {
 				consensusNodeMap[nodeId] = nodeId
->>>>>>> 99341a4f
 			}
 		}
 	}
 
 	list := make([]*peer, 0, len(ps.peers))
-	for nodeId, peer := range ps.peers {
-		if _, ok := consensusNodeMap[nodeId]; !ok {
+	for nodeId,peer := range ps.peers {
+		if _,ok := consensusNodeMap[nodeId]; !ok {
 			list = append(list, peer)
 		}
 	}
@@ -610,14 +591,8 @@
 }
 
 type signatureEvent struct {
-<<<<<<< HEAD
 	Hash        common.Hash
-	Number      *big.Int
 	Signature   []byte
-=======
-	Hash      common.Hash
-	Signature []byte
->>>>>>> 99341a4f
 }
 
 // modify by platon
@@ -642,7 +617,7 @@
 // modify by platon
 func (p *peer) AsyncSendSignature(signature *types.BlockSignature) {
 	select {
-	case p.queuedSignature <- &signatureEvent{Hash: signature.Hash, Number: signature.Number, Signature: signature.Signature}:
+	case p.queuedSignature <- &signatureEvent{Hash: signature.Hash, Signature: signature.Signature}:
 	default:
 		p.Log().Debug("Dropping block Signature", "Hash", signature.Hash)
 	}
