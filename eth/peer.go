// Copyright 2015 The go-ethereum Authors
// This file is part of the go-ethereum library.
//
// The go-ethereum library is free software: you can redistribute it and/or modify
// it under the terms of the GNU Lesser General Public License as published by
// the Free Software Foundation, either version 3 of the License, or
// (at your option) any later version.
//
// The go-ethereum library is distributed in the hope that it will be useful,
// but WITHOUT ANY WARRANTY; without even the implied warranty of
// MERCHANTABILITY or FITNESS FOR A PARTICULAR PURPOSE. See the
// GNU Lesser General Public License for more details.
//
// You should have received a copy of the GNU Lesser General Public License
// along with the go-ethereum library. If not, see <http://www.gnu.org/licenses/>.

package eth

import (
	"errors"
	"fmt"
	"github.com/PlatONnetwork/PlatON-Go/consensus"
	"github.com/PlatONnetwork/PlatON-Go/core/cbfttypes"
	"math/big"
	"sync"
	"time"

	"github.com/PlatONnetwork/PlatON-Go/common"
	"github.com/PlatONnetwork/PlatON-Go/core/types"
	"github.com/PlatONnetwork/PlatON-Go/p2p"
	"github.com/PlatONnetwork/PlatON-Go/rlp"
	mapset "github.com/deckarep/golang-set"
)

var (
	errClosed            = errors.New("peer set is closed")
	errAlreadyRegistered = errors.New("peer is already registered")
	errNotRegistered     = errors.New("peer is not registered")
)

const (
	maxKnownTxs    = 32768 // Maximum transactions hashes to keep in the known list (prevent DOS)
	maxKnownBlocks = 1024  // Maximum block hashes to keep in the known list (prevent DOS)

	// maxQueuedTxs is the maximum number of transaction lists to queue up before
	// dropping broadcasts. This is a sensitive number as a transaction list might
	// contain a single transaction, or thousands.
	maxQueuedTxs = 128

	// maxQueuedProps is the maximum number of block propagations to queue up before
	// dropping broadcasts. There's not much point in queueing stale blocks, so a few
	// that might cover uncles should be enough.
	maxQueuedProps = 4

	maxQueuedPreBlock  = 4
	maxQueuedSignature = 4

	// maxQueuedAnns is the maximum number of block announcements to queue up before
	// dropping broadcasts. Similarly to block propagations, there's no point to queue
	// above some healthy uncle limit, so use that.
	maxQueuedAnns = 4

	handshakeTimeout = 5 * time.Second
)

// PeerInfo represents a short summary of the Ethereum sub-protocol metadata known
// about a connected peer.
type PeerInfo struct {
	Version    int      `json:"version"`    // Ethereum protocol version negotiated
	BN         *big.Int `json:"number"`     // The block number of the peer's blockchain
	Head       string   `json:"head"`       // SHA3 hash of the peer's best owned block
}

// propEvent is a block propagation, waiting for its turn in the broadcast queue.
type propEvent struct {
	block *types.Block
}

type peer struct {
	id string

	*p2p.Peer
	rw p2p.MsgReadWriter

	version  int         // Protocol version negotiated
	forkDrop *time.Timer // Timed connection dropper if forks aren't validated in time

	head common.Hash
	bn   *big.Int
	lock sync.RWMutex

	knownTxs           mapset.Set                // Set of transaction hashes known to be known by this peer
	knownBlocks        mapset.Set                // Set of block hashes known to be known by this peer
	knownPrepareBlocks mapset.Set                // Set of prepareblock hashes known to be known by this peer
	queuedTxs          chan []*types.Transaction // Queue of transactions to broadcast to the peer
	queuedProps        chan *propEvent           // Queue of blocks to broadcast to the peer
	queuedAnns         chan *types.Block         // Queue of blocks to announce to the peer
	term               chan struct{}             // Termination channel to stop the broadcaster
	queuedPreBlock     chan *preBlockEvent
	queuedSignature    chan *signatureEvent
}

func newPeer(version int, p *p2p.Peer, rw p2p.MsgReadWriter) *peer {
	return &peer{
		Peer:            p,
		rw:              rw,
		version:         version,
		id:              fmt.Sprintf("%x", p.ID().Bytes()[:8]),
		knownTxs:        mapset.NewSet(),
		knownBlocks:     mapset.NewSet(),
		queuedTxs:       make(chan []*types.Transaction, maxQueuedTxs),
		queuedProps:     make(chan *propEvent, maxQueuedProps),
		queuedAnns:      make(chan *types.Block, maxQueuedAnns),
		term:            make(chan struct{}),
		queuedPreBlock:  make(chan *preBlockEvent, maxQueuedPreBlock),
		queuedSignature: make(chan *signatureEvent, maxQueuedSignature),
	}
}

// broadcast is a write loop that multiplexes block propagations, announcements
// and transaction broadcasts into the remote peer. The goal is to have an async
// writer that does not lock up node internals.
func (p *peer) broadcast() {
<<<<<<< HEAD
	for {
		select {
		case prop := <-p.queuedProps:
			if err := p.SendNewBlock(prop.block); err != nil {
				return
			}
			p.Log().Trace("Propagated block", "number", prop.block.Number(), "hash", prop.block.Hash())
=======
	go func() {
		for {
			select {
			case prop := <-p.queuedProps:
				if err := p.SendNewBlock(prop.block, prop.td); err != nil {
					return
				}
				p.Log().Trace("Propagated block", "number", prop.block.Number(), "hash", prop.block.Hash(), "td", prop.td)
>>>>>>> 6b696d91

			case block := <-p.queuedAnns:
				if err := p.SendNewBlockHashes([]common.Hash{block.Hash()}, []uint64{block.NumberU64()}); err != nil {
					return
				}
				p.Log().Trace("Announced block", "number", block.Number(), "hash", block.Hash())

			case prop := <-p.queuedPreBlock:
				if err := p.SendPrepareBlock(prop.block); err != nil {
					return
				}
				p.Log().Trace("Propagated prepare block", "number", prop.block.Number(), "hash", prop.block.Hash())

			case prop := <-p.queuedSignature:
				signature := &cbfttypes.BlockSignature{prop.SignHash, prop.Hash, prop.Number, prop.Signature}
				if err := p.SendSignature(signature); err != nil {
					return
				}
				p.Log().Trace("Propagated block signature", "hash", signature.Hash)

			case <-p.term:
				return
			}

		}
	}()

	go func() {
		for {
			select {
			case txs := <-p.queuedTxs:
				if err := p.SendTransactions(txs); err != nil {
					return
				}
				p.Log().Trace("Broadcast transactions", "count", len(txs))

			case <-p.term:
				return
			}
		}
	}()
}

// close signals the broadcast goroutine to terminate.
func (p *peer) close() {
	close(p.term)
}

// Info gathers and returns a collection of metadata known about a peer.
func (p *peer) Info() *PeerInfo {
	hash, bn := p.Head()

	return &PeerInfo{
		Version:    p.version,
		BN: bn,
		Head:       hash.Hex(),
	}
}

// Head retrieves a copy of the current head hash and total difficulty of the
// peer.
func (p *peer) Head() (hash common.Hash, bn *big.Int) {
	p.lock.RLock()
	defer p.lock.RUnlock()

	copy(hash[:], p.head[:])
	return hash, new(big.Int).Set(p.bn)
}

// SetHead updates the head hash and total difficulty of the peer.
func (p *peer) SetHead(hash common.Hash, bn *big.Int) {
	p.lock.Lock()
	defer p.lock.Unlock()

	copy(p.head[:], hash[:])
	p.bn.Set(bn)
}

// MarkBlock marks a block as known for the peer, ensuring that the block will
// never be propagated to this particular peer.
func (p *peer) MarkBlock(hash common.Hash) {
	// If we reached the memory allowance, drop a previously known block hash
	for p.knownBlocks.Cardinality() >= maxKnownBlocks {
		p.knownBlocks.Pop()
	}
	p.knownBlocks.Add(hash)
}

// MarkTransaction marks a transaction as known for the peer, ensuring that it
// will never be propagated to this particular peer.
func (p *peer) MarkTransaction(hash common.Hash) {
	// If we reached the memory allowance, drop a previously known transaction hash
	for p.knownTxs.Cardinality() >= maxKnownTxs {
		p.knownTxs.Pop()
	}
	p.knownTxs.Add(hash)
}

// SendTransactions sends transactions to the peer and includes the hashes
// in its transaction hash set for future reference.
func (p *peer) SendTransactions(txs types.Transactions) error {
	for _, tx := range txs {
		p.knownTxs.Add(tx.Hash())
	}
	return p2p.Send(p.rw, TxMsg, txs)
}

// AsyncSendTransactions queues list of transactions propagation to a remote
// peer. If the peer's broadcast queue is full, the event is silently dropped.
func (p *peer) AsyncSendTransactions(txs []*types.Transaction) {
	select {
	case p.queuedTxs <- txs:
		for _, tx := range txs {
			p.knownTxs.Add(tx.Hash())
		}
	default:
		//p.Log().Debug("Dropping transaction propagation", "count", len(txs))
	}
}

// SendNewBlockHashes announces the availability of a number of blocks through
// a hash notification.
func (p *peer) SendNewBlockHashes(hashes []common.Hash, numbers []uint64) error {
	for _, hash := range hashes {
		p.knownBlocks.Add(hash)
	}
	request := make(newBlockHashesData, len(hashes))
	for i := 0; i < len(hashes); i++ {
		request[i].Hash = hashes[i]
		request[i].Number = numbers[i]
	}
	return p2p.Send(p.rw, NewBlockHashesMsg, request)
}

// AsyncSendNewBlockHash queues the availability of a block for propagation to a
// remote peer. If the peer's broadcast queue is full, the event is silently
// dropped.
func (p *peer) AsyncSendNewBlockHash(block *types.Block) {
	select {
	case p.queuedAnns <- block:
		p.knownBlocks.Add(block.Hash())
	default:
		p.Log().Debug("Dropping block announcement", "number", block.NumberU64(), "hash", block.Hash())
	}
}

// SendNewBlock propagates an entire block to a remote peer.
func (p *peer) SendNewBlock(block *types.Block) error {
	p.knownBlocks.Add(block.Hash())
	return p2p.Send(p.rw, NewBlockMsg, []interface{}{block})
}

// AsyncSendNewBlock queues an entire block for propagation to a remote peer. If
// the peer's broadcast queue is full, the event is silently dropped.
func (p *peer) AsyncSendNewBlock(block *types.Block) {
	select {
	case p.queuedProps <- &propEvent{block: block}:
		p.knownBlocks.Add(block.Hash())
	default:
		p.Log().Debug("Dropping block propagation", "number", block.NumberU64(), "hash", block.Hash())
	}
}

// SendBlockHeaders sends a batch of block headers to the remote peer.
func (p *peer) SendBlockHeaders(headers []*types.Header) error {
	return p2p.Send(p.rw, BlockHeadersMsg, headers)
}

// SendBlockBodies sends a batch of block contents to the remote peer.
func (p *peer) SendBlockBodies(bodies []*blockBody) error {
	return p2p.Send(p.rw, BlockBodiesMsg, blockBodiesData(bodies))
}

// SendBlockBodiesRLP sends a batch of block contents to the remote peer from
// an already RLP encoded format.
func (p *peer) SendBlockBodiesRLP(bodies []rlp.RawValue) error {
	return p2p.Send(p.rw, BlockBodiesMsg, bodies)
}

// SendNodeDataRLP sends a batch of arbitrary internal data, corresponding to the
// hashes requested.
func (p *peer) SendNodeData(data [][]byte) error {
	return p2p.Send(p.rw, NodeDataMsg, data)
}

// SendReceiptsRLP sends a batch of transaction receipts, corresponding to the
// ones requested from an already RLP encoded format.
func (p *peer) SendReceiptsRLP(receipts []rlp.RawValue) error {
	return p2p.Send(p.rw, ReceiptsMsg, receipts)
}

// RequestOneHeader is a wrapper around the header query functions to fetch a
// single header. It is used solely by the fetcher.
func (p *peer) RequestOneHeader(hash common.Hash) error {
	p.Log().Debug("Fetching single header", "hash", hash)
	return p2p.Send(p.rw, GetBlockHeadersMsg, &getBlockHeadersData{Origin: hashOrNumber{Hash: hash}, Amount: uint64(1), Skip: uint64(0), Reverse: false})
}

// RequestHeadersByHash fetches a batch of blocks' headers corresponding to the
// specified header query, based on the hash of an origin block.
func (p *peer) RequestHeadersByHash(origin common.Hash, amount int, skip int, reverse bool) error {
	p.Log().Debug("Fetching batch of headers", "count", amount, "fromhash", origin, "skip", skip, "reverse", reverse)
	return p2p.Send(p.rw, GetBlockHeadersMsg, &getBlockHeadersData{Origin: hashOrNumber{Hash: origin}, Amount: uint64(amount), Skip: uint64(skip), Reverse: reverse})
}

// RequestHeadersByNumber fetches a batch of blocks' headers corresponding to the
// specified header query, based on the number of an origin block.
func (p *peer) RequestHeadersByNumber(origin uint64, amount int, skip int, reverse bool) error {
	p.Log().Debug("Fetching batch of headers", "count", amount, "fromnum", origin, "skip", skip, "reverse", reverse)
	return p2p.Send(p.rw, GetBlockHeadersMsg, &getBlockHeadersData{Origin: hashOrNumber{Number: origin}, Amount: uint64(amount), Skip: uint64(skip), Reverse: reverse})
}

// RequestBodies fetches a batch of blocks' bodies corresponding to the hashes
// specified.
func (p *peer) RequestBodies(hashes []common.Hash) error {
	p.Log().Debug("Fetching batch of block bodies", "count", len(hashes))
	return p2p.Send(p.rw, GetBlockBodiesMsg, hashes)
}

// RequestNodeData fetches a batch of arbitrary data from a node's known state
// data, corresponding to the specified hashes.
func (p *peer) RequestNodeData(hashes []common.Hash) error {
	p.Log().Debug("Fetching batch of state data", "count", len(hashes))
	return p2p.Send(p.rw, GetNodeDataMsg, hashes)
}

// RequestReceipts fetches a batch of transaction receipts from a remote node.
func (p *peer) RequestReceipts(hashes []common.Hash) error {
	p.Log().Debug("Fetching batch of receipts", "count", len(hashes))
	return p2p.Send(p.rw, GetReceiptsMsg, hashes)
}

// Handshake executes the eth protocol handshake, negotiating version number,
// network IDs, difficulties, head and genesis blocks.
func (p *peer) Handshake(network uint64, bn *big.Int, head common.Hash, genesis common.Hash) error {
	// Send out own handshake in a new thread
	errc := make(chan error, 2)
	var status statusData // safe to read after two values have been received from errc

	go func() {
		errc <- p2p.Send(p.rw, StatusMsg, &statusData{
			ProtocolVersion: uint32(p.version),
			NetworkId:       network,
			BN:              bn,
			CurrentBlock:    head,
			GenesisBlock:    genesis,
		})
	}()
	go func() {
		errc <- p.readStatus(network, &status, genesis)
	}()
	timeout := time.NewTimer(handshakeTimeout)
	defer timeout.Stop()
	for i := 0; i < 2; i++ {
		select {
		case err := <-errc:
			if err != nil {
				return err
			}
		case <-timeout.C:
			return p2p.DiscReadTimeout
		}
	}
	p.bn, p.head = status.BN, status.CurrentBlock
	return nil
}

func (p *peer) readStatus(network uint64, status *statusData, genesis common.Hash) (err error) {
	msg, err := p.rw.ReadMsg()
	if err != nil {
		return err
	}
	if msg.Code != StatusMsg {
		return errResp(ErrNoStatusMsg, "first msg has code %x (!= %x)", msg.Code, StatusMsg)
	}
	if msg.Size > ProtocolMaxMsgSize {
		return errResp(ErrMsgTooLarge, "%v > %v", msg.Size, ProtocolMaxMsgSize)
	}
	// Decode the handshake and make sure everything matches
	if err := msg.Decode(&status); err != nil {
		return errResp(ErrDecode, "msg %v: %v", msg, err)
	}
	if status.GenesisBlock != genesis {
		return errResp(ErrGenesisBlockMismatch, "%x (!= %x)", status.GenesisBlock[:8], genesis[:8])
	}
	if status.NetworkId != network {
		return errResp(ErrNetworkIdMismatch, "%d (!= %d)", status.NetworkId, network)
	}
	if int(status.ProtocolVersion) != p.version {
		return errResp(ErrProtocolVersionMismatch, "%d (!= %d)", status.ProtocolVersion, p.version)
	}
	return nil
}

// String implements fmt.Stringer.
func (p *peer) String() string {
	return fmt.Sprintf("Peer %s [%s]", p.id,
		fmt.Sprintf("eth/%2d", p.version),
	)
}

// peerSet represents the collection of active peers currently participating in
// the Ethereum sub-protocol.
type peerSet struct {
	peers  map[string]*peer
	lock   sync.RWMutex
	closed bool
}

// newPeerSet creates a new peer set to track the active participants.
func newPeerSet() *peerSet {
	return &peerSet{
		peers: make(map[string]*peer),
	}
}

// Register injects a new peer into the working set, or returns an error if the
// peer is already known. If a new peer it registered, its broadcast loop is also
// started.
func (ps *peerSet) Register(p *peer) error {
	ps.lock.Lock()
	defer ps.lock.Unlock()

	if ps.closed {
		return errClosed
	}
	if _, ok := ps.peers[p.id]; ok {
		return errAlreadyRegistered
	}
	ps.peers[p.id] = p
	go p.broadcast()

	return nil
}

// Unregister removes a remote peer from the active set, disabling any further
// actions to/from that particular entity.
func (ps *peerSet) Unregister(id string) error {
	ps.lock.Lock()
	defer ps.lock.Unlock()

	p, ok := ps.peers[id]
	if !ok {
		return errNotRegistered
	}
	delete(ps.peers, id)
	p.close()

	return nil
}

// Peer retrieves the registered peer with the given id.
func (ps *peerSet) Peer(id string) *peer {
	ps.lock.RLock()
	defer ps.lock.RUnlock()

	return ps.peers[id]
}

// Len returns if the current number of peers in the set.
func (ps *peerSet) Len() int {
	ps.lock.RLock()
	defer ps.lock.RUnlock()

	return len(ps.peers)
}

// PeersWithoutBlock retrieves a list of peers that do not have a given block in
// their set of known hashes.
func (ps *peerSet) PeersWithoutBlock(hash common.Hash) []*peer {
	ps.lock.RLock()
	defer ps.lock.RUnlock()

	list := make([]*peer, 0, len(ps.peers))
	for _, p := range ps.peers {
		if !p.knownBlocks.Contains(hash) {
			list = append(list, p)
		}
	}
	return list
}

// PeersWithoutTx retrieves a list of peers that do not have a given transaction
// in their set of known hashes.
func (ps *peerSet) PeersWithoutTx(hash common.Hash) []*peer {
	ps.lock.RLock()
	defer ps.lock.RUnlock()

	list := make([]*peer, 0, len(ps.peers))
	for _, p := range ps.peers {
		if !p.knownTxs.Contains(hash) {
			list = append(list, p)
		}
	}
	return list
}

// ConsensusPeersWithoutTx retrieves a list of consensus peers that do not have a given transaction
// in their set of known hashes.
func (ps *peerSet) ConsensusPeersWithoutTx(csPeers []*peer, hash common.Hash) []*peer{
	ps.lock.RLock()
	defer ps.lock.RUnlock()

	list := make([]*peer, 0, len(csPeers))
	for _, p := range csPeers {
		if _, ok := ps.peers[p.id]; ok {
			if !p.knownTxs.Contains(hash) {
				list = append(list, p)
			}
		}
	}
	return list
}

// BestPeer retrieves the known peer with the currently highest total difficulty.
func (ps *peerSet) BestPeer() *peer {
	ps.lock.RLock()
	defer ps.lock.RUnlock()

	var (
		bestPeer *peer
		bestBn   *big.Int
	)
	for _, p := range ps.peers {
		if _, bn := p.Head(); bestPeer == nil || bn.Cmp(bestBn) > 0 {
			bestPeer, bestBn = p, bn
		}
	}
	return bestPeer
}

// Close disconnects all peers.
// No new peers can be registered after Close has returned.
func (ps *peerSet) Close() {
	ps.lock.Lock()
	defer ps.lock.Unlock()

	for _, p := range ps.peers {
		p.Disconnect(p2p.DiscQuitting)
	}
	ps.closed = true
}

func (ps *peerSet) PeersWithConsensus(engine consensus.Engine) []*peer {
	ps.lock.RLock()
	defer ps.lock.RUnlock()

	if cbftEngine, ok := engine.(consensus.Bft); ok {
		if consensusNodes, err := cbftEngine.ConsensusNodes(); err == nil && len(consensusNodes) > 0 {
			list := make([]*peer, 0, len(consensusNodes))
			for _, nodeID := range consensusNodes {
				nodeID := fmt.Sprintf("%x", nodeID.Bytes()[:8])
				if peer, ok := ps.peers[nodeID]; ok {
					list = append(list, peer)
				}
			}
			return list
		}
	}
	return nil
}

func (ps *peerSet) PeersWithoutConsensus(engine consensus.Engine) []*peer {
	ps.lock.RLock()
	defer ps.lock.RUnlock()

	consensusNodeMap := make(map[string]string)
	if cbftEngine, ok := engine.(consensus.Bft); ok {
		if consensusNodes, err := cbftEngine.ConsensusNodes(); err == nil && len(consensusNodes) > 0 {
			for _, nodeID := range consensusNodes {
				nodeID := fmt.Sprintf("%x", nodeID.Bytes()[:8])
				consensusNodeMap[nodeID] = nodeID
			}
		}
	}

	list := make([]*peer, 0, len(ps.peers))
	for nodeId, peer := range ps.peers {
		if _, ok := consensusNodeMap[nodeId]; !ok {
			list = append(list, peer)
		}
	}

	return list
}

type preBlockEvent struct {
	block *types.Block
}

type signatureEvent struct {
	SignHash  common.Hash // Signature hash，header[0:32]
	Hash      common.Hash // Block hash，header[:]
	Number    *big.Int
	Signature *common.BlockConfirmSign
}

// SendPrepareBlock propagates an entire block to a remote peer.
func (p *peer) SendPrepareBlock(block *types.Block) error {
	return p2p.Send(p.rw, PrepareBlockMsg, []interface{}{block})
}

func (p *peer) AsyncSendPrepareBlock(block *types.Block) {
	select {
	case p.queuedPreBlock <- &preBlockEvent{block: block}:
		p.Log().Debug("Send prepare block propagation", "number", block.NumberU64(), "hash", block.Hash())
	default:
		p.Log().Debug("Dropping prepare block propagation", "number", block.NumberU64(), "hash", block.Hash())
	}
}

func (p *peer) SendSignature(signature *cbfttypes.BlockSignature) error {
	return p2p.Send(p.rw, BlockSignatureMsg, []interface{}{signature.SignHash, signature.Hash, signature.Number, signature.Signature})
}

func (p *peer) AsyncSendSignature(signature *cbfttypes.BlockSignature) {
	select {
	case p.queuedSignature <- &signatureEvent{SignHash: signature.SignHash, Hash: signature.Hash, Number: signature.Number, Signature: signature.Signature}:
	default:
		p.Log().Debug("Dropping block Signature", "Hash", signature.Hash)
	}
}<|MERGE_RESOLUTION|>--- conflicted
+++ resolved
@@ -67,13 +67,14 @@
 // about a connected peer.
 type PeerInfo struct {
 	Version    int      `json:"version"`    // Ethereum protocol version negotiated
-	BN         *big.Int `json:"number"`     // The block number of the peer's blockchain
+	Difficulty *big.Int `json:"difficulty"` // Total difficulty of the peer's blockchain
 	Head       string   `json:"head"`       // SHA3 hash of the peer's best owned block
 }
 
 // propEvent is a block propagation, waiting for its turn in the broadcast queue.
 type propEvent struct {
 	block *types.Block
+	td    *big.Int
 }
 
 type peer struct {
@@ -86,7 +87,7 @@
 	forkDrop *time.Timer // Timed connection dropper if forks aren't validated in time
 
 	head common.Hash
-	bn   *big.Int
+	td   *big.Int
 	lock sync.RWMutex
 
 	knownTxs           mapset.Set                // Set of transaction hashes known to be known by this peer
@@ -121,15 +122,6 @@
 // and transaction broadcasts into the remote peer. The goal is to have an async
 // writer that does not lock up node internals.
 func (p *peer) broadcast() {
-<<<<<<< HEAD
-	for {
-		select {
-		case prop := <-p.queuedProps:
-			if err := p.SendNewBlock(prop.block); err != nil {
-				return
-			}
-			p.Log().Trace("Propagated block", "number", prop.block.Number(), "hash", prop.block.Hash())
-=======
 	go func() {
 		for {
 			select {
@@ -138,7 +130,6 @@
 					return
 				}
 				p.Log().Trace("Propagated block", "number", prop.block.Number(), "hash", prop.block.Hash(), "td", prop.td)
->>>>>>> 6b696d91
 
 			case block := <-p.queuedAnns:
 				if err := p.SendNewBlockHashes([]common.Hash{block.Hash()}, []uint64{block.NumberU64()}); err != nil {
@@ -189,32 +180,32 @@
 
 // Info gathers and returns a collection of metadata known about a peer.
 func (p *peer) Info() *PeerInfo {
-	hash, bn := p.Head()
+	hash, td := p.Head()
 
 	return &PeerInfo{
 		Version:    p.version,
-		BN: bn,
+		Difficulty: td,
 		Head:       hash.Hex(),
 	}
 }
 
 // Head retrieves a copy of the current head hash and total difficulty of the
 // peer.
-func (p *peer) Head() (hash common.Hash, bn *big.Int) {
+func (p *peer) Head() (hash common.Hash, td *big.Int) {
 	p.lock.RLock()
 	defer p.lock.RUnlock()
 
 	copy(hash[:], p.head[:])
-	return hash, new(big.Int).Set(p.bn)
+	return hash, new(big.Int).Set(p.td)
 }
 
 // SetHead updates the head hash and total difficulty of the peer.
-func (p *peer) SetHead(hash common.Hash, bn *big.Int) {
+func (p *peer) SetHead(hash common.Hash, td *big.Int) {
 	p.lock.Lock()
 	defer p.lock.Unlock()
 
 	copy(p.head[:], hash[:])
-	p.bn.Set(bn)
+	p.td.Set(td)
 }
 
 // MarkBlock marks a block as known for the peer, ensuring that the block will
@@ -286,16 +277,16 @@
 }
 
 // SendNewBlock propagates an entire block to a remote peer.
-func (p *peer) SendNewBlock(block *types.Block) error {
+func (p *peer) SendNewBlock(block *types.Block, td *big.Int) error {
 	p.knownBlocks.Add(block.Hash())
-	return p2p.Send(p.rw, NewBlockMsg, []interface{}{block})
+	return p2p.Send(p.rw, NewBlockMsg, []interface{}{block, td})
 }
 
 // AsyncSendNewBlock queues an entire block for propagation to a remote peer. If
 // the peer's broadcast queue is full, the event is silently dropped.
-func (p *peer) AsyncSendNewBlock(block *types.Block) {
+func (p *peer) AsyncSendNewBlock(block *types.Block, td *big.Int) {
 	select {
-	case p.queuedProps <- &propEvent{block: block}:
+	case p.queuedProps <- &propEvent{block: block, td: td}:
 		p.knownBlocks.Add(block.Hash())
 	default:
 		p.Log().Debug("Dropping block propagation", "number", block.NumberU64(), "hash", block.Hash())
@@ -373,7 +364,7 @@
 
 // Handshake executes the eth protocol handshake, negotiating version number,
 // network IDs, difficulties, head and genesis blocks.
-func (p *peer) Handshake(network uint64, bn *big.Int, head common.Hash, genesis common.Hash) error {
+func (p *peer) Handshake(network uint64, td *big.Int, head common.Hash, genesis common.Hash) error {
 	// Send out own handshake in a new thread
 	errc := make(chan error, 2)
 	var status statusData // safe to read after two values have been received from errc
@@ -382,7 +373,7 @@
 		errc <- p2p.Send(p.rw, StatusMsg, &statusData{
 			ProtocolVersion: uint32(p.version),
 			NetworkId:       network,
-			BN:              bn,
+			TD:              td,
 			CurrentBlock:    head,
 			GenesisBlock:    genesis,
 		})
@@ -402,7 +393,7 @@
 			return p2p.DiscReadTimeout
 		}
 	}
-	p.bn, p.head = status.BN, status.CurrentBlock
+	p.td, p.head = status.TD, status.CurrentBlock
 	return nil
 }
 
@@ -560,11 +551,11 @@
 
 	var (
 		bestPeer *peer
-		bestBn   *big.Int
+		bestTd   *big.Int
 	)
 	for _, p := range ps.peers {
-		if _, bn := p.Head(); bestPeer == nil || bn.Cmp(bestBn) > 0 {
-			bestPeer, bestBn = p, bn
+		if _, td := p.Head(); bestPeer == nil || td.Cmp(bestTd) > 0 {
+			bestPeer, bestTd = p, td
 		}
 	}
 	return bestPeer
